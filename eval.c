--- conflicted
+++ resolved
@@ -978,8 +978,6 @@
     return frame_func_id(prev_cfp);
 }
 
-<<<<<<< HEAD
-=======
 ID
 rb_frame_last_func(void)
 {
@@ -993,7 +991,6 @@
     return mid;
 }
 
->>>>>>> 2067e39e
 /*
  *  call-seq:
  *     append_features(mod)   -> mod
