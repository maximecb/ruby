--- conflicted
+++ resolved
@@ -10781,12 +10781,8 @@
 
         /* operands */
         for (op_index=0; types[op_index]; op_index++, code_index++) {
-<<<<<<< HEAD
             char type = types[op_index];
             switch (type) {
-=======
-            switch (types[op_index]) {
->>>>>>> 93be7a4c
               case TS_VALUE:
                 {
                     VALUE op = ibf_load_small_value(load, &reading_pos);
