--- conflicted
+++ resolved
@@ -522,11 +522,7 @@
     bitmap_offset = num_in_page & (bits_bitlength - 1)
     bitmap_bit = 1 << bitmap_offset
 
-<<<<<<< HEAD
-    print("bits [%s%s%s%s%s]" % (
-=======
     print("bits: [%s%s%s%s%s]" % (
->>>>>>> 9e71f1aa
         check_bits(page, "uncollectible_bits", bitmap_index, bitmap_bit, "L"),
         check_bits(page, "mark_bits", bitmap_index, bitmap_bit, "M"),
         check_bits(page, "pinned_bits", bitmap_index, bitmap_bit, "P"),
@@ -534,7 +530,6 @@
         check_bits(page, "wb_unprotected_bits", bitmap_index, bitmap_bit, "U"),
         ), end=end, file=result)
 
-<<<<<<< HEAD
 class HeapPageIter:
     def __init__(self, page, target):
         self.page = page
@@ -559,8 +554,6 @@
         else:
             raise StopIteration
 
-=======
->>>>>>> 9e71f1aa
 def dump_page(debugger, command, result, internal_dict):
     if not ('RUBY_Qfalse' in globals()):
         lldb_init(debugger)
@@ -574,7 +567,6 @@
     page = frame.EvaluateExpression(command)
     page = page.Cast(tHeapPageP)
 
-<<<<<<< HEAD
     ruby_type_map = ruby_types(debugger)
 
     freelist = []
@@ -593,47 +585,20 @@
         flType = flags & RUBY_T_MASK
 
         flidx = '   '
-
         if flType == RUBY_T_NONE:
             try:
                 flidx = "%3d" % freelist.index(obj_addr)
             except ValueError:
                 flidx = '   '
 
-
-        freelist_p = ' '
-        if obj_addr == freelist:
-            freelist_p = '*'
-
         print("%s [%3d]: {%s} Addr: %0#x (flags: %0#x)"
                 % (rb_type(flags, ruby_type_map), page_index, flidx, obj_addr, flags),
                 file=result)
-=======
-    tRBasic = target.FindFirstType("struct RBasic")
-    tRValue = target.FindFirstType("struct RVALUE")
-
-    obj_address = page.GetChildMemberWithName('start').GetValueAsUnsigned();
-    num_slots = page.GetChildMemberWithName('total_slots').unsigned
-
-    ruby_type_map = ruby_types(debugger)
-
-    for j in range(0, num_slots):
-        offset = obj_address + (j * tRValue.GetByteSize())
-        obj_addr = lldb.SBAddress(offset, target)
-        p = target.CreateValueFromAddress("object", obj_addr, tRBasic)
-        dump_bits(target, result, page, offset, end = " ")
-        flags = p.GetChildMemberWithName('flags').GetValueAsUnsigned()
-        print("%s [%3d]: Addr: %0#x (flags: %0#x)" % (rb_type(flags, ruby_type_map), j, offset, flags), file=result)
->>>>>>> 9e71f1aa
 
 def rb_type(flags, ruby_types):
     flType = flags & RUBY_T_MASK
     return "%-10s" % (ruby_types.get(flType, ("%0#x" % flType)))
 
-<<<<<<< HEAD
-
-=======
->>>>>>> 9e71f1aa
 def ruby_types(debugger):
     target = debugger.GetSelectedTarget()
 
@@ -660,10 +625,7 @@
     debugger.HandleCommand("command script add -f lldb_cruby.heap_page_body heap_page_body")
     debugger.HandleCommand("command script add -f lldb_cruby.rb_backtrace rbbt")
     debugger.HandleCommand("command script add -f lldb_cruby.dump_page dump_page")
-<<<<<<< HEAD
     debugger.HandleCommand("command script add -f lldb_cruby.dump_page dump_page")
-=======
->>>>>>> 9e71f1aa
 
     lldb_init(debugger)
     print("lldb scripts for ruby has been installed.")