--- conflicted
+++ resolved
@@ -11,25 +11,11 @@
   end
 
   def test_timeout
-<<<<<<< HEAD
-    flag = true
-    Thread.start {
-      sleep 0.01
-      flag = false
-    }
-    assert_nothing_raised("[ruby-dev:38319]") do
-      Timeout.timeout(1) {
-        Thread.pass while flag
-      }
-    end
-    assert !flag, "[ruby-dev:38319]"
-=======
     assert_raise(Timeout::Error) do
       Timeout.timeout(0.1) {
         nil while true
       }
     end
->>>>>>> 4cb2998f
   end
 
   def test_cannot_convert_into_time_interval
