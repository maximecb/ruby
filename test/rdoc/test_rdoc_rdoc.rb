# frozen_string_literal: true
require_relative 'helper'

class TestRDocRDoc < RDoc::TestCase

  def setup
    super

    @rdoc = RDoc::RDoc.new
    @rdoc.options = RDoc::Options.new

    @stats = RDoc::Stats.new @store, 0, 0
    @rdoc.instance_variable_set :@stats, @stats
  end

  def test_document # functional test
    options = RDoc::Options.new
    options.files = [File.expand_path('../xref_data.rb', __FILE__)]
    options.setup_generator 'ri'
    options.main_page = 'MAIN_PAGE.rdoc'
    options.root      = Pathname File.expand_path('..', __FILE__)
    options.title     = 'title'

    rdoc = RDoc::RDoc.new

    temp_dir do
      options.op_dir = 'ri'

      capture_output do
        rdoc.document options
      end

      assert File.directory? 'ri'
      assert_equal rdoc, rdoc.store.rdoc
    end

    store = rdoc.store

    assert_equal 'MAIN_PAGE.rdoc', store.main
    assert_equal 'title',          store.title
  end

  def test_document_with_dry_run # functional test
    options = RDoc::Options.new
    options.files = [File.expand_path('../xref_data.rb', __FILE__)]
    options.setup_generator 'darkfish'
    options.main_page = 'MAIN_PAGE.rdoc'
    options.root      = Pathname File.expand_path('..', __FILE__)
    options.title     = 'title'
    options.dry_run = true

    rdoc = RDoc::RDoc.new

    out = nil
    temp_dir do
      out, = capture_output do
        rdoc.document options
      end

      refute File.directory? 'doc'
      assert_equal rdoc, rdoc.store.rdoc
    end
    assert_includes out, '100%'

    store = rdoc.store

    assert_equal 'MAIN_PAGE.rdoc', store.main
    assert_equal 'title',          store.title
  end

  def test_gather_files
    a = File.expand_path __FILE__
    b = File.expand_path '../test_rdoc_text.rb', __FILE__

    assert_equal [a, b], @rdoc.gather_files([b, a, b])

    assert_empty @rdoc.gather_files([b, a, b])

    @rdoc.last_modified[a] -= 10
    assert_equal [a, b], @rdoc.gather_files([b, a, b])
  end

  def test_handle_pipe
    $stdin = StringIO.new "hello"

    out, = capture_output do
      @rdoc.handle_pipe
    end

    assert_equal "\n<p>hello</p>\n", out
  ensure
    $stdin = STDIN
  end

  def test_handle_pipe_rd
    $stdin = StringIO.new "=begin\nhello\n=end"

    @rdoc.options.markup = 'rd'

    out, = capture_output do
      @rdoc.handle_pipe
    end

    assert_equal "\n<p>hello</p>\n", out
  ensure
    $stdin = STDIN
  end

  def test_load_options
    temp_dir do
      options = RDoc::Options.new
      options.markup = 'tomdoc'
      options.write_options

      options = @rdoc.load_options

      assert_equal 'tomdoc', options.markup
    end
  end

  def test_load_options_invalid
    temp_dir do
      File.open '.rdoc_options', 'w' do |io|
        io.write "a: !ruby.yaml.org,2002:str |\nfoo"
      end

      e = assert_raise RDoc::Error do
        @rdoc.load_options
      end

      options_file = File.expand_path '.rdoc_options'
      assert_equal "#{options_file} is not a valid rdoc options file", e.message
    end
  end

  def test_load_options_empty_file
    temp_dir do
      File.open '.rdoc_options', 'w' do |io|
      end

      options = @rdoc.load_options

      assert_equal 'rdoc', options.markup
    end
  end

  def test_load_options_partial_override
    temp_dir do
      File.open '.rdoc_options', 'w' do |io|
        io.write "markup: Markdown"
      end

      options = @rdoc.load_options

      assert_equal 'Markdown', options.markup
    end
  end

  def load_options_no_file
    temp_dir do
      options = @rdoc.load_options

      assert_kind_of RDoc::Options, options
    end
  end

  def test_normalized_file_list
    test_path = File.expand_path(__FILE__)
    files = temp_dir do |dir|
      flag_file = @rdoc.output_flag_file dir

      FileUtils.touch flag_file

      @rdoc.normalized_file_list [test_path, flag_file]
    end

    files = files.map { |file, *| File.expand_path file }

    assert_equal [test_path], files
  end

  def test_normalized_file_list_not_modified
    @rdoc.last_modified[__FILE__] = File.stat(__FILE__).mtime

    files = @rdoc.normalized_file_list [__FILE__]

    files = files.collect {|file, mtime| file if mtime}.compact

    assert_empty(files)
  end

  def test_normalized_file_list_non_file_directory
    dev = File::NULL
    omit "#{dev} is not a character special" unless
      File.chardev? dev

    files = nil

    out, err = verbose_capture_output do
      files = @rdoc.normalized_file_list [dev]
    end

    files = files.map { |file| File.expand_path file }

    assert_empty files

    assert_empty out
    assert_match %r"^rdoc can't parse", err
    assert_match %r"#{dev}$",           err
  end

  def test_normalized_file_list_with_dot_doc
    expected_files = []
    files = temp_dir do |dir|
      a = File.expand_path('a.rb')
      b = File.expand_path('b.rb')
      c = File.expand_path('c.rb')
      FileUtils.touch a
      FileUtils.touch b
      FileUtils.touch c
      # Use Dir.glob to convert short path of Dir.tmpdir to long path.
      a = Dir.glob(a).first
      b = Dir.glob(b).first
      c = Dir.glob(c).first

      dot_doc = File.expand_path('.document')
      FileUtils.touch dot_doc
      open(dot_doc, 'w') do |f|
        f.puts 'a.rb'
        f.puts 'b.rb'
      end
      expected_files << a
      expected_files << b

      @rdoc.normalized_file_list [File.realpath(dir)]
    end

    files = files.map { |file, *| File.expand_path file }

    assert_equal expected_files, files
  end

  def test_normalized_file_list_with_dot_doc_overridden_by_exclude_option
    expected_files = []
    files = temp_dir do |dir|
      a = File.expand_path('a.rb')
      b = File.expand_path('b.rb')
      c = File.expand_path('c.rb')
      FileUtils.touch a
      FileUtils.touch b
      FileUtils.touch c
      # Use Dir.glob to convert short path of Dir.tmpdir to long path.
      a = Dir.glob(a).first
      b = Dir.glob(b).first
      c = Dir.glob(c).first

      dot_doc = File.expand_path('.document')
      FileUtils.touch dot_doc
      open(dot_doc, 'w') do |f|
        f.puts 'a.rb'
        f.puts 'b.rb'
      end
      expected_files << a

      @rdoc.options.exclude = Regexp.new(['b.rb'].join('|'))
      @rdoc.normalized_file_list [File.realpath(dir)]
    end

    files = files.map { |file, *| File.expand_path file }

    assert_equal expected_files, files
  end

  def test_parse_file
    @rdoc.store = RDoc::Store.new

    temp_dir do |dir|
      @rdoc.options.root = Pathname(Dir.pwd)

      File.open 'test.txt', 'w' do |io|
        io.puts 'hi'
      end

      top_level = @rdoc.parse_file 'test.txt'

      assert_equal 'test.txt', top_level.absolute_name
      assert_equal 'test.txt', top_level.relative_name
    end
  end

  def test_parse_file_binary
    @rdoc.store = RDoc::Store.new

    root = File.dirname __FILE__

    @rdoc.options.root = Pathname root

    out, err = capture_output do
      Dir.chdir root do
        assert_nil @rdoc.parse_file 'binary.dat'
      end
    end

    assert_empty out
    assert_empty err
  end

  def test_parse_file_include_root
    @rdoc.store = RDoc::Store.new

    test_path = File.expand_path('..', __FILE__)
    top_level = nil
    temp_dir do |dir|
      @rdoc.options.parse %W[--root #{test_path}]

      File.open 'include.txt', 'w' do |io|
        io.puts ':include: test.txt'
      end

      out, err = capture_output do
        top_level = @rdoc.parse_file 'include.txt'
      end
      assert_empty out
      assert_empty err
    end
    assert_equal "test file", top_level.comment.text
  end

  def test_parse_file_page_dir
    @rdoc.store = RDoc::Store.new

    temp_dir do |dir|
      FileUtils.mkdir 'pages'
      @rdoc.options.page_dir = Pathname('pages')
      @rdoc.options.root = Pathname(Dir.pwd)

      File.open 'pages/test.txt', 'w' do |io|
        io.puts 'hi'
      end

      top_level = @rdoc.parse_file 'pages/test.txt'

      assert_equal 'pages/test.txt', top_level.absolute_name
      assert_equal 'test.txt',       top_level.relative_name
    end
  end

  def test_parse_file_relative
    pwd = Dir.pwd

    @rdoc.store = RDoc::Store.new

    temp_dir do |dir|
      @rdoc.options.root = Pathname(dir)

      File.open 'test.txt', 'w' do |io|
        io.puts 'hi'
      end

      test_txt = File.join dir, 'test.txt'

      Dir.chdir pwd do
        top_level = @rdoc.parse_file test_txt

        assert_equal test_txt,   top_level.absolute_name
        assert_equal 'test.txt', top_level.relative_name
      end
    end
  end

  def test_parse_file_encoding
    @rdoc.options.encoding = Encoding::ISO_8859_1
    @rdoc.store = RDoc::Store.new

    tf = Tempfile.open 'test.txt' do |io|
      io.write 'hi'
      io.rewind

      top_level = @rdoc.parse_file io.path

      assert_equal Encoding::ISO_8859_1, top_level.absolute_name.encoding
      io
    end
    tf.close!
  end

  def test_parse_file_forbidden
    omit 'chmod not supported' if Gem.win_platform?
    omit "assumes that euid is not root" if Process.euid == 0

    @rdoc.store = RDoc::Store.new

    tf = Tempfile.open 'test.txt' do |io|
      io.write 'hi'
      io.rewind

      File.chmod 0000, io.path

      begin
        top_level = :bug

        _, err = capture_output do
          top_level = @rdoc.parse_file io.path
        end

        assert_match "Unable to read #{io.path},", err

        assert_nil top_level
      ensure
        File.chmod 0400, io.path
      end
      io
    end
    tf.close!
  end

  def test_remove_unparseable
    file_list = %w[
      blah.class
      blah.eps
      blah.erb
      blah.scpt.txt
      blah.svg
      blah.ttf
      blah.yml
    ]

    assert_empty @rdoc.remove_unparseable file_list
  end

  def test_remove_unparseable_tags_emacs
    temp_dir do
      File.open 'TAGS', 'wb' do |io| # emacs
        io.write "\f\nlib/foo.rb,43\n"
      end

      file_list = %w[
        TAGS
      ]

      assert_empty @rdoc.remove_unparseable file_list
    end
  end

  def test_remove_unparseable_tags_vim
    temp_dir do
      File.open 'TAGS', 'w' do |io| # emacs
        io.write "!_TAG_"
      end

      file_list = %w[
        TAGS
      ]

      assert_empty @rdoc.remove_unparseable file_list
    end
  end

  def test_remove_unparseable_CVE_2021_31799
<<<<<<< HEAD
=======
    omit 'for Un*x platforms' if Gem.win_platform?
>>>>>>> 93be7a4c
    temp_dir do
      file_list = ['| touch evil.txt && echo tags']
      file_list.each do |f|
        FileUtils.touch f rescue omit
      end

      assert_equal file_list, @rdoc.remove_unparseable(file_list)
      assert_equal file_list, Dir.children('.')
    end
  end

  def test_setup_output_dir
    Dir.mktmpdir {|d|
      path = File.join d, 'testdir'

      last = @rdoc.setup_output_dir path, false

      assert_empty last

      assert File.directory? path
      assert File.exist? @rdoc.output_flag_file path
    }
  end

  def test_setup_output_dir_dry_run
    @rdoc.options.dry_run = true

    Dir.mktmpdir do |d|
      path = File.join d, 'testdir'

      @rdoc.setup_output_dir path, false

      refute File.exist? path
    end
  end

  def test_setup_output_dir_exists
    Dir.mktmpdir {|path|
      File.open @rdoc.output_flag_file(path), 'w' do |io|
        io.puts Time.at 0
        io.puts "./lib/rdoc.rb\t#{Time.at 86400}"
      end

      last = @rdoc.setup_output_dir path, false

      assert_equal 1, last.size
      assert_equal Time.at(86400), last['./lib/rdoc.rb']
    }
  end

  def test_setup_output_dir_exists_empty_created_rid
    Dir.mktmpdir {|path|
      File.open @rdoc.output_flag_file(path), 'w' do end

      e = assert_raise RDoc::Error do
        @rdoc.setup_output_dir path, false
      end

      assert_match %r%Directory #{Regexp.escape path} already exists%, e.message
    }
  end

  def test_setup_output_dir_exists_file
    tf = Tempfile.open 'test_rdoc_rdoc' do |tempfile|
      path = tempfile.path

      e = assert_raise RDoc::Error do
        @rdoc.setup_output_dir path, false
      end

      assert_match(%r%#{Regexp.escape path} exists and is not a directory%,
                   e.message)
      tempfile
    end
    tf.close!
  end

  def test_setup_output_dir_exists_not_rdoc
    Dir.mktmpdir do |dir|
      e = assert_raise RDoc::Error do
        @rdoc.setup_output_dir dir, false
      end

      assert_match %r%Directory #{Regexp.escape dir} already exists%, e.message
    end
  end

  def test_update_output_dir
    Dir.mktmpdir do |d|
      @rdoc.update_output_dir d, Time.now, {}

      assert File.exist? "#{d}/created.rid"
    end
  end

  def test_update_output_dir_dont
    Dir.mktmpdir do |d|
      @rdoc.options.update_output_dir = false
      @rdoc.update_output_dir d, Time.now, {}

      refute File.exist? "#{d}/created.rid"
    end
  end

  def test_update_output_dir_dry_run
    Dir.mktmpdir do |d|
      @rdoc.options.dry_run = true
      @rdoc.update_output_dir d, Time.now, {}

      refute File.exist? "#{d}/created.rid"
    end
  end

  def test_update_output_dir_with_reproducible_time
    Dir.mktmpdir do |d|
      backup_epoch = ENV['SOURCE_DATE_EPOCH']
      ruby_birthday = Time.parse 'Wed, 24 Feb 1993 21:00:00 +0900'
      ENV['SOURCE_DATE_EPOCH'] = ruby_birthday.to_i.to_s

      @rdoc.update_output_dir d, Time.now, {}

      assert File.exist? "#{d}/created.rid"

      f = File.open("#{d}/created.rid", 'r')
      head_timestamp = Time.parse f.gets.chomp
      f.close
      assert_equal ruby_birthday, head_timestamp

      ENV['SOURCE_DATE_EPOCH'] = backup_epoch
    end
  end

  def test_normalized_file_list_removes_created_rid_dir
    temp_dir do |d|
      FileUtils.mkdir "doc"
      flag_file = @rdoc.output_flag_file "doc"
      file = File.join "doc", "test"
      FileUtils.touch flag_file
      FileUtils.touch file

      file_list = ["doc"]

      output = @rdoc.normalized_file_list file_list

      assert_empty output
    end
  end
end<|MERGE_RESOLUTION|>--- conflicted
+++ resolved
@@ -457,10 +457,7 @@
   end
 
   def test_remove_unparseable_CVE_2021_31799
-<<<<<<< HEAD
-=======
     omit 'for Un*x platforms' if Gem.win_platform?
->>>>>>> 93be7a4c
     temp_dir do
       file_list = ['| touch evil.txt && echo tags']
       file_list.each do |f|
