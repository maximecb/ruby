--- conflicted
+++ resolved
@@ -167,11 +167,7 @@
 
   def test_invalid_byte_comment
     bug9273 = '[ruby-core:59239] [Bug #9273]'
-<<<<<<< HEAD
-    Tempfile.create('resolv_test_dns_') do |tmpfile|
-=======
     Tempfile.open('resolv_test_dns_') do |tmpfile|
->>>>>>> 2067e39e
       tmpfile.print("\xff\x00\x40")
       tmpfile.close
       assert_nothing_raised(ArgumentError, bug9273) do
@@ -179,8 +175,6 @@
       end
     end
   end
-<<<<<<< HEAD
-=======
 
   def test_dots_diffences
     name1 = Resolv::DNS::Name.create("example.org")
@@ -194,5 +188,4 @@
     upper = Resolv::DNS::Name.create("Ruby-Lang.org")
     assert_equal(lower, upper, bug10550)
   end
->>>>>>> 2067e39e
 end