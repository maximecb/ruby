require 'test/unit'
require 'thread'
require 'tmpdir'
require_relative '../ruby/envutil'

class TestConditionVariable < Test::Unit::TestCase
  def test_initialized
    assert_raise(TypeError) {
      ConditionVariable.allocate.wait(nil)
    }
  end

  def test_condvar_signal_and_wait
    mutex = Mutex.new
    condvar = ConditionVariable.new
    result = []
    mutex.synchronize do
      t = Thread.new do
        mutex.synchronize do
          result << 1
          condvar.signal
        end
      end

      result << 0
      condvar.wait(mutex)
      result << 2
      t.join
    end
    assert_equal([0, 1, 2], result)
  end

  def test_condvar_wait_exception_handling
    # Calling wait in the only thread running should raise a ThreadError of
    # 'stopping only thread'
    mutex = Mutex.new
    condvar = ConditionVariable.new

    locked = false
    thread = Thread.new do
      Thread.current.abort_on_exception = false
      mutex.synchronize do
        begin
          condvar.wait(mutex)
        rescue Exception
          locked = mutex.locked?
          raise
        end
      end
    end

    until thread.stop?
      sleep(0.1)
    end

    thread.raise Interrupt, "interrupt a dead condition variable"
    assert_raise(Interrupt) { thread.value }
    assert(locked)
  end

  def test_condvar_wait_and_broadcast
    nr_threads = 3
    threads = Array.new
    mutex = Mutex.new
    condvar = ConditionVariable.new
    result = []

    nr_threads.times do |i|
      threads[i] = Thread.new do
        mutex.synchronize do
          result << "C1"
          condvar.wait mutex
          result << "C2"
        end
      end
    end
    sleep 0.1
    mutex.synchronize do
      result << "P1"
      condvar.broadcast
      result << "P2"
    end
    nr_threads.times do |i|
      threads[i].join
    end

    assert_equal ["C1", "C1", "C1", "P1", "P2", "C2", "C2", "C2"], result
  end

  def test_condvar_wait_deadlock
    assert_in_out_err([], <<-INPUT, ["fatal", "No live threads left. Deadlock?"], [])
      require "thread"

      mutex = Mutex.new
      cv = ConditionVariable.new

      klass = nil
      mesg = nil
      begin
        mutex.lock
        cv.wait mutex
        mutex.unlock
      rescue Exception => e
        klass = e.class
        mesg = e.message
      end
      puts klass
      print mesg
INPUT
  end

  def test_condvar_wait_deadlock_2
    nr_threads = 3
    threads = Array.new
    mutex = Mutex.new
    condvar = ConditionVariable.new

    nr_threads.times do |i|
      if (i != 0)
        mutex.unlock
      end
      threads[i] = Thread.new do
        mutex.synchronize do
          condvar.wait mutex
        end
      end
      mutex.lock
    end

    assert_raise(Timeout::Error) do
      Timeout.timeout(0.1) { condvar.wait mutex }
    end
    mutex.unlock
    threads.each(&:kill)
    threads.each(&:join)
  end

  def test_condvar_timed_wait
    mutex = Mutex.new
    condvar = ConditionVariable.new
    timeout = 0.3
    locked = false

    t0 = Time.now
    mutex.synchronize do
      begin
        condvar.wait(mutex, timeout)
      ensure
        locked = mutex.locked?
      end
    end
    t1 = Time.now
    t = t1-t0

    assert_operator(timeout*0.9, :<, t)
    assert(locked)
  end

  def test_condvar_nolock
    mutex = Mutex.new
    condvar = ConditionVariable.new

    assert_raise(ThreadError) {condvar.wait(mutex)}
  end

  def test_condvar_nolock_2
    mutex = Mutex.new
    condvar = ConditionVariable.new

    Thread.new do
      assert_raise(ThreadError) {condvar.wait(mutex)}
    end.join
  end

  def test_condvar_nolock_3
    mutex = Mutex.new
    condvar = ConditionVariable.new

    Thread.new do
      assert_raise(ThreadError) {condvar.wait(mutex, 0.1)}
    end.join
  end

  def test_condvar_empty_signal
    mutex = Mutex.new
    condvar = ConditionVariable.new

    assert_nothing_raised(Exception) { mutex.synchronize {condvar.signal} }
  end

  def test_condvar_empty_broadcast
    mutex = Mutex.new
    condvar = ConditionVariable.new

    assert_nothing_raised(Exception) { mutex.synchronize {condvar.broadcast} }
  end

<<<<<<< HEAD
=======
  def test_dup
    bug9440 = '[ruby-core:59961] [Bug #9440]'
    condvar = ConditionVariable.new
    assert_raise(NoMethodError, bug9440) do
      condvar.dup
    end
  end

>>>>>>> 2067e39e
  (DumpableCV = ConditionVariable.dup).class_eval {remove_method :marshal_dump}

  def test_dump
    bug9674 = '[ruby-core:61677] [Bug #9674]'
    condvar = ConditionVariable.new
    assert_raise_with_message(TypeError, /#{ConditionVariable}/, bug9674) do
      Marshal.dump(condvar)
    end

    condvar = DumpableCV.new
    assert_raise_with_message(TypeError, /internal Array/, bug9674) do
      Marshal.dump(condvar)
    end
  end
end<|MERGE_RESOLUTION|>--- conflicted
+++ resolved
@@ -195,8 +195,6 @@
     assert_nothing_raised(Exception) { mutex.synchronize {condvar.broadcast} }
   end
 
-<<<<<<< HEAD
-=======
   def test_dup
     bug9440 = '[ruby-core:59961] [Bug #9440]'
     condvar = ConditionVariable.new
@@ -205,7 +203,6 @@
     end
   end
 
->>>>>>> 2067e39e
   (DumpableCV = ConditionVariable.dup).class_eval {remove_method :marshal_dump}
 
   def test_dump
