require 'test/unit'

require_relative "envutil"

class TestGc < Test::Unit::TestCase
  class S
    def initialize(a)
      @a = a
    end
  end

  def test_gc
    prev_stress = GC.stress
    GC.stress = false

    assert_nothing_raised do
      1.upto(10000) {
        tmp = [0,1,2,3,4,5,6,7,8,9]
      }
      tmp = nil
    end
    l=nil
    100000.times {
      l = S.new(l)
    }
    GC.start
    assert true   # reach here or dumps core
    l = []
    100000.times {
      l.push([l])
    }
    GC.start
    assert true   # reach here or dumps core

    GC.stress = prev_stress
  end

  def test_enable_disable
    GC.enable
    assert_equal(false, GC.enable)
    assert_equal(false, GC.disable)
    assert_equal(true, GC.disable)
    assert_equal(true, GC.disable)
    assert_nil(GC.start)
    assert_equal(true, GC.enable)
    assert_equal(false, GC.enable)
  ensure
    GC.enable
  end

  def test_start_full_mark
    GC.start(full_mark: false)
    assert_nil GC.latest_gc_info(:major_by)

    GC.start(full_mark: true)
    assert_not_nil GC.latest_gc_info(:major_by)
  end

  def test_start_immediate_sweep
    GC.start(immediate_sweep: false)
    assert_equal false, GC.latest_gc_info(:immediate_sweep)

    GC.start(immediate_sweep: true)
    assert_equal true, GC.latest_gc_info(:immediate_sweep)
  end

  def test_count
    c = GC.count
    GC.start
    assert_operator(c, :<, GC.count)
  end

  def test_stat
    res = GC.stat
    assert_equal(false, res.empty?)
    assert_kind_of(Integer, res[:count])

    arg = Hash.new
    res = GC.stat(arg)
    assert_equal(arg, res)
    assert_equal(false, res.empty?)
    assert_kind_of(Integer, res[:count])

    stat, count = {}, {}
    GC.start
    GC.stat(stat)
    ObjectSpace.count_objects(count)
    assert_equal(count[:TOTAL]-count[:FREE], stat[:heap_live_slot])
    assert_equal(count[:FREE], stat[:heap_free_slot])

    # measure again without GC.start
    1000.times{ "a" + "b" }
    GC.stat(stat)
    ObjectSpace.count_objects(count)
    assert_equal(count[:FREE], stat[:heap_free_slot])
  end

  def test_stat_single
    stat = GC.stat
    assert_equal stat[:count], GC.stat(:count)
    assert_raise(ArgumentError){ GC.stat(:invalid) }
  end

  def test_latest_gc_info
    GC.start
    GC.stat[:heap_free_slot].times{ "a" + "b" }
    assert_equal :newobj, GC.latest_gc_info[:gc_by]

    GC.start
    assert_equal :nofree, GC.latest_gc_info[:major_by]
    assert_equal :method, GC.latest_gc_info[:gc_by]
    assert_equal true, GC.latest_gc_info[:immediate_sweep]

    GC.stress = true
    assert_equal :stress, GC.latest_gc_info[:major_by]
  ensure
    GC.stress = false
  end

  def test_latest_gc_info_argument
    info = {}
    GC.latest_gc_info(info)

    assert_not_empty info
    assert_equal info[:gc_by], GC.latest_gc_info(:gc_by)
    assert_raises(ArgumentError){ GC.latest_gc_info(:invalid) }
  end

  def test_singleton_method
    assert_in_out_err(%w[--disable-gems], <<-EOS, [], [], "[ruby-dev:42832]")
      GC.stress = true
      10.times do
        obj = Object.new
        def obj.foo() end
        def obj.bar() raise "obj.foo is called, but this is obj.bar" end
        obj.foo
      end
    EOS
  end

  def test_singleton_method_added
    assert_in_out_err(%w[--disable-gems], <<-EOS, [], [], "[ruby-dev:44436]")
      class BasicObject
        undef singleton_method_added
        def singleton_method_added(mid)
          raise
        end
      end
      b = proc {}
      class << b; end
      b.clone rescue nil
      GC.start
    EOS
  end

  def test_gc_parameter
    env = {
      "RUBY_GC_MALLOC_LIMIT" => "60000000",
      "RUBY_GC_HEAP_INIT_SLOTS" => "100000"
    }
    assert_normal_exit("exit", "[ruby-core:39777]", :child_env => env)

    env = {
      "RUBYOPT" => "",
      "RUBY_GC_HEAP_INIT_SLOTS" => "100000"
    }
    assert_in_out_err([env, "-e", "exit"], "", [], [], "[ruby-core:39795]")
    assert_in_out_err([env, "-W0", "-e", "exit"], "", [], [], "[ruby-core:39795]")
    assert_in_out_err([env, "-W1", "-e", "exit"], "", [], [], "[ruby-core:39795]")
    assert_in_out_err([env, "-w", "-e", "exit"], "", [], /RUBY_GC_HEAP_INIT_SLOTS=100000/, "[ruby-core:39795]")

    env = {
      "RUBY_GC_HEAP_GROWTH_FACTOR" => "2.0",
      "RUBY_GC_HEAP_GROWTH_MAX_SLOTS" => "10000"
    }
    assert_normal_exit("exit", "", :child_env => env)
    assert_in_out_err([env, "-w", "-e", "exit"], "", [], /RUBY_GC_HEAP_GROWTH_FACTOR=2.0/, "")
    assert_in_out_err([env, "-w", "-e", "exit"], "", [], /RUBY_GC_HEAP_GROWTH_MAX_SLOTS=10000/, "[ruby-core:57928]")

    env = {
      "RUBY_GC_HEAP_INIT_SLOTS" => "100000",
      "RUBY_GC_HEAP_FREE_SLOTS" => "10000",
      "RUBY_GC_HEAP_OLDOBJECT_LIMIT_FACTOR" => "0.9",
    }
    assert_normal_exit("exit", "", :child_env => env)
    assert_in_out_err([env, "-w", "-e", "exit"], "", [], /RUBY_GC_HEAP_OLDOBJECT_LIMIT_FACTOR=0\.9/, "")
    # always full GC when RUBY_GC_HEAP_OLDOBJECT_LIMIT_FACTOR < 1.0
<<<<<<< HEAD
    assert_in_out_err([env, "-e", "1000_000.times{Object.new}; p(GC.stat[:minor_gc_count] < GC.stat[:major_gc_count])"], "", ['true'], [], "")
=======
    assert_in_out_err([env, "-e", "1000_000.times{Object.new}; p(GC.stat[:minor_gc_count] < GC.stat[:major_gc_count])"], "", ['true'], //, "")
>>>>>>> 1980b4d4

    # check obsolete
    assert_in_out_err([{'RUBY_FREE_MIN' => '100'}, '-w', '-eexit'], '', [],
      /RUBY_FREE_MIN is obsolete. Use RUBY_GC_HEAP_FREE_SLOTS instead/)
    assert_in_out_err([{'RUBY_HEAP_MIN_SLOTS' => '100'}, '-w', '-eexit'], '', [],
      /RUBY_HEAP_MIN_SLOTS is obsolete. Use RUBY_GC_HEAP_INIT_SLOTS instead/)

    env = {
      "RUBY_GC_MALLOC_LIMIT"               => "60000000",
      "RUBY_GC_MALLOC_LIMIT_MAX"           => "160000000",
      "RUBY_GC_MALLOC_LIMIT_GROWTH_FACTOR" => "2.0"
    }
    assert_normal_exit("exit", "", :child_env => env)
    assert_in_out_err([env, "-w", "-e", "exit"], "", [], /RUBY_GC_MALLOC_LIMIT=6000000/, "")
    assert_in_out_err([env, "-w", "-e", "exit"], "", [], /RUBY_GC_MALLOC_LIMIT_MAX=16000000/, "")
    assert_in_out_err([env, "-w", "-e", "exit"], "", [], /RUBY_GC_MALLOC_LIMIT_GROWTH_FACTOR=2.0/, "")

    env = {
      "RUBY_GC_OLDMALLOC_LIMIT"               => "60000000",
      "RUBY_GC_OLDMALLOC_LIMIT_MAX"           => "160000000",
      "RUBY_GC_OLDMALLOC_LIMIT_GROWTH_FACTOR" => "2.0"
    }
    assert_normal_exit("exit", "", :child_env => env)
    assert_in_out_err([env, "-w", "-e", "exit"], "", [], /RUBY_GC_OLDMALLOC_LIMIT=6000000/, "")
    assert_in_out_err([env, "-w", "-e", "exit"], "", [], /RUBY_GC_OLDMALLOC_LIMIT_MAX=16000000/, "")
    assert_in_out_err([env, "-w", "-e", "exit"], "", [], /RUBY_GC_OLDMALLOC_LIMIT_GROWTH_FACTOR=2.0/, "")
  end

  def test_profiler_enabled
    GC::Profiler.enable
    assert_equal(true, GC::Profiler.enabled?)
    GC::Profiler.disable
    assert_equal(false, GC::Profiler.enabled?)
  ensure
    GC::Profiler.disable
  end

  def test_profiler_clear
    assert_separately %w[--disable-gem], __FILE__, __LINE__, <<-'eom'
    GC::Profiler.enable

    GC.start
    assert_equal(1, GC::Profiler.raw_data.size)
    GC::Profiler.clear
    assert_equal(0, GC::Profiler.raw_data.size)

    200.times{ GC.start }
    assert_equal(200, GC::Profiler.raw_data.size)
    GC::Profiler.clear
    assert_equal(0, GC::Profiler.raw_data.size)
    eom
  end

  def test_profiler_total_time
    GC::Profiler.enable
    GC::Profiler.clear

    GC.start
    assert_operator(GC::Profiler.total_time, :>, 0)
  ensure
    GC::Profiler.disable
  end

  def test_finalizing_main_thread
    assert_in_out_err(%w[--disable-gems], <<-EOS, ["\"finalize\""], [], "[ruby-dev:46647]")
      ObjectSpace.define_finalizer(Thread.main) { p 'finalize' }
    EOS
  end

  def test_expand_heap
    assert_separately %w[--disable-gem], __FILE__, __LINE__, <<-'eom'
    GC.start
    base_length = GC.stat[:heap_eden_page_length]
    (base_length * 500).times{ 'a' }
    GC.start
    assert_in_delta base_length, (v = GC.stat[:heap_eden_page_length]), 1,
           "invalid heap expanding (base_length: #{base_length}, GC.stat[:heap_eden_page_length]: #{v})"

    a = []
    (base_length * 500).times{ a << 'a'; nil }
    GC.start
    assert_operator base_length, :<, GC.stat[:heap_eden_page_length] + 1
    eom
  end

  def test_gc_internals
    assert_not_nil GC::INTERNAL_CONSTANTS[:HEAP_OBJ_LIMIT]
    assert_not_nil GC::INTERNAL_CONSTANTS[:RVALUE_SIZE]
  end

  def test_sweep_in_finalizer
    bug9205 = '[ruby-core:58833] [Bug #9205]'
    2.times do
      assert_ruby_status([], <<-'end;', bug9205, timeout: 30)
        raise_proc = proc do |id|
          GC.start
        end
        1000.times do
          ObjectSpace.define_finalizer(Object.new, raise_proc)
        end
      end;
    end
  end

  def test_exception_in_finalizer
    bug9168 = '[ruby-core:58652] [Bug #9168]'
    assert_normal_exit(<<-'end;', bug9168)
      raise_proc = proc {raise}
      10000.times do
        ObjectSpace.define_finalizer(Object.new, raise_proc)
        Thread.handle_interrupt(RuntimeError => :immediate) {break}
        Thread.handle_interrupt(RuntimeError => :on_blocking) {break}
        Thread.handle_interrupt(RuntimeError => :never) {break}
      end
    end;
  end

  def test_verify_internal_consistency
    assert_nil(GC.verify_internal_consistency)
  end
end<|MERGE_RESOLUTION|>--- conflicted
+++ resolved
@@ -185,11 +185,7 @@
     assert_normal_exit("exit", "", :child_env => env)
     assert_in_out_err([env, "-w", "-e", "exit"], "", [], /RUBY_GC_HEAP_OLDOBJECT_LIMIT_FACTOR=0\.9/, "")
     # always full GC when RUBY_GC_HEAP_OLDOBJECT_LIMIT_FACTOR < 1.0
-<<<<<<< HEAD
-    assert_in_out_err([env, "-e", "1000_000.times{Object.new}; p(GC.stat[:minor_gc_count] < GC.stat[:major_gc_count])"], "", ['true'], [], "")
-=======
     assert_in_out_err([env, "-e", "1000_000.times{Object.new}; p(GC.stat[:minor_gc_count] < GC.stat[:major_gc_count])"], "", ['true'], //, "")
->>>>>>> 1980b4d4
 
     # check obsolete
     assert_in_out_err([{'RUBY_FREE_MIN' => '100'}, '-w', '-eexit'], '', [],
