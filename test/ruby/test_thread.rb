# -*- coding: us-ascii -*-
# frozen_string_literal: false
require 'test/unit'
require "rbconfig/sizeof"
require "timeout"

class TestThread < Test::Unit::TestCase
  class Thread < ::Thread
    Threads = []
    def self.new(*)
      th = super
      Threads << th
      th
    end
  end

  def setup
    Thread::Threads.clear
  end

  def teardown
    Thread::Threads.each do |t|
      t.kill if t.alive?
      begin
        t.join
      rescue Exception
      end
    end
  end

  def test_inspect
    line = __LINE__+1
    th = Module.new {break module_eval("class C\u{30b9 30ec 30c3 30c9} < Thread; self; end")}.start{}
    s = th.inspect
    assert_include(s, "::C\u{30b9 30ec 30c3 30c9}:")
    assert_include(s, " #{__FILE__}:#{line} ")
    assert_equal(s, th.to_s)
  ensure
    th.join
  end

  def test_inspect_with_fiber
    inspect1 = inspect2 = nil

    Thread.new{
      inspect1 = Thread.current.inspect
      Fiber.new{
        inspect2 = Thread.current.inspect
      }.resume
    }.join

    assert_equal inspect1, inspect2, '[Bug #13689]'
  end

  def test_main_thread_variable_in_enumerator
    assert_equal Thread.main, Thread.current

    Thread.current.thread_variable_set :foo, "bar"

    thread, value = Fiber.new {
      Fiber.yield [Thread.current, Thread.current.thread_variable_get(:foo)]
    }.resume

    assert_equal Thread.current, thread
    assert_equal Thread.current.thread_variable_get(:foo), value
  end

  def test_thread_variable_in_enumerator
    Thread.new {
      Thread.current.thread_variable_set :foo, "bar"

      thread, value = Fiber.new {
        Fiber.yield [Thread.current, Thread.current.thread_variable_get(:foo)]
      }.resume

      assert_equal Thread.current, thread
      assert_equal Thread.current.thread_variable_get(:foo), value
    }.join
  end

  def test_thread_variables
    assert_equal [], Thread.new { Thread.current.thread_variables }.join.value

    t = Thread.new {
      Thread.current.thread_variable_set(:foo, "bar")
      Thread.current.thread_variables
    }
    assert_equal [:foo], t.join.value
  end

  def test_thread_variable?
    Thread.new { assert_not_send([Thread.current, :thread_variable?, "foo"]) }.value
    t = Thread.new {
      Thread.current.thread_variable_set("foo", "bar")
    }.join

    assert_send([t, :thread_variable?, "foo"])
    assert_send([t, :thread_variable?, :foo])
    assert_not_send([t, :thread_variable?, :bar])
  end

  def test_thread_variable_strings_and_symbols_are_the_same_key
    t = Thread.new {}.join
    t.thread_variable_set("foo", "bar")
    assert_equal "bar", t.thread_variable_get(:foo)
  end

  def test_thread_variable_frozen
    t = Thread.new { }.join
    t.freeze
    assert_raise(FrozenError) do
      t.thread_variable_set(:foo, "bar")
    end
  end

  def test_mutex_synchronize
    m = Thread::Mutex.new
    r = 0
    num_threads = 10
    loop=100
    (1..num_threads).map{
      Thread.new{
        loop.times{
          m.synchronize{
            tmp = r
            # empty and waste loop for making thread preemption
            100.times {
            }
            r = tmp + 1
          }
        }
      }
    }.each{|e|
      e.join
    }
    assert_equal(num_threads*loop, r)
  end

  def test_mutex_synchronize_yields_no_block_params
    bug8097 = '[ruby-core:53424] [Bug #8097]'
    assert_empty(Thread::Mutex.new.synchronize {|*params| break params}, bug8097)
  end

  def test_local_barrier
    dir = File.dirname(__FILE__)
    lbtest = File.join(dir, "lbtest.rb")
    $:.unshift File.join(File.dirname(dir), 'ruby')
    $:.shift
    3.times {
      `#{EnvUtil.rubybin} #{lbtest}`
      assert_not_predicate($?, :coredump?, '[ruby-dev:30653]')
    }
  end

  def test_priority
    c1 = c2 = 0
    run = true
    t1 = Thread.new { c1 += 1 while run }
    t1.priority = 3
    t2 = Thread.new { c2 += 1 while run }
    t2.priority = -3
    assert_equal(3, t1.priority)
    assert_equal(-3, t2.priority)
    sleep 0.5
    5.times do
      assert_not_predicate(t1, :stop?)
      assert_not_predicate(t2, :stop?)
      break if c1 > c2
      sleep 0.1
    end
    run = false
    t1.kill
    t2.kill
    assert_operator(c1, :>, c2, "[ruby-dev:33124]") # not guaranteed
    t1.join
    t2.join
  end

  def test_new
    assert_raise(ThreadError) do
      Thread.new
    end

    t1 = Thread.new { sleep }
    assert_raise(ThreadError) do
      t1.instance_eval { initialize { } }
    end

    t2 = Thread.new(&method(:sleep).to_proc)
    assert_raise(ThreadError) do
      t2.instance_eval { initialize { } }
    end

  ensure
    t1&.kill&.join
    t2&.kill&.join
  end

  def test_new_symbol_proc
    bug = '[ruby-core:80147] [Bug #13313]'
    assert_ruby_status([], "#{<<-"begin;"}\n#{<<-'end;'}", bug)
    begin;
      exit("1" == Thread.start(1, &:to_s).value)
    end;
  end

  def test_join
    t = Thread.new { sleep }
    assert_nil(t.join(0.05))

  ensure
    t&.kill&.join
  end

  def test_join2
    ok = false
    t1 = Thread.new { ok = true; sleep }
    Thread.pass until ok
    Thread.pass until t1.stop?
    t2 = Thread.new do
      Thread.pass while ok
      t1.join(0.01)
    end
    t3 = Thread.new do
      ok = false
      t1.join
    end
    assert_nil(t2.value)
    t1.wakeup
    assert_equal(t1, t3.value)

  ensure
    t1&.kill&.join
    t2&.kill&.join
    t3&.kill&.join
  end

  { 'FIXNUM_MAX' => RbConfig::LIMITS['FIXNUM_MAX'],
    'UINT64_MAX' => RbConfig::LIMITS['UINT64_MAX'],
    'INFINITY'   => Float::INFINITY
  }.each do |name, limit|
    define_method("test_join_limit_#{name}") do
      t = Thread.new {}
      assert_same t, t.join(limit), "limit=#{limit.inspect}"
    end
  end

  { 'minus_1'        => -1,
    'minus_0_1'      => -0.1,
    'FIXNUM_MIN'     => RbConfig::LIMITS['FIXNUM_MIN'],
    'INT64_MIN'      => RbConfig::LIMITS['INT64_MIN'],
    'minus_INFINITY' => -Float::INFINITY
  }.each do |name, limit|
    define_method("test_join_limit_negative_#{name}") do
      t = Thread.new { sleep }
      begin
        assert_nothing_raised(Timeout::Error) do
          Timeout.timeout(30) do
            assert_nil t.join(limit), "limit=#{limit.inspect}"
          end
        end
      ensure
        t.kill
      end
    end
  end

  def test_kill_main_thread
    assert_in_out_err([], <<-INPUT, %w(1), [])
      p 1
      Thread.kill Thread.current
      p 2
    INPUT
  end

  def test_kill_wrong_argument
    bug4367 = '[ruby-core:35086]'
    assert_raise(TypeError, bug4367) {
      Thread.kill(nil)
    }
    o = Object.new
    assert_raise(TypeError, bug4367) {
      Thread.kill(o)
    }
  end

  def test_kill_thread_subclass
    c = Class.new(Thread)
    t = c.new { sleep 10 }
    assert_nothing_raised { Thread.kill(t) }
    assert_equal(nil, t.value)
  end

  def test_exit
    s = 0
    Thread.new do
      s += 1
      Thread.exit
      s += 2
    end.join
    assert_equal(1, s)
  end

  def test_wakeup
    s = 0
    t = Thread.new do
      s += 1
      Thread.stop
      s += 1
    end
    Thread.pass until t.stop?
    sleep 1 if defined?(RubyVM::JIT) && RubyVM::JIT.enabled? # t.stop? behaves unexpectedly with --jit-wait
    assert_equal(1, s)
    t.wakeup
    Thread.pass while t.alive?
    assert_equal(2, s)
    assert_raise(ThreadError) { t.wakeup }
  ensure
    t&.kill&.join
  end

  def test_stop
    assert_in_out_err([], <<-INPUT, %w(2), [])
      begin
        Thread.stop
        p 1
      rescue ThreadError
        p 2
      end
    INPUT
  end

  def test_list
    assert_in_out_err([], <<-INPUT) do |r, e|
      t1 = Thread.new { sleep }
      Thread.pass
      t2 = Thread.new { loop { Thread.pass } }
      Thread.new { }.join
      p [Thread.current, t1, t2].map{|t| t.object_id }.sort
      p Thread.list.map{|t| t.object_id }.sort
    INPUT
      assert_equal(r.first, r.last)
      assert_equal([], e)
    end
  end

  def test_main
    assert_in_out_err([], <<-INPUT, %w(true false), [])
      p Thread.main == Thread.current
      Thread.new { p Thread.main == Thread.current }.join
    INPUT
  end

  def test_abort_on_exception
    assert_in_out_err([], <<-INPUT, %w(false 1), [])
      p Thread.abort_on_exception
      begin
        t = Thread.new {
          Thread.current.report_on_exception = false
          raise
        }
        Thread.pass until t.stop?
        p 1
      rescue
        p 2
      end
    INPUT

    assert_in_out_err([], <<-INPUT, %w(true 2), [])
      Thread.abort_on_exception = true
      p Thread.abort_on_exception
      begin
        Thread.new {
          Thread.current.report_on_exception = false
          raise
        }
        sleep 0.5
        p 1
      rescue
        p 2
      end
    INPUT

    assert_in_out_err(%w(--disable-gems -d), <<-INPUT, %w(false 2), %r".+")
      p Thread.abort_on_exception
      begin
        t = Thread.new { raise }
        Thread.pass until t.stop?
        p 1
      rescue
        p 2
      end
    INPUT

    assert_in_out_err([], <<-INPUT, %w(false true 2), [])
      p Thread.abort_on_exception
      begin
        ok = false
        t = Thread.new {
          Thread.current.report_on_exception = false
          Thread.pass until ok
          raise
        }
        t.abort_on_exception = true
        p t.abort_on_exception
        ok = 1
        sleep 1
        p 1
      rescue
        p 2
      end
    INPUT
  end

  def test_report_on_exception
    assert_separately([], "#{<<~"begin;"}\n#{<<~'end;'}")
    begin;
      q1 = Thread::Queue.new
      q2 = Thread::Queue.new

      assert_equal(true, Thread.report_on_exception,
                   "global flag is true by default")
      assert_equal(true, Thread.current.report_on_exception,
                   "the main thread has report_on_exception=true")

      Thread.report_on_exception = true
      Thread.current.report_on_exception = false
      assert_equal(true,
                   Thread.start {Thread.current.report_on_exception}.value,
                  "should not inherit from the parent thread but from the global flag")

      assert_warn("", "exception should be ignored silently when false") {
        th = Thread.start {
          Thread.current.report_on_exception = false
          q1.push(Thread.current.report_on_exception)
          raise "report 1"
        }
        assert_equal(false, q1.pop)
        Thread.pass while th.alive?
        assert_raise(RuntimeError) { th.join }
      }

      assert_warn(/report 2/, "exception should be reported when true") {
        th = Thread.start {
          q1.push(Thread.current.report_on_exception = true)
          raise "report 2"
        }
        assert_equal(true, q1.pop)
        Thread.pass while th.alive?
        assert_raise(RuntimeError) { th.join }
      }

      assert_warn("", "the global flag should not affect already started threads") {
        Thread.report_on_exception = false
        th = Thread.start {
          q2.pop
          q1.push(Thread.current.report_on_exception)
          raise "report 3"
        }
        q2.push(Thread.report_on_exception = true)
        assert_equal(false, q1.pop)
        Thread.pass while th.alive?
        assert_raise(RuntimeError) { th.join }
      }

      assert_warn(/report 4/, "should defaults to the global flag at the start") {
        Thread.report_on_exception = true
        th = Thread.start {
          q1.push(Thread.current.report_on_exception)
          raise "report 4"
        }
        assert_equal(true, q1.pop)
        Thread.pass while th.alive?
        assert_raise(RuntimeError) { th.join }
      }

      assert_warn(/report 5/, "should first report and then raise with report_on_exception + abort_on_exception") {
        th = Thread.start {
          Thread.current.report_on_exception = true
          Thread.current.abort_on_exception = true
          q2.pop
          raise "report 5"
        }
        assert_raise_with_message(RuntimeError, "report 5") {
          q2.push(true)
          Thread.pass while th.alive?
        }
        assert_raise(RuntimeError) { th.join }
      }
    end;
  end

  def test_ignore_deadlock
    if /mswin|mingw/ =~ RUBY_PLATFORM
      skip "can't trap a signal from another process on Windows"
    end
    assert_in_out_err([], <<-INPUT, %w(false :sig), [], :signal=>:INT, timeout: 1, timeout_error: nil)
      p Thread.ignore_deadlock
      q = Queue.new
      trap(:INT){q.push :sig}
      Thread.ignore_deadlock = true
      p q.pop
    INPUT
  end

  def test_status_and_stop_p
    a = ::Thread.new {
      Thread.current.report_on_exception = false
      raise("die now")
    }
    b = Thread.new { Thread.stop }
    c = Thread.new { Thread.exit }
    e = Thread.current
    Thread.pass while a.alive? or !b.stop? or c.alive?

    assert_equal(nil, a.status)
    assert_predicate(a, :stop?)

    assert_equal("sleep", b.status)
    assert_predicate(b, :stop?)

    assert_equal(false, c.status)
    assert_match(/^#<TestThread::Thread:.* dead>$/, c.inspect)
    assert_predicate(c, :stop?)

    es1 = e.status
    es2 = e.stop?
    assert_equal(["run", false], [es1, es2])
    assert_raise(RuntimeError) { a.join }
  ensure
    b&.kill&.join
    c&.join
  end

  def test_switch_while_busy_loop
    bug1402 = "[ruby-dev:38319] [Bug #1402]"
    flag = true
    th = Thread.current
    waiter = Thread.start {
      sleep 0.1
      flag = false
      sleep 1
      th.raise(bug1402)
    }
    assert_nothing_raised(RuntimeError, bug1402) do
      nil while flag
    end
    assert(!flag, bug1402)
  ensure
    waiter&.kill&.join
  end

  def test_thread_local
    t = Thread.new { sleep }

    assert_equal(false, t.key?(:foo))

    t["foo"] = "foo"
    t["bar"] = "bar"
    t["baz"] = "baz"

    assert_equal(true, t.key?(:foo))
    assert_equal(true, t.key?("foo"))
    assert_equal(false, t.key?(:qux))
    assert_equal(false, t.key?("qux"))

    assert_equal([:foo, :bar, :baz].sort, t.keys.sort)

  ensure
    t&.kill&.join
  end

  def test_thread_local_fetch
    t = Thread.new { sleep }

    assert_equal(false, t.key?(:foo))

    t["foo"] = "foo"
    t["bar"] = "bar"
    t["baz"] = "baz"

    x = nil
    assert_equal("foo", t.fetch(:foo, 0))
    assert_equal("foo", t.fetch(:foo) {x = true})
    assert_nil(x)
    assert_equal("foo", t.fetch("foo", 0))
    assert_equal("foo", t.fetch("foo") {x = true})
    assert_nil(x)

    x = nil
    assert_equal(0, t.fetch(:qux, 0))
    assert_equal(1, t.fetch(:qux) {x = 1})
    assert_equal(1, x)
    assert_equal(2, t.fetch("qux", 2))
    assert_equal(3, t.fetch("qux") {x = 3})
    assert_equal(3, x)

    e = assert_raise(KeyError) {t.fetch(:qux)}
    assert_equal(:qux, e.key)
    assert_equal(t, e.receiver)
  ensure
    t&.kill&.join
  end

  def test_thread_local_security
    Thread.new do
      Thread.current[:foo] = :bar
      Thread.current.freeze
      assert_raise(FrozenError) do
        Thread.current[:foo] = :baz
      end
    end.join
  end

  def test_thread_local_dynamic_symbol
    bug10667 = '[ruby-core:67185] [Bug #10667]'
    t = Thread.new {}.join
    key_str = "foo#{rand}"
    key_sym = key_str.to_sym
    t.thread_variable_set(key_str, "bar")
    assert_equal("bar", t.thread_variable_get(key_str), "#{bug10667}: string key")
    assert_equal("bar", t.thread_variable_get(key_sym), "#{bug10667}: symbol key")
  end

  def test_select_wait
    assert_nil(IO.select(nil, nil, nil, 0.001))
    t = Thread.new do
      IO.select(nil, nil, nil, nil)
    end
    Thread.pass until t.stop?
    assert_predicate(t, :alive?)
  ensure
    t&.kill&.join
  end

  def test_mutex_deadlock
    m = Thread::Mutex.new
    m.synchronize do
      assert_raise(ThreadError) do
        m.synchronize do
          assert(false)
        end
      end
    end
  end

  def test_mutex_interrupt
    m = Thread::Mutex.new
    m.lock
    t = Thread.new do
      m.lock
      :foo
    end
    Thread.pass until t.stop?
    t.kill
    assert_nil(t.value)
  end

  def test_mutex_illegal_unlock
    m = Thread::Mutex.new
    m.lock
    Thread.new do
      assert_raise(ThreadError) do
        m.unlock
      end
    end.join
  end

  def test_mutex_fifo_like_lock
    m1 = Thread::Mutex.new
    m2 = Thread::Mutex.new
    m1.lock
    m2.lock
    m1.unlock
    m2.unlock
    assert_equal(false, m1.locked?)
    assert_equal(false, m2.locked?)

    m3 = Thread::Mutex.new
    m1.lock
    m2.lock
    m3.lock
    m1.unlock
    m2.unlock
    m3.unlock
    assert_equal(false, m1.locked?)
    assert_equal(false, m2.locked?)
    assert_equal(false, m3.locked?)
  end

  def test_mutex_trylock
    m = Thread::Mutex.new
    assert_equal(true, m.try_lock)
    assert_equal(false, m.try_lock, '[ruby-core:20943]')

    Thread.new{
      assert_equal(false, m.try_lock)
    }.join

    m.unlock
  end

  def test_recursive_outer
    arr = []
    obj = Struct.new(:foo, :visited).new(arr, false)
    arr << obj
    def obj.hash
      self[:visited] = true
      super
      raise "recursive_outer should short circuit intermediate calls"
    end
    assert_nothing_raised {arr.hash}
    assert(obj[:visited], "obj.hash was not called")
  end

  def test_thread_instance_variable
    bug4389 = '[ruby-core:35192]'
    assert_in_out_err([], <<-INPUT, %w(), [], bug4389)
      class << Thread.current
        @data = :data
      end
    INPUT
  end

  def test_no_valid_cfp
    skip 'with win32ole, cannot run this testcase because win32ole redefines Thread#initialize' if defined?(WIN32OLE)
    bug5083 = '[ruby-dev:44208]'
    assert_equal([], Thread.new(&Module.method(:nesting)).value, bug5083)
    assert_instance_of(Thread, Thread.new(:to_s, &Class.new.method(:undef_method)).join, bug5083)
  end

  def make_handle_interrupt_test_thread1 flag
    r = []
    ready_q = Queue.new
    done_q = Queue.new
    th = Thread.new{
      begin
        Thread.handle_interrupt(RuntimeError => flag){
          begin
            ready_q << true
            done_q.pop
          rescue
            r << :c1
          end
        }
      rescue
        r << :c2
      end
    }
    ready_q.pop
    th.raise
    begin
      done_q << true
      th.join
    rescue
      r << :c3
    end
    r
  end

  def test_handle_interrupt
    [[:never, :c2],
     [:immediate, :c1],
     [:on_blocking, :c1]].each{|(flag, c)|
      assert_equal([flag, c], [flag] + make_handle_interrupt_test_thread1(flag))
    }
    # TODO: complex cases are needed.
  end

  def test_handle_interrupt_invalid_argument
    assert_raise(ArgumentError) {
      Thread.handle_interrupt(RuntimeError => :immediate) # no block
    }
    assert_raise(ArgumentError) {
      Thread.handle_interrupt(RuntimeError => :xyzzy) {}
    }
    assert_raise(TypeError) {
      Thread.handle_interrupt([]) {} # array
    }
  end

  def for_test_handle_interrupt_with_return
    Thread.handle_interrupt(Object => :never){
      Thread.current.raise RuntimeError.new("have to be rescured")
      return
    }
  rescue
  end

  def test_handle_interrupt_with_return
    assert_nothing_raised do
      for_test_handle_interrupt_with_return
      _dummy_for_check_ints=nil
    end
  end

  def test_handle_interrupt_with_break
    assert_nothing_raised do
      begin
        Thread.handle_interrupt(Object => :never){
          Thread.current.raise RuntimeError.new("have to be rescured")
          break
        }
      rescue
      end
      _dummy_for_check_ints=nil
    end
  end

  def test_handle_interrupt_blocking
    r = nil
    q = Queue.new
    e = Class.new(Exception)
    th_s = Thread.current
    th = Thread.start {
      assert_raise(RuntimeError) {
        Thread.handle_interrupt(Object => :on_blocking){
          begin
            q.pop
            Thread.current.raise RuntimeError, "will raise in sleep"
            r = :ok
            sleep
          ensure
            th_s.raise e, "raise from ensure", $@
          end
        }
      }
    }
    assert_raise(e) {q << true; th.join}
    assert_equal(:ok, r)
  end

  def test_handle_interrupt_and_io
    assert_in_out_err([], <<-INPUT, %w(ok), [])
      th_waiting = true
      q = Queue.new

      t = Thread.new {
        Thread.current.report_on_exception = false
        Thread.handle_interrupt(RuntimeError => :on_blocking) {
          q << true
          nil while th_waiting
          # async interrupt should be raised _before_ writing puts arguments
          puts "ng"
        }
      }

      q.pop
      t.raise RuntimeError
      th_waiting = false
      t.join rescue nil
      puts "ok"
    INPUT
  end

  def test_handle_interrupt_and_p
    assert_in_out_err([], <<-INPUT, %w(:ok :ok), [])
      th_waiting = false

      t = Thread.new {
        Thread.current.report_on_exception = false
        Thread.handle_interrupt(RuntimeError => :on_blocking) {
          th_waiting = true
          nil while th_waiting
          # p shouldn't provide interruptible point
          p :ok
          p :ok
        }
      }

      Thread.pass until th_waiting
      t.raise RuntimeError
      th_waiting = false
      t.join rescue nil
    INPUT
  end

  def test_handle_interrupted?
    q = Thread::Queue.new
    Thread.handle_interrupt(RuntimeError => :never){
      done = false
      th = Thread.new{
        q.push :e
        begin
          begin
            Thread.pass until done
          rescue
            q.push :ng1
          end
          begin
            Thread.handle_interrupt(Object => :immediate){} if Thread.pending_interrupt?
          rescue RuntimeError
            q.push :ok
          end
        rescue
          q.push :ng2
        ensure
          q.push :ng3
        end
      }
      q.pop
      th.raise
      done = true
      th.join
      assert_equal(:ok, q.pop)
    }
  end

  def test_thread_timer_and_ensure
    assert_normal_exit(<<_eom, 'r36492', timeout: 10)
    flag = false
    t = Thread.new do
      begin
        sleep
      ensure
        1 until flag
      end
    end

    Thread.pass until t.status == "sleep"

    t.kill
    t.alive? == true
    flag = true
    t.join
_eom
  end

  def test_uninitialized
    c = Class.new(Thread) {def initialize; end}
    assert_raise(ThreadError) { c.new.start }

    bug11959 = '[ruby-core:72732] [Bug #11959]'

    c = Class.new(Thread) {def initialize; exit; end}
    assert_raise(ThreadError, bug11959) { c.new }

    c = Class.new(Thread) {def initialize; raise; end}
    assert_raise(ThreadError, bug11959) { c.new }

    c = Class.new(Thread) {
      def initialize
        pending = pending_interrupt?
        super {pending}
      end
    }
    assert_equal(false, c.new.value, bug11959)
  end

  def test_backtrace
    Thread.new{
      assert_equal(Array, Thread.main.backtrace.class)
    }.join

    t = Thread.new{}
    t.join
    assert_equal(nil, t.backtrace)
  end

  def test_thread_timer_and_interrupt
    bug5757 = '[ruby-dev:44985]'
    pid = nil
    cmd = 'Signal.trap(:INT, "DEFAULT"); pipe=IO.pipe; Thread.start {Thread.pass until Thread.main.stop?; puts; STDOUT.flush}; pipe[0].read'
    opt = {}
    opt[:new_pgroup] = true if /mswin|mingw/ =~ RUBY_PLATFORM
    s, t, _err = EnvUtil.invoke_ruby(['-e', cmd], "", true, true, **opt) do |in_p, out_p, err_p, cpid|
      assert IO.select([out_p], nil, nil, 10), 'subprocess not ready'
      out_p.gets
      pid = cpid
      t0 = Time.now.to_f
      Process.kill(:SIGINT, pid)
      begin
        Timeout.timeout(10) { Process.wait(pid) }
      rescue Timeout::Error
        EnvUtil.terminate(pid)
        raise
      end
      t1 = Time.now.to_f
      [$?, t1 - t0, err_p.read]
    end
    assert_equal(pid, s.pid, bug5757)
    assert_equal([false, true, false, Signal.list["INT"]],
                 [s.exited?, s.signaled?, s.stopped?, s.termsig],
                 "[s.exited?, s.signaled?, s.stopped?, s.termsig]")
    assert_include(0..2, t, bug5757)
  end

  def test_thread_join_in_trap
    assert_separately [], <<-'EOS'
    Signal.trap(:INT, "DEFAULT")
    t0 = Thread.current
    assert_nothing_raised{
      t = Thread.new {Thread.pass until t0.stop?; Process.kill(:INT, $$)}

      Signal.trap :INT do
        t.join
      end

      t.join
    }
    EOS
  end

  def test_thread_value_in_trap
    assert_separately [], <<-'EOS'
    Signal.trap(:INT, "DEFAULT")
    t0 = Thread.current
    t = Thread.new {Thread.pass until t0.stop?; Process.kill(:INT, $$); :normal_end}

    Signal.trap :INT do
      t.value
    end
    assert_equal(:normal_end, t.value)
    EOS
  end

  def test_thread_join_current
    assert_raise(ThreadError) do
      Thread.current.join
    end
  end

  def test_thread_join_main_thread
    Thread.new(Thread.current) {|t|
      assert_raise(ThreadError) do
        t.join
      end
    }.join
  end

  def test_main_thread_status_at_exit
    assert_in_out_err([], <<-'INPUT', ["false false aborting"], [])
q = Thread::Queue.new
Thread.new(Thread.current) {|mth|
  begin
    q.push nil
    mth.run
    Thread.pass until mth.stop?
    p :mth_stopped # don't run if killed by rb_thread_terminate_all
  ensure
    puts "#{mth.alive?} #{mth.status} #{Thread.current.status}"
  end
}
q.pop
    INPUT
  end

  def test_thread_status_in_trap
    # when running trap handler, Thread#status must show "run"
    # Even though interrupted from sleeping function
    assert_in_out_err([], <<-INPUT, %w(sleep run), [])
      Signal.trap(:INT) {
        puts Thread.current.status
        exit
      }
      t = Thread.current

      Thread.new(Thread.current) {|mth|
        Thread.pass until t.stop?
        puts mth.status
        Process.kill(:INT, $$)
      }
      sleep 0.1
    INPUT
  end

  # Bug #7450
  def test_thread_status_raise_after_kill
    ary = []

    t = Thread.new {
      assert_raise(RuntimeError) do
        begin
          ary << Thread.current.status
          sleep #1
        ensure
          begin
            ary << Thread.current.status
            sleep #2
          ensure
            ary << Thread.current.status
          end
        end
      end
    }

    Thread.pass until ary.size >= 1
    Thread.pass until t.stop?
    t.kill  # wake up sleep #1
    Thread.pass until ary.size >= 2
    Thread.pass until t.stop?
    t.raise "wakeup" # wake up sleep #2
    Thread.pass while t.alive?
    assert_equal(ary, ["run", "aborting", "aborting"])
    t.join
  end

  def test_mutex_owned
    mutex = Thread::Mutex.new

    assert_equal(mutex.owned?, false)
    mutex.synchronize {
      # Now, I have the mutex
      assert_equal(mutex.owned?, true)
    }
    assert_equal(mutex.owned?, false)
  end

  def test_mutex_owned2
    begin
      mutex = Thread::Mutex.new
      th = Thread.new {
        # lock forever
        mutex.lock
        sleep
      }

      # acquired by another thread.
      Thread.pass until mutex.locked?
      assert_equal(mutex.owned?, false)
    ensure
      th&.kill&.join
    end
  end

  def test_mutex_unlock_on_trap
    assert_in_out_err([], <<-INPUT, %w(locked unlocked false), [])
      m = Thread::Mutex.new

      trapped = false
      Signal.trap("INT") { |signo|
        m.unlock
        trapped = true
        puts "unlocked"
      }

      m.lock
      puts "locked"
      Process.kill("INT", $$)
      Thread.pass until trapped
      puts m.locked?
    INPUT
  end

  def invoke_rec script, vm_stack_size, machine_stack_size, use_length = true
    env = {}
    env['RUBY_THREAD_VM_STACK_SIZE'] = vm_stack_size.to_s if vm_stack_size
    env['RUBY_THREAD_MACHINE_STACK_SIZE'] = machine_stack_size.to_s if machine_stack_size
    out, = EnvUtil.invoke_ruby([env, '-e', script], '', true, true)
    use_length ? out.length : out
  end

  def test_stack_size
    h_default = eval(invoke_rec('p RubyVM::DEFAULT_PARAMS', nil, nil, false))
    h_0 = eval(invoke_rec('p RubyVM::DEFAULT_PARAMS', 0, 0, false))
    h_large = eval(invoke_rec('p RubyVM::DEFAULT_PARAMS', 1024 * 1024 * 10, 1024 * 1024 * 10, false))

    assert_operator(h_default[:thread_vm_stack_size], :>, h_0[:thread_vm_stack_size],
                    "0 thread_vm_stack_size")
    assert_operator(h_default[:thread_vm_stack_size], :<, h_large[:thread_vm_stack_size],
                    "large thread_vm_stack_size")
    assert_operator(h_default[:thread_machine_stack_size], :>=, h_0[:thread_machine_stack_size],
                    "0 thread_machine_stack_size")
    assert_operator(h_default[:thread_machine_stack_size], :<=, h_large[:thread_machine_stack_size],
                    "large thread_machine_stack_size")
    assert_equal("ok", invoke_rec('print :ok', 1024 * 1024 * 100, nil, false))
  end

  def test_vm_machine_stack_size
    script = 'def rec; print "."; STDOUT.flush; rec; end; rec'
    size_default = invoke_rec script, nil, nil
    assert_operator(size_default, :>, 0, "default size")
    size_0 = invoke_rec script, 0, nil
    assert_operator(size_default, :>, size_0, "0 size")
    size_large = invoke_rec script, 1024 * 1024 * 10, nil
    assert_operator(size_default, :<, size_large, "large size")
  end

  def test_machine_stack_size
    # check machine stack size
    # Note that machine stack size may not change size (depend on OSs)
    script = 'def rec; print "."; STDOUT.flush; 1.times{1.times{1.times{rec}}}; end; Thread.new{rec}.join'
    vm_stack_size = 1024 * 1024
    size_default = invoke_rec script, vm_stack_size, nil
    size_0 = invoke_rec script, vm_stack_size, 0
    assert_operator(size_default, :>=, size_0, "0 size")
    size_large = invoke_rec script, vm_stack_size, 1024 * 1024 * 10
    assert_operator(size_default, :<=, size_large, "large size")
  end unless /mswin|mingw/ =~ RUBY_PLATFORM

  def test_blocking_mutex_unlocked_on_fork
    bug8433 = '[ruby-core:55102] [Bug #8433]'

    mutex = Thread::Mutex.new
    mutex.lock

    th = Thread.new do
      mutex.synchronize do
        sleep
      end
    end

    Thread.pass until th.stop?
    mutex.unlock

    pid = Process.fork do
      exit(mutex.locked?)
    end

    th.kill

    pid, status = Process.waitpid2(pid)
    assert_equal(false, status.success?, bug8433)
  end if Process.respond_to?(:fork)

  def test_fork_in_thread
    bug9751 = '[ruby-core:62070] [Bug #9751]'
    f = nil
    th = Thread.start do
      unless f = IO.popen("-")
        STDERR.reopen(STDOUT)
        exit
      end
      Process.wait2(f.pid)
    end
    unless th.join(EnvUtil.apply_timeout_scale(30))
      Process.kill(:QUIT, f.pid)
      Process.kill(:KILL, f.pid) unless th.join(EnvUtil.apply_timeout_scale(1))
    end
    _, status = th.value
    output = f.read
    f.close
    assert_not_predicate(status, :signaled?, FailDesc[status, bug9751, output])
    assert_predicate(status, :success?, bug9751)
  end if Process.respond_to?(:fork)

  def test_fork_while_locked
    m = Mutex.new
    thrs = []
    3.times do |i|
      thrs << Thread.new { m.synchronize { Process.waitpid2(fork{})[1] } }
    end
    thrs.each do |t|
      assert_predicate t.value, :success?, '[ruby-core:85940] [Bug #14578]'
    end
  end if Process.respond_to?(:fork)

  def test_fork_while_parent_locked
    skip 'needs fork' unless Process.respond_to?(:fork)
    m = Thread::Mutex.new
    nr = 1
    thrs = []
    m.synchronize do
      thrs = nr.times.map { Thread.new { m.synchronize {} } }
      thrs.each { Thread.pass }
      pid = fork do
        m.locked? or exit!(2)
        thrs = nr.times.map { Thread.new { m.synchronize {} } }
        m.unlock
        thrs.each { |t| t.join(1) == t or exit!(1) }
        exit!(0)
      end
      _, st = Process.waitpid2(pid)
      assert_predicate st, :success?, '[ruby-core:90312] [Bug #15383]'
    end
    thrs.each { |t| assert_same t, t.join(1) }
  end

  def test_fork_while_mutex_locked_by_forker
    skip 'needs fork' unless Process.respond_to?(:fork)
    m = Mutex.new
    m.synchronize do
      pid = fork do
        exit!(2) unless m.locked?
        m.unlock rescue exit!(3)
        m.synchronize {} rescue exit!(4)
        exit!(0)
      end
      _, st = Timeout.timeout(30) { Process.waitpid2(pid) }
      assert_predicate st, :success?, '[ruby-core:90595] [Bug #15430]'
    end
  end

  def test_subclass_no_initialize
    t = Module.new do
      break eval("class C\u{30b9 30ec 30c3 30c9} < Thread; self; end")
    end
    t.class_eval do
      def initialize
      end
    end
    assert_raise_with_message(ThreadError, /C\u{30b9 30ec 30c3 30c9}/) do
      t.new {}
    end
  end

  def test_thread_name
    t = Thread.start {sleep}
    sleep 0.001 until t.stop?
    assert_nil t.name
    s = t.inspect
    t.name = 'foo'
    assert_equal 'foo', t.name
    t.name = nil
    assert_nil t.name
    assert_equal s, t.inspect
  ensure
    t.kill
    t.join
  end

  def test_thread_invalid_name
    bug11756 = '[ruby-core:71774] [Bug #11756]'
    t = Thread.start {}
    assert_raise(ArgumentError, bug11756) {t.name = "foo\0bar"}
    assert_raise(ArgumentError, bug11756) {t.name = "foo".encode(Encoding::UTF_32BE)}
  ensure
    t.kill
    t.join
  end

  def test_thread_invalid_object
    bug11756 = '[ruby-core:71774] [Bug #11756]'
    t = Thread.start {}
    assert_raise(TypeError, bug11756) {t.name = []}
  ensure
    t.kill
    t.join
  end

  def test_thread_setname_in_initialize
    bug12290 = '[ruby-core:74963] [Bug #12290]'
    c = Class.new(Thread) {def initialize() self.name = "foo"; super; end}
    assert_equal("foo", c.new {Thread.current.name}.value, bug12290)
  end

  def test_thread_native_thread_id
<<<<<<< HEAD
    skip "don't support native_thread_id" unless (begin; Thread.main.native_thread_id; rescue NotImplementedError; nil; end)
=======
    skip "don't support native_thread_id" unless Thread.method_defined?(:native_thread_id)
>>>>>>> 93be7a4c
    assert_instance_of Integer, Thread.main.native_thread_id

    th1 = Thread.start{sleep}

    # newly created thread which doesn't run yet returns nil or integer
    assert_include [NilClass, Integer], th1.native_thread_id.class

    Thread.pass until th1.stop?

    # After a thread starts (and execute `sleep`), it returns native_thread_id
    assert_instance_of Integer, th1.native_thread_id

    th1.wakeup
    Thread.pass while th1.alive?

    # dead thread returns nil
    assert_nil th1.native_thread_id
  end

  def test_thread_interrupt_for_killed_thread
    opts = { timeout: 5, timeout_error: nil }

    # prevent SIGABRT from slow shutdown with MJIT
    opts[:reprieve] = 3 if defined?(RubyVM::JIT) && RubyVM::JIT.enabled?

    assert_normal_exit(<<-_end, '[Bug #8996]', **opts)
      Thread.report_on_exception = false
      trap(:TERM){exit}
      while true
        t = Thread.new{sleep 0}
        t.raise Interrupt
        Thread.pass # allow t to finish
      end
    _end
  end

  def test_signal_at_join
    if /mswin|mingw/ =~ RUBY_PLATFORM
      skip "can't trap a signal from another process on Windows"
      # opt = {new_pgroup: true}
    end
    assert_separately([], "#{<<~"{#"}\n#{<<~'};'}", timeout: 120)
    {#
      n = 1000
      sig = :INT
      trap(sig) {}
      IO.popen([EnvUtil.rubybin, "-e", "#{<<~"{#1"}\n#{<<~'};#1'}"], "r+") do |f|
        tpid = #{$$}
        sig = :#{sig}
        {#1
          STDOUT.sync = true
          while gets
            puts
            Process.kill(sig, tpid)
          end
        };#1
        assert_nothing_raised do
          n.times do
            w = Thread.start do
              sleep 30
            end
            begin
              f.puts
              f.gets
            ensure
              w.kill
              w.join
            end
          end
        end
        n.times do
          w = Thread.start { sleep 30 }
          begin
            f.puts
            f.gets
          ensure
            w.kill
            t0 = Process.clock_gettime(Process::CLOCK_MONOTONIC)
            w.join(30)
            t1 = Process.clock_gettime(Process::CLOCK_MONOTONIC)
            diff = t1 - t0
            assert_operator diff, :<=, 2
          end
        end
      end
    };
  end
end<|MERGE_RESOLUTION|>--- conflicted
+++ resolved
@@ -1335,11 +1335,7 @@
   end
 
   def test_thread_native_thread_id
-<<<<<<< HEAD
-    skip "don't support native_thread_id" unless (begin; Thread.main.native_thread_id; rescue NotImplementedError; nil; end)
-=======
     skip "don't support native_thread_id" unless Thread.method_defined?(:native_thread_id)
->>>>>>> 93be7a4c
     assert_instance_of Integer, Thread.main.native_thread_id
 
     th1 = Thread.start{sleep}
