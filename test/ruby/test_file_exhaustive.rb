require "test/unit"
require "fileutils"
require "tmpdir"
require_relative "envutil"

class TestFileExhaustive < Test::Unit::TestCase
  DRIVE = Dir.pwd[%r'\A(?:[a-z]:|//[^/]+/[^/]+)'i]

  def assert_incompatible_encoding
    d = "\u{3042}\u{3044}".encode("utf-16le")
    assert_raise(Encoding::CompatibilityError) {yield d}
    m = Class.new {define_method(:to_path) {d}}
    assert_raise(Encoding::CompatibilityError) {yield m.new}
  end

  def setup
    @dir = Dir.mktmpdir("rubytest-file")
    @rootdir = "#{DRIVE}/"
    File.chown(-1, Process.gid, @dir)
    @file = make_tmp_filename("file")
    @zerofile = make_tmp_filename("zerofile")
    @nofile = make_tmp_filename("nofile")
    @symlinkfile = make_tmp_filename("symlinkfile")
    @hardlinkfile = make_tmp_filename("hardlinkfile")
    make_file("foo", @file)
    make_file("", @zerofile)
    @time = Time.now
    begin
      File.symlink(@file, @symlinkfile)
    rescue NotImplementedError
      @symlinkfile = nil
    end
    begin
      File.link(@file, @hardlinkfile)
    rescue NotImplementedError, Errno::EINVAL	# EINVAL for Windows Vista
      @hardlinkfile = nil
    end
  end

  def teardown
    GC.start
    FileUtils.remove_entry_secure @dir
  end

  def make_file(content, file = @file)
    open(file, "w") {|fh| fh << content }
  end

  def make_tmp_filename(prefix)
    @hardlinkfile = @dir + "/" + prefix + File.basename(__FILE__) + ".#{$$}.test"
  end

  def test_path
    file = @file

    assert_equal(file, File.open(file) {|f| f.path})
    assert_equal(file, File.path(file))
    o = Object.new
    class << o; self; end.class_eval do
      define_method(:to_path) { file }
    end
    assert_equal(file, File.path(o))
  end

  def assert_integer(n)
    assert_kind_of(Integer, n)
  end

  def assert_integer_or_nil(n)
    msg = ->{"#{n.inspect} is neither Fixnum nor nil."}
    if n
      assert_kind_of(Integer, n, msg)
    else
      assert_nil(n, msg)
    end
  end

  def test_stat
    sleep(@time - Time.now + 1.1)
    make_file("foo", @file + "2")
    fs1, fs2 = File.stat(@file), File.stat(@file + "2")
    assert_nothing_raised do
      assert_equal(0, fs1 <=> fs1)
      assert_equal(-1, fs1 <=> fs2)
      assert_equal(1, fs2 <=> fs1)
      assert_nil(fs1 <=> nil)
      assert_integer(fs1.dev)
      assert_integer_or_nil(fs1.rdev)
      assert_integer_or_nil(fs1.dev_major)
      assert_integer_or_nil(fs1.dev_minor)
      assert_integer_or_nil(fs1.rdev_major)
      assert_integer_or_nil(fs1.rdev_minor)
      assert_integer(fs1.ino)
      assert_integer(fs1.mode)
      unless /emx|mswin|mingw/ =~ RUBY_PLATFORM
        # on Windows, nlink is always 1. but this behavior will be changed
        # in the future.
        assert_equal(@hardlinkfile ? 2 : 1, fs1.nlink)
      end
      assert_integer(fs1.uid)
      assert_integer(fs1.gid)
      assert_equal(3, fs1.size)
      assert_integer_or_nil(fs1.blksize)
      assert_integer_or_nil(fs1.blocks)
      assert_kind_of(Time, fs1.atime)
      assert_kind_of(Time, fs1.mtime)
      assert_kind_of(Time, fs1.ctime)
      assert_kind_of(String, fs1.inspect)
    end
    assert_raise(Errno::ENOENT) { File.stat(@nofile) }
    assert_kind_of(File::Stat, File.open(@file) {|f| f.stat})
    assert_raise(Errno::ENOENT) { File.lstat(@nofile) }
    assert_kind_of(File::Stat, File.open(@file) {|f| f.lstat})
  end

  def test_stat_drive_root
    assert_nothing_raised { File.stat(DRIVE + "/") }
    assert_nothing_raised { File.stat(DRIVE + "/.") }
    assert_nothing_raised { File.stat(DRIVE + "/..") }
    assert_raise(Errno::ENOENT) { File.stat(DRIVE + "/...") }
    # want to test the root of empty drive, but there is no method to test it...
  end if DRIVE

  def test_stat_dotted_prefix
    Dir.mktmpdir do |dir|
      prefix = File.join(dir, "...a")
      Dir.mkdir(prefix)
      assert_file.exist?(prefix)

      assert_nothing_raised { File.stat(prefix) }

      Dir.chdir(dir) do
        assert_nothing_raised { File.stat(File.basename(prefix)) }
      end
    end
  end if /mswin|mingw|cygwin/ =~ RUBY_PLATFORM

  def test_directory_p
    assert_file.directory?(@dir)
    assert_file.not_directory?(@dir+"/...")
    assert_file.not_directory?(@file)
    assert_file.not_directory?(@nofile)
  end

  def test_pipe_p ## xxx
    assert_file.not_pipe?(@dir)
    assert_file.not_pipe?(@file)
    assert_file.not_pipe?(@nofile)
  end

  def test_symlink_p
    assert_file.not_symlink?(@dir)
    assert_file.not_symlink?(@file)
    assert_file.symlink?(@symlinkfile) if @symlinkfile
    assert_file.not_symlink?(@hardlinkfile) if @hardlinkfile
    assert_file.not_symlink?(@nofile)
  end

  def test_socket_p ## xxx
    assert_file.not_socket?(@dir)
    assert_file.not_socket?(@file)
    assert_file.not_socket?(@nofile)
  end

  def test_blockdev_p ## xxx
    assert_file.not_blockdev?(@dir)
    assert_file.not_blockdev?(@file)
    assert_file.not_blockdev?(@nofile)
  end

  def test_chardev_p ## xxx
    assert_file.not_chardev?(@dir)
    assert_file.not_chardev?(@file)
    assert_file.not_chardev?(@nofile)
  end

  def test_exist_p
    assert_file.exist?(@dir)
    assert_file.exist?(@file)
    assert_file.not_exist?(@nofile)
  end

  def test_readable_p
    return if /cygwin|mswin|bccwin|mingw|emx/ =~ RUBY_PLATFORM
    return if Process.euid == 0
    File.chmod(0200, @file)
    assert_file.not_readable?(@file)
    File.chmod(0600, @file)
    assert_file.readable?(@file)
    assert_file.not_readable?(@nofile)
  end

  def test_readable_real_p
    return if /cygwin|mswin|bccwin|mingw|emx/ =~ RUBY_PLATFORM
    return if Process.euid == 0
    File.chmod(0200, @file)
    assert_file.not_readable_real?(@file)
    File.chmod(0600, @file)
    assert_file.readable_real?(@file)
    assert_file.not_readable_real?(@nofile)
  end

  def test_world_readable_p
    return if /cygwin|mswin|bccwin|mingw|emx/ =~ RUBY_PLATFORM
    File.chmod(0006, @file)
    assert_file.world_readable?(@file)
    File.chmod(0060, @file)
    assert_file.not_world_readable?(@file)
    File.chmod(0600, @file)
    assert_file.not_world_readable?(@file)
    assert_file.not_world_readable?(@nofile)
  end

  def test_writable_p
    return if /cygwin|mswin|bccwin|mingw|emx/ =~ RUBY_PLATFORM
    return if Process.euid == 0
    File.chmod(0400, @file)
    assert_file.not_writable?(@file)
    File.chmod(0600, @file)
    assert_file.writable?(@file)
    assert_file.not_writable?(@nofile)
  end

  def test_writable_real_p
    return if /cygwin|mswin|bccwin|mingw|emx/ =~ RUBY_PLATFORM
    return if Process.euid == 0
    File.chmod(0400, @file)
    assert_file.not_writable_real?(@file)
    File.chmod(0600, @file)
    assert_file.writable_real?(@file)
    assert_file.not_writable_real?(@nofile)
  end

  def test_world_writable_p
    return if /cygwin|mswin|bccwin|mingw|emx/ =~ RUBY_PLATFORM
    File.chmod(0006, @file)
    assert_file.world_writable?(@file)
    File.chmod(0060, @file)
    assert_file.not_world_writable?(@file)
    File.chmod(0600, @file)
    assert_file.not_world_writable?(@file)
    assert_file.not_world_writable?(@nofile)
  end

  def test_executable_p
    return if /cygwin|mswin|bccwin|mingw|emx/ =~ RUBY_PLATFORM
    File.chmod(0100, @file)
    assert_file.executable?(@file)
    File.chmod(0600, @file)
    assert_file.not_executable?(@file)
    assert_file.not_executable?(@nofile)
  end

  def test_executable_real_p
    return if /cygwin|mswin|bccwin|mingw|emx/ =~ RUBY_PLATFORM
    File.chmod(0100, @file)
    assert_file.executable_real?(@file)
    File.chmod(0600, @file)
    assert_file.not_executable_real?(@file)
    assert_file.not_executable_real?(@nofile)
  end

  def test_file_p
    assert_file.not_file?(@dir)
    assert_file.file?(@file)
    assert_file.not_file?(@nofile)
  end

  def test_zero_p
    assert_nothing_raised { File.zero?(@dir) }
    assert_file.not_zero?(@file)
    assert_file.zero?(@zerofile)
    assert_file.not_zero?(@nofile)
  end

  def test_size_p
    assert_nothing_raised { File.size?(@dir) }
    assert_equal(3, File.size?(@file))
    assert_file.not_size?(@zerofile)
    assert_file.not_size?(@nofile)
  end

  def test_owned_p ## xxx
    return if /cygwin|mswin|bccwin|mingw|emx/ =~ RUBY_PLATFORM
    assert_file.owned?(@file)
    assert_file.grpowned?(@file)
  end

  def test_suid_sgid_sticky ## xxx
    assert_file.not_setuid?(@file)
    assert_file.not_setgid?(@file)
    assert_file.not_sticky?(@file)
  end

  def test_identical_p
    assert_file.identical?(@file, @file)
    assert_file.not_identical?(@file, @zerofile)
    assert_file.not_identical?(@file, @nofile)
    assert_file.not_identical?(@nofile, @file)
  end

  def test_s_size
    assert_integer(File.size(@dir))
    assert_equal(3, File.size(@file))
    assert_equal(0, File.size(@zerofile))
    assert_raise(Errno::ENOENT) { File.size(@nofile) }
  end

  def test_ftype
    assert_equal("directory", File.ftype(@dir))
    assert_equal("file", File.ftype(@file))
    assert_equal("link", File.ftype(@symlinkfile)) if @symlinkfile
    assert_equal("file", File.ftype(@hardlinkfile)) if @hardlinkfile
    assert_raise(Errno::ENOENT) { File.ftype(@nofile) }
  end

  def test_atime
    t1 = File.atime(@file)
    t2 = File.open(@file) {|f| f.atime}
    assert_kind_of(Time, t1)
    assert_kind_of(Time, t2)
    assert_equal(t1, t2)
    assert_raise(Errno::ENOENT) { File.atime(@nofile) }
  end

  def test_mtime
    t1 = File.mtime(@file)
    t2 = File.open(@file) {|f| f.mtime}
    assert_kind_of(Time, t1)
    assert_kind_of(Time, t2)
    assert_equal(t1, t2)
    assert_raise(Errno::ENOENT) { File.mtime(@nofile) }
  end

  def test_ctime
    t1 = File.ctime(@file)
    t2 = File.open(@file) {|f| f.ctime}
    assert_kind_of(Time, t1)
    assert_kind_of(Time, t2)
    assert_equal(t1, t2)
    assert_raise(Errno::ENOENT) { File.ctime(@nofile) }
  end

  def test_chmod
    return if /cygwin|mswin|bccwin|mingw|emx/ =~ RUBY_PLATFORM
    assert_equal(1, File.chmod(0444, @file))
    assert_equal(0444, File.stat(@file).mode % 01000)
    assert_equal(0, File.open(@file) {|f| f.chmod(0222)})
    assert_equal(0222, File.stat(@file).mode % 01000)
    File.chmod(0600, @file)
    assert_raise(Errno::ENOENT) { File.chmod(0600, @nofile) }
  end

  def test_lchmod
    return if /cygwin|mswin|bccwin|mingw|emx/ =~ RUBY_PLATFORM
    assert_equal(1, File.lchmod(0444, @file))
    assert_equal(0444, File.stat(@file).mode % 01000)
    File.lchmod(0600, @file)
    assert_raise(Errno::ENOENT) { File.lchmod(0600, @nofile) }
  rescue NotImplementedError
  end

  def test_chown ## xxx
  end

  def test_lchown ## xxx
  end

  def test_symlink
    return unless @symlinkfile
    assert_equal("link", File.ftype(@symlinkfile))
    assert_raise(Errno::EEXIST) { File.symlink(@file, @file) }
  end

  def test_utime
    t = Time.local(2000)
    File.utime(t + 1, t + 2, @zerofile)
    assert_equal(t + 1, File.atime(@zerofile))
    assert_equal(t + 2, File.mtime(@zerofile))
  end

  def test_hardlink
    return unless @hardlinkfile
    assert_equal("file", File.ftype(@hardlinkfile))
    assert_raise(Errno::EEXIST) { File.link(@file, @file) }
  end

  def test_readlink
    return unless @symlinkfile
    assert_equal(@file, File.readlink(@symlinkfile))
    assert_raise(Errno::EINVAL) { File.readlink(@file) }
    assert_raise(Errno::ENOENT) { File.readlink(@nofile) }
    if fs = Encoding.find("filesystem")
      assert_equal(fs, File.readlink(@symlinkfile).encoding)
    end
  rescue NotImplementedError
  end

  def test_readlink_long_path
    return unless @symlinkfile
    bug9157 = '[ruby-core:58592] [Bug #9157]'
    assert_separately(["-", @symlinkfile, bug9157], <<-"end;")
      symlinkfile, bug9157 = *ARGV
      100.step(1000, 100) do |n|
        File.unlink(symlinkfile)
        link = "foo"*n
        begin
          File.symlink(link, symlinkfile)
        rescue Errno::ENAMETOOLONG
          break
        end
        assert_equal(link, File.readlink(symlinkfile), bug9157)
      end
    end;
  end

  def test_unlink
    assert_equal(1, File.unlink(@file))
    make_file("foo", @file)
    assert_raise(Errno::ENOENT) { File.unlink(@nofile) }
  end

  def test_rename
    assert_equal(0, File.rename(@file, @nofile))
    assert_file.not_exist?(@file)
    assert_file.exist?(@nofile)
    assert_equal(0, File.rename(@nofile, @file))
    assert_raise(Errno::ENOENT) { File.rename(@nofile, @file) }
  end

  def test_umask
    return if /cygwin|mswin|bccwin|mingw|emx/ =~ RUBY_PLATFORM
    prev = File.umask(0777)
    assert_equal(0777, File.umask)
    open(@nofile, "w") { }
    assert_equal(0, File.stat(@nofile).mode % 01000)
    File.unlink(@nofile)
    assert_equal(0777, File.umask(prev))
    assert_raise(ArgumentError) { File.umask(0, 1, 2) }
  end

  def test_expand_path
    assert_equal(@file, File.expand_path(File.basename(@file), File.dirname(@file)))
    if /cygwin|mingw|mswin|bccwin/ =~ RUBY_PLATFORM
      assert_equal(@file, File.expand_path(@file + " "))
      assert_equal(@file, File.expand_path(@file + "."))
      assert_equal(@file, File.expand_path(@file + "::$DATA"))
      assert_match(/\Ac:\//i, File.expand_path('c:'), '[ruby-core:31591]')
      assert_match(/\Ac:\//i, File.expand_path('c:foo', 'd:/bar'))
      assert_match(%r'\Ac:/bar/foo\z'i, File.expand_path('c:foo', 'c:/bar'))
    end
    if DRIVE
      assert_match(%r"\Az:/foo\z"i, File.expand_path('/foo', "z:/bar"))
      assert_match(%r"\A//host/share/foo\z"i, File.expand_path('/foo', "//host/share/bar"))
      assert_match(%r"\A#{DRIVE}/foo\z"i, File.expand_path('/foo'))
    else
      assert_equal("/foo", File.expand_path('/foo'))
    end
  end

  def test_expand_path_memsize
    bug9934 = '[ruby-core:63114] [Bug #9934]'
    require "objspace"
    path = File.expand_path("/foo")
    assert_operator(ObjectSpace.memsize_of(path), :<=, path.bytesize, bug9934)
    path = File.expand_path("/a"*25)
<<<<<<< HEAD
    assert_equal(51, ObjectSpace.memsize_of(path), bug9934)
=======
    assert_equal(path.bytesize+1, ObjectSpace.memsize_of(path), bug9934)
>>>>>>> 4cb2998f
  end

  def test_expand_path_encoding
    drive = (DRIVE ? 'C:' : '')
    if Encoding.find("filesystem") == Encoding::CP1251
      a = "#{drive}/\u3042\u3044\u3046\u3048\u304a".encode("cp932")
    else
      a = "#{drive}/\u043f\u0440\u0438\u0432\u0435\u0442".encode("cp1251")
    end
    assert_equal(a, File.expand_path(a))
    a = "#{drive}/\225\\\\"
    if File::ALT_SEPARATOR == '\\'
      [%W"cp437 #{drive}/\225", %W"cp932 #{drive}/\225\\"]
    else
      [["cp437", a], ["cp932", a]]
    end.each do |cp, expected|
      assert_equal(expected.force_encoding(cp), File.expand_path(a.dup.force_encoding(cp)), cp)
    end

    path = "\u3042\u3044\u3046\u3048\u304a".encode("EUC-JP")
    assert_equal("#{Dir.pwd}/#{path}".encode("CP932"), File.expand_path(path).encode("CP932"))

    path = "\u3042\u3044\u3046\u3048\u304a".encode("CP51932")
    assert_equal("#{Dir.pwd}/#{path}", File.expand_path(path))

    assert_incompatible_encoding {|d| File.expand_path(d)}
  end

  def test_expand_path_encoding_filesystem
    home = ENV["HOME"]
    ENV["HOME"] = "#{DRIVE}/UserHome"

    path = "~".encode("US-ASCII")
    dir = "C:/".encode("IBM437")
    fs = Encoding.find("filesystem")

    assert_equal fs, File.expand_path(path).encoding
    assert_equal fs, File.expand_path(path, dir).encoding
  ensure
    ENV["HOME"] = home
  end

  UnknownUserHome = "~foo_bar_baz_unknown_user_wahaha".freeze

  def test_expand_path_home
    assert_kind_of(String, File.expand_path("~")) if ENV["HOME"]
    assert_raise(ArgumentError) { File.expand_path(UnknownUserHome) }
    assert_raise(ArgumentError) { File.expand_path(UnknownUserHome, "/") }
    begin
      bug3630 = '[ruby-core:31537]'
      home = ENV["HOME"]
      home_drive = ENV["HOMEDRIVE"]
      home_path = ENV["HOMEPATH"]
      user_profile = ENV["USERPROFILE"]
      ENV["HOME"] = nil
      ENV["HOMEDRIVE"] = nil
      ENV["HOMEPATH"] = nil
      ENV["USERPROFILE"] = nil
      assert_raise(ArgumentError) { File.expand_path("~") }
      ENV["HOME"] = "~"
      assert_raise(ArgumentError, bug3630) { File.expand_path("~") }
      ENV["HOME"] = "."
      assert_raise(ArgumentError, bug3630) { File.expand_path("~") }
    ensure
      ENV["HOME"] = home
      ENV["HOMEDRIVE"] = home_drive
      ENV["HOMEPATH"] = home_path
      ENV["USERPROFILE"] = user_profile
    end
  end

  def test_expand_path_home_dir_string
    home = ENV["HOME"]
    new_home = "#{DRIVE}/UserHome"
    ENV["HOME"] = new_home
    bug8034 = "[ruby-core:53168]"

    assert_equal File.join(new_home, "foo"), File.expand_path("foo", "~"), bug8034
    assert_equal File.join(new_home, "bar", "foo"), File.expand_path("foo", "~/bar"), bug8034

    assert_raise(ArgumentError) { File.expand_path(".", UnknownUserHome) }
    assert_nothing_raised(ArgumentError) { File.expand_path("#{DRIVE}/", UnknownUserHome) }
  ensure
    ENV["HOME"] = home
  end

  if /mswin|mingw/ =~ RUBY_PLATFORM
    def test_expand_path_home_memory_leak_in_path
      assert_no_memory_leak_at_expand_path_home('', 'in path')
    end

    def test_expand_path_home_memory_leak_in_base
      assert_no_memory_leak_at_expand_path_home('".",', 'in base')
    end

    def assert_no_memory_leak_at_expand_path_home(arg, message)
      prep = 'ENV["HOME"] = "foo"*100'
      assert_no_memory_leak([], prep, <<-TRY, "memory leaked at non-absolute home #{message}")
      10000.times do
        begin
          File.expand_path(#{arg}"~/a")
        rescue ArgumentError => e
          next
        ensure
          abort("ArgumentError (non-absolute home) expected") unless e
        end
      end
      GC.start
      TRY
    end
  end


  def test_expand_path_remove_trailing_alternative_data
    assert_equal File.join(@rootdir, "aaa"), File.expand_path("#{@rootdir}/aaa::$DATA")
    assert_equal File.join(@rootdir, "aa:a"), File.expand_path("#{@rootdir}/aa:a:$DATA")
    assert_equal File.join(@rootdir, "aaa:$DATA"), File.expand_path("#{@rootdir}/aaa:$DATA")
  end if DRIVE

  def test_expand_path_resolve_empty_string_current_directory
    assert_equal(Dir.pwd, File.expand_path(""))
  end

  def test_expand_path_resolve_dot_current_directory
    assert_equal(Dir.pwd, File.expand_path("."))
  end

  def test_expand_path_resolve_file_name_relative_current_directory
    assert_equal(File.join(Dir.pwd, "foo"), File.expand_path("foo"))
  end

  def test_ignore_nil_dir_string
    assert_equal(File.join(Dir.pwd, "foo"), File.expand_path("foo", nil))
  end

  def test_expand_path_resolve_file_name_and_dir_string_relative
    assert_equal(File.join(Dir.pwd, "bar", "foo"),
      File.expand_path("foo", "bar"))
  end

  def test_expand_path_cleanup_dots_file_name
    bug = "[ruby-talk:18512]"

    assert_equal(File.join(Dir.pwd, ".a"), File.expand_path(".a"), bug)
    assert_equal(File.join(Dir.pwd, "..a"), File.expand_path("..a"), bug)

    if DRIVE
      # cleanup dots only on Windows
      assert_equal(File.join(Dir.pwd, "a"), File.expand_path("a."), bug)
      assert_equal(File.join(Dir.pwd, "a"), File.expand_path("a.."), bug)
    else
      assert_equal(File.join(Dir.pwd, "a."), File.expand_path("a."), bug)
      assert_equal(File.join(Dir.pwd, "a.."), File.expand_path("a.."), bug)
    end
  end

  def test_expand_path_converts_a_pathname_to_an_absolute_pathname_using_a_complete_path
    assert_equal(@dir, File.expand_path("", "#{@dir}"))
    assert_equal(File.join(@dir, "a"), File.expand_path("a", "#{@dir}"))
    assert_equal(File.join(@dir, "a"), File.expand_path("../a", "#{@dir}/xxx"))
    assert_equal(@rootdir, File.expand_path(".", "#{@rootdir}"))
  end

  def test_expand_path_ignores_supplied_dir_if_path_contains_a_drive_letter
    assert_equal(@rootdir, File.expand_path(@rootdir, "D:/"))
  end if DRIVE

  def test_expand_path_removes_trailing_slashes_from_absolute_path
    assert_equal(File.join(@rootdir, "foo"), File.expand_path("#{@rootdir}foo/"))
    assert_equal(File.join(@rootdir, "foo.rb"), File.expand_path("#{@rootdir}foo.rb/"))
  end

  def test_expand_path_removes_trailing_spaces_from_absolute_path
    assert_equal(File.join(@rootdir, "a"), File.expand_path("#{@rootdir}a "))
  end if DRIVE

  def test_expand_path_converts_a_pathname_which_starts_with_a_slash_using_dir_s_drive
    assert_match(%r"\Az:/foo\z"i, File.expand_path('/foo', "z:/bar"))
  end if DRIVE

  def test_expand_path_converts_a_pathname_which_starts_with_a_slash_and_unc_pathname
    assert_equal("//foo", File.expand_path('//foo', "//bar"))
    assert_equal("//bar/foo", File.expand_path('/foo', "//bar"))
    assert_equal("//foo", File.expand_path('//foo', "/bar"))
  end if DRIVE

  def test_expand_path_converts_a_dot_with_unc_dir
    assert_equal("//", File.expand_path('.', "//"))
  end

  def test_expand_path_preserves_unc_path_root
    assert_equal("//", File.expand_path("//"))
    assert_equal("//", File.expand_path("//."))
    assert_equal("//", File.expand_path("//.."))
  end

  def test_expand_path_converts_a_pathname_which_starts_with_a_slash_using_host_share
    assert_match(%r"\A//host/share/foo\z"i, File.expand_path('/foo', "//host/share/bar"))
  end if DRIVE

  def test_expand_path_converts_a_pathname_which_starts_with_a_slash_using_a_current_drive
    assert_match(%r"\A#{DRIVE}/foo\z"i, File.expand_path('/foo'))
  end

  def test_expand_path_returns_tainted_strings_or_not
    assert_equal(true, File.expand_path('foo').tainted?)
    assert_equal(true, File.expand_path('foo'.taint).tainted?)
    assert_equal(true, File.expand_path('/foo'.taint).tainted?)
    assert_equal(true, File.expand_path('foo', 'bar').tainted?)
    assert_equal(true, File.expand_path('foo', '/bar'.taint).tainted?)
    assert_equal(true, File.expand_path('foo'.taint, '/bar').tainted?)
    assert_equal(true, File.expand_path('~').tainted?) if ENV["HOME"]

    if DRIVE
      assert_equal(true, File.expand_path('/foo').tainted?)
      assert_equal(false, File.expand_path('//foo').tainted?)
      assert_equal(true, File.expand_path('C:/foo'.taint).tainted?)
      assert_equal(false, File.expand_path('C:/foo').tainted?)
      assert_equal(true, File.expand_path('foo', '/bar').tainted?)
      assert_equal(true, File.expand_path('foo', 'C:/bar'.taint).tainted?)
      assert_equal(true, File.expand_path('foo'.taint, 'C:/bar').tainted?)
      assert_equal(false, File.expand_path('foo', 'C:/bar').tainted?)
      assert_equal(false, File.expand_path('C:/foo/../bar').tainted?)
      assert_equal(false, File.expand_path('foo', '//bar').tainted?)
    else
      assert_equal(false, File.expand_path('/foo').tainted?)
      assert_equal(false, File.expand_path('foo', '/bar').tainted?)
    end
  end

  def test_expand_path_converts_a_pathname_to_an_absolute_pathname_using_home_as_base
    old_home = ENV["HOME"]
    home = ENV["HOME"] = "#{DRIVE}/UserHome"
    assert_equal(home, File.expand_path("~"))
    assert_equal(home, File.expand_path("~", "C:/FooBar"))
    assert_equal(File.join(home, "a"), File.expand_path("~/a", "C:/FooBar"))
  ensure
    ENV["HOME"] = old_home
  end

  def test_expand_path_converts_a_pathname_to_an_absolute_pathname_using_unc_home
    old_home = ENV["HOME"]
    unc_home = ENV["HOME"] = "//UserHome"
    assert_equal(unc_home, File.expand_path("~"))
  ensure
    ENV["HOME"] = old_home
  end if DRIVE

  def test_expand_path_does_not_modify_a_home_string_argument
    old_home = ENV["HOME"]
    home = ENV["HOME"] = "#{DRIVE}/UserHome"
    str = "~/a"
    assert_equal("#{home}/a", File.expand_path(str))
    assert_equal("~/a", str)
  ensure
    ENV["HOME"] = old_home
  end

  def test_expand_path_raises_argument_error_for_any_supplied_username
    bug = '[ruby-core:39597]'
    assert_raise(ArgumentError, bug) { File.expand_path("~anything") }
  end if DRIVE

  def test_expand_path_for_existent_username
    user = ENV['USER']
    skip "ENV['USER'] is not set" unless user
    assert_equal(ENV['HOME'], File.expand_path("~#{user}"))
  end unless DRIVE

  def test_expand_path_error_for_nonexistent_username
    user = "\u{3086 3046 3066 3044}:\u{307F 3084 304A 3046}"
    assert_raise_with_message(ArgumentError, /#{user}/) {File.expand_path("~#{user}")}
  end unless DRIVE

  def test_expand_path_error_for_non_absolute_home
    old_home = ENV["HOME"]
    ENV["HOME"] = "./UserHome"
    assert_raise_with_message(ArgumentError, /non-absolute home/) {File.expand_path("~")}
  ensure
    ENV["HOME"] = old_home
  end

  def test_expand_path_raises_a_type_error_if_not_passed_a_string_type
    assert_raise(TypeError) { File.expand_path(1) }
    assert_raise(TypeError) { File.expand_path(nil) }
    assert_raise(TypeError) { File.expand_path(true) }
  end

  def test_expand_path_expands_dot_dir
    assert_equal("#{DRIVE}/dir", File.expand_path("#{DRIVE}/./dir"))
  end

  def test_expand_path_does_not_expand_wildcards
    assert_equal("#{DRIVE}/*", File.expand_path("./*", "#{DRIVE}/"))
    assert_equal("#{Dir.pwd}/*", File.expand_path("./*", Dir.pwd))
    assert_equal("#{DRIVE}/?", File.expand_path("./?", "#{DRIVE}/"))
    assert_equal("#{Dir.pwd}/?", File.expand_path("./?", Dir.pwd))
  end if DRIVE

  def test_expand_path_does_not_modify_the_string_argument
    str = "./a/b/../c"
    assert_equal("#{Dir.pwd}/a/c", File.expand_path(str, Dir.pwd))
    assert_equal("./a/b/../c", str)
  end

  def test_expand_path_returns_a_string_when_passed_a_string_subclass
    sub = Class.new(String)
    str = sub.new "./a/b/../c"
    path = File.expand_path(str, Dir.pwd)
    assert_equal("#{Dir.pwd}/a/c", path)
    assert_instance_of(String, path)
  end

  def test_expand_path_accepts_objects_that_have_a_to_path_method
    klass = Class.new { def to_path; "a/b/c"; end }
    obj = klass.new
    assert_equal("#{Dir.pwd}/a/b/c", File.expand_path(obj))
  end

  def test_basename
    assert_equal(File.basename(@file).sub(/\.test$/, ""), File.basename(@file, ".test"))
    assert_equal("", s = File.basename(""))
    assert(!s.frozen?, '[ruby-core:24199]')
    assert_equal("foo", s = File.basename("foo"))
    assert(!s.frozen?, '[ruby-core:24199]')
    assert_equal("foo", File.basename("foo", ".ext"))
    assert_equal("foo", File.basename("foo.ext", ".ext"))
    assert_equal("foo", File.basename("foo.ext", ".*"))
    if /cygwin|mingw|mswin|bccwin/ =~ RUBY_PLATFORM
      basename = File.basename(@file)
      assert_equal(basename, File.basename(@file + " "))
      assert_equal(basename, File.basename(@file + "."))
      assert_equal(basename, File.basename(@file + "::$DATA"))
      basename.chomp!(".test")
      assert_equal(basename, File.basename(@file + " ", ".test"))
      assert_equal(basename, File.basename(@file + ".", ".test"))
      assert_equal(basename, File.basename(@file + "::$DATA", ".test"))
      assert_equal(basename, File.basename(@file + " ", ".*"))
      assert_equal(basename, File.basename(@file + ".", ".*"))
      assert_equal(basename, File.basename(@file + "::$DATA", ".*"))
    end
    if File::ALT_SEPARATOR == '\\'
      a = "foo/\225\\\\"
      [%W"cp437 \225", %W"cp932 \225\\"].each do |cp, expected|
        assert_equal(expected.force_encoding(cp), File.basename(a.dup.force_encoding(cp)), cp)
      end
    end

    assert_incompatible_encoding {|d| File.basename(d)}
    assert_incompatible_encoding {|d| File.basename(d, ".*")}
    assert_raise(Encoding::CompatibilityError) {File.basename("foo.ext", ".*".encode("utf-16le"))}

    s = "foo\x93_a".force_encoding("cp932")
    assert_equal(s, File.basename(s, "_a"))

    s = "\u4032.\u3024"
    assert_equal(s, File.basename(s, ".\x95\\".force_encoding("cp932")))
  end

  def test_dirname
    assert(@file.start_with?(File.dirname(@file)))
    assert_equal(".", File.dirname(""))
    assert_incompatible_encoding {|d| File.dirname(d)}
    if File::ALT_SEPARATOR == '\\'
      a = "\225\\\\foo"
      [%W"cp437 \225", %W"cp932 \225\\"].each do |cp, expected|
        assert_equal(expected.force_encoding(cp), File.dirname(a.dup.force_encoding(cp)), cp)
      end
    end
  end

  def test_extname
    assert_equal(".test", File.extname(@file))
    prefixes = ["", "/", ".", "/.", "bar/.", "/bar/."]
    infixes = ["", " ", "."]
    infixes2 = infixes + [".ext "]
    appendixes = [""]
    if /cygwin|mingw|mswin|bccwin/ =~ RUBY_PLATFORM
      appendixes << " " << "." << "::$DATA" << "::$DATA.bar"
    end
    prefixes.each do |prefix|
      appendixes.each do |appendix|
        infixes.each do |infix|
          path = "#{prefix}foo#{infix}#{appendix}"
          assert_equal("", File.extname(path), "File.extname(#{path.inspect})")
        end
        infixes2.each do |infix|
          path = "#{prefix}foo#{infix}.ext#{appendix}"
          assert_equal(".ext", File.extname(path), "File.extname(#{path.inspect})")
        end
      end
    end
    bug3175 = '[ruby-core:29627]'
    assert_equal(".rb", File.extname("/tmp//bla.rb"), bug3175)

    assert_incompatible_encoding {|d| File.extname(d)}
  end

  def test_split
    d, b = File.split(@file)
    assert_equal(File.dirname(@file), d)
    assert_equal(File.basename(@file), b)
  end

  def test_join
    s = "foo" + File::SEPARATOR + "bar" + File::SEPARATOR + "baz"
    assert_equal(s, File.join("foo", "bar", "baz"))
    assert_equal(s, File.join(["foo", "bar", "baz"]))

    o = Object.new
    def o.to_path; "foo"; end
    assert_equal(s, File.join(o, "bar", "baz"))
    assert_equal(s, File.join("foo" + File::SEPARATOR, "bar", File::SEPARATOR + "baz"))
  end

  def test_join_alt_separator
    if File::ALT_SEPARATOR == '\\'
      a = "\225\\"
      b = "foo"
      [%W"cp437 \225\\foo", %W"cp932 \225\\/foo"].each do |cp, expected|
        assert_equal(expected.force_encoding(cp), File.join(a.dup.force_encoding(cp), b.dup.force_encoding(cp)), cp)
      end
    end
  end

  def test_join_ascii_incompatible
    bug7168 = '[ruby-core:48012]'
    names = %w"a b".map {|s| s.encode(Encoding::UTF_16LE)}
    assert_raise(Encoding::CompatibilityError, bug7168) {File.join(*names)}
    assert_raise(Encoding::CompatibilityError, bug7168) {File.join(names)}

    a = Object.new
    b = names[1]
    names = [a, "b"]
    a.singleton_class.class_eval do
      define_method(:to_path) do
        names[1] = b
        "a"
      end
    end
    assert_raise(Encoding::CompatibilityError, bug7168) {File.join(names)}
  end

  def test_truncate
    assert_equal(0, File.truncate(@file, 1))
    assert_file.exist?(@file)
    assert_equal(1, File.size(@file))
    assert_equal(0, File.truncate(@file, 0))
    assert_file.exist?(@file)
    assert_file.zero?(@file)
    make_file("foo", @file)
    assert_raise(Errno::ENOENT) { File.truncate(@nofile, 0) }

    f = File.new(@file, "w")
    assert_equal(0, f.truncate(2))
    assert_file.exist?(@file)
    assert_equal(2, File.size(@file))
    assert_equal(0, f.truncate(0))
    assert_file.exist?(@file)
    assert_file.zero?(@file)
    f.close
    make_file("foo", @file)

    assert_raise(IOError) { File.open(@file) {|ff| ff.truncate(0)} }
  rescue NotImplementedError
  end

  def test_flock ## xxx
    f = File.new(@file, "r+")
    f.flock(File::LOCK_EX)
    f.flock(File::LOCK_SH)
    f.flock(File::LOCK_UN)
    f.close
  rescue NotImplementedError
  end

  def test_test
    sleep(@time - Time.now + 1.1)
    make_file("foo", @file + "2")
    [@dir, @file, @zerofile, @symlinkfile, @hardlinkfile].compact.each do |f|
      assert_equal(File.atime(f), test(?A, f))
      assert_equal(File.ctime(f), test(?C, f))
      assert_equal(File.mtime(f), test(?M, f))
      assert_equal(File.blockdev?(f), test(?b, f))
      assert_equal(File.chardev?(f), test(?c, f))
      assert_equal(File.directory?(f), test(?d, f))
      assert_equal(File.exist?(f), test(?e, f))
      assert_equal(File.file?(f), test(?f, f))
      assert_equal(File.setgid?(f), test(?g, f))
      assert_equal(File.grpowned?(f), test(?G, f))
      assert_equal(File.sticky?(f), test(?k, f))
      assert_equal(File.symlink?(f), test(?l, f))
      assert_equal(File.owned?(f), test(?o, f))
      assert_nothing_raised { test(?O, f) }
      assert_equal(File.pipe?(f), test(?p, f))
      assert_equal(File.readable?(f), test(?r, f))
      assert_equal(File.readable_real?(f), test(?R, f))
      assert_equal(File.size?(f), test(?s, f))
      assert_equal(File.socket?(f), test(?S, f))
      assert_equal(File.setuid?(f), test(?u, f))
      assert_equal(File.writable?(f), test(?w, f))
      assert_equal(File.writable_real?(f), test(?W, f))
      assert_equal(File.executable?(f), test(?x, f))
      assert_equal(File.executable_real?(f), test(?X, f))
      assert_equal(File.zero?(f), test(?z, f))
    end
    assert_equal(false, test(?-, @dir, @file))
    assert_equal(true, test(?-, @file, @file))
    assert_equal(true, test(?=, @file, @file))
    assert_equal(false, test(?>, @file, @file))
    assert_equal(false, test(?<, @file, @file))
    unless /cygwin/ =~ RUBY_PLATFORM
      assert_equal(false, test(?=, @file, @file + "2"))
      assert_equal(false, test(?>, @file, @file + "2"))
      assert_equal(true, test(?>, @file + "2", @file))
      assert_equal(true, test(?<, @file, @file + "2"))
      assert_equal(false, test(?<, @file + "2", @file))
    end
    assert_raise(ArgumentError) { test }
    assert_raise(Errno::ENOENT) { test(?A, @nofile) }
    assert_raise(ArgumentError) { test(?a) }
    assert_raise(ArgumentError) { test("\0".ord) }
  end

  def test_stat_init
    sleep(@time - Time.now + 1.1)
    make_file("foo", @file + "2")
    fs1, fs2 = File::Stat.new(@file), File::Stat.new(@file + "2")
    assert_nothing_raised do
      assert_equal(0, fs1 <=> fs1)
      assert_equal(-1, fs1 <=> fs2)
      assert_equal(1, fs2 <=> fs1)
      assert_nil(fs1 <=> nil)
      assert_integer(fs1.dev)
      assert_integer_or_nil(fs1.rdev)
      assert_integer_or_nil(fs1.dev_major)
      assert_integer_or_nil(fs1.dev_minor)
      assert_integer_or_nil(fs1.rdev_major)
      assert_integer_or_nil(fs1.rdev_minor)
      assert_integer(fs1.ino)
      assert_integer(fs1.mode)
      unless /emx|mswin|mingw/ =~ RUBY_PLATFORM
        # on Windows, nlink is always 1. but this behavior will be changed
        # in the future.
        assert_equal(@hardlinkfile ? 2 : 1, fs1.nlink)
      end
      assert_integer(fs1.uid)
      assert_integer(fs1.gid)
      assert_equal(3, fs1.size)
      assert_integer_or_nil(fs1.blksize)
      assert_integer_or_nil(fs1.blocks)
      assert_kind_of(Time, fs1.atime)
      assert_kind_of(Time, fs1.mtime)
      assert_kind_of(Time, fs1.ctime)
      assert_kind_of(String, fs1.inspect)
    end
    assert_raise(Errno::ENOENT) { File::Stat.new(@nofile) }
    assert_kind_of(File::Stat, File::Stat.new(@file).dup)
    assert_raise(TypeError) do
      File::Stat.new(@file).instance_eval { initialize_copy(0) }
    end
  end

  def test_stat_ftype
    assert_equal("directory", File::Stat.new(@dir).ftype)
    assert_equal("file", File::Stat.new(@file).ftype)
    # File::Stat uses stat
    assert_equal("file", File::Stat.new(@symlinkfile).ftype) if @symlinkfile
    assert_equal("file", File::Stat.new(@hardlinkfile).ftype) if @hardlinkfile
  end

  def test_stat_directory_p
    assert(File::Stat.new(@dir).directory?)
    assert(!(File::Stat.new(@file).directory?))
  end

  def test_stat_pipe_p ## xxx
    assert(!(File::Stat.new(@dir).pipe?))
    assert(!(File::Stat.new(@file).pipe?))
  end

  def test_stat_symlink_p
    assert(!(File::Stat.new(@dir).symlink?))
    assert(!(File::Stat.new(@file).symlink?))
    # File::Stat uses stat
    assert(!(File::Stat.new(@symlinkfile).symlink?)) if @symlinkfile
    assert(!(File::Stat.new(@hardlinkfile).symlink?)) if @hardlinkfile
  end

  def test_stat_socket_p ## xxx
    assert(!(File::Stat.new(@dir).socket?))
    assert(!(File::Stat.new(@file).socket?))
  end

  def test_stat_blockdev_p ## xxx
    assert(!(File::Stat.new(@dir).blockdev?))
    assert(!(File::Stat.new(@file).blockdev?))
  end

  def test_stat_chardev_p ## xxx
    assert(!(File::Stat.new(@dir).chardev?))
    assert(!(File::Stat.new(@file).chardev?))
  end

  def test_stat_readable_p
    return if /cygwin|mswin|bccwin|mingw|emx/ =~ RUBY_PLATFORM
    return if Process.euid == 0
    File.chmod(0200, @file)
    assert(!(File::Stat.new(@file).readable?))
    File.chmod(0600, @file)
    assert(File::Stat.new(@file).readable?)
  end

  def test_stat_readable_real_p
    return if /cygwin|mswin|bccwin|mingw|emx/ =~ RUBY_PLATFORM
    return if Process.euid == 0
    File.chmod(0200, @file)
    assert(!(File::Stat.new(@file).readable_real?))
    File.chmod(0600, @file)
    assert(File::Stat.new(@file).readable_real?)
  end

  def test_stat_world_readable_p
    return if /cygwin|mswin|bccwin|mingw|emx/ =~ RUBY_PLATFORM
    File.chmod(0006, @file)
    assert(File::Stat.new(@file).world_readable?)
    File.chmod(0060, @file)
    assert(!(File::Stat.new(@file).world_readable?))
    File.chmod(0600, @file)
    assert(!(File::Stat.new(@file).world_readable?))
  end

  def test_stat_writable_p
    return if /cygwin|mswin|bccwin|mingw|emx/ =~ RUBY_PLATFORM
    return if Process.euid == 0
    File.chmod(0400, @file)
    assert(!(File::Stat.new(@file).writable?))
    File.chmod(0600, @file)
    assert(File::Stat.new(@file).writable?)
  end

  def test_stat_writable_real_p
    return if /cygwin|mswin|bccwin|mingw|emx/ =~ RUBY_PLATFORM
    return if Process.euid == 0
    File.chmod(0400, @file)
    assert(!(File::Stat.new(@file).writable_real?))
    File.chmod(0600, @file)
    assert(File::Stat.new(@file).writable_real?)
  end

  def test_stat_world_writable_p
    return if /cygwin|mswin|bccwin|mingw|emx/ =~ RUBY_PLATFORM
    File.chmod(0006, @file)
    assert(File::Stat.new(@file).world_writable?)
    File.chmod(0060, @file)
    assert(!(File::Stat.new(@file).world_writable?))
    File.chmod(0600, @file)
    assert(!(File::Stat.new(@file).world_writable?))
  end

  def test_stat_executable_p
    return if /cygwin|mswin|bccwin|mingw|emx/ =~ RUBY_PLATFORM
    File.chmod(0100, @file)
    assert(File::Stat.new(@file).executable?)
    File.chmod(0600, @file)
    assert(!(File::Stat.new(@file).executable?))
  end

  def test_stat_executable_real_p
    return if /cygwin|mswin|bccwin|mingw|emx/ =~ RUBY_PLATFORM
    File.chmod(0100, @file)
    assert(File::Stat.new(@file).executable_real?)
    File.chmod(0600, @file)
    assert(!(File::Stat.new(@file).executable_real?))
  end

  def test_stat_file_p
    assert(!(File::Stat.new(@dir).file?))
    assert(File::Stat.new(@file).file?)
  end

  def test_stat_zero_p
    assert_nothing_raised { File::Stat.new(@dir).zero? }
    assert(!(File::Stat.new(@file).zero?))
    assert(File::Stat.new(@zerofile).zero?)
  end

  def test_stat_size_p
    assert_nothing_raised { File::Stat.new(@dir).size? }
    assert_equal(3, File::Stat.new(@file).size?)
    assert(!(File::Stat.new(@zerofile).size?))
  end

  def test_stat_owned_p ## xxx
    return if /cygwin|mswin|bccwin|mingw|emx/ =~ RUBY_PLATFORM
    assert(File::Stat.new(@file).owned?)
    assert(File::Stat.new(@file).grpowned?)
  end

  def test_stat_suid_sgid_sticky ## xxx
    assert(!(File::Stat.new(@file).setuid?))
    assert(!(File::Stat.new(@file).setgid?))
    assert(!(File::Stat.new(@file).sticky?))
  end

  def test_stat_size
    assert_integer(File::Stat.new(@dir).size)
    assert_equal(3, File::Stat.new(@file).size)
    assert_equal(0, File::Stat.new(@zerofile).size)
  end

  def test_stat_special_file
    # test for special files such as pagefile.sys on Windows
    assert_nothing_raised do
      Dir::glob("C:/*.sys") {|f| File::Stat.new(f) }
    end
  end if DRIVE

  def test_path_check
    assert_nothing_raised { ENV["PATH"] }
  end

  def test_size
    assert_equal(3, File.open(@file) {|f| f.size })
    File.open(@file, "a") do |f|
      f.write("bar")
      assert_equal(6, f.size)
    end
  end

  def test_absolute_path
    assert_equal(File.join(Dir.pwd, "~foo"), File.absolute_path("~foo"))
    dir = File.expand_path("/bar")
    assert_equal(File.join(dir, "~foo"), File.absolute_path("~foo", dir))
  end
end<|MERGE_RESOLUTION|>--- conflicted
+++ resolved
@@ -464,11 +464,7 @@
     path = File.expand_path("/foo")
     assert_operator(ObjectSpace.memsize_of(path), :<=, path.bytesize, bug9934)
     path = File.expand_path("/a"*25)
-<<<<<<< HEAD
-    assert_equal(51, ObjectSpace.memsize_of(path), bug9934)
-=======
     assert_equal(path.bytesize+1, ObjectSpace.memsize_of(path), bug9934)
->>>>>>> 4cb2998f
   end
 
   def test_expand_path_encoding
