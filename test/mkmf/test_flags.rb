--- conflicted
+++ resolved
@@ -34,33 +34,21 @@
 
     def test_try_ldflag_invalid_opt
       assert_separately([], <<-'end;') #do
-<<<<<<< HEAD
-        assert(!try_ldflags("----------"))
-=======
         assert(!try_ldflags("nosuch.c"), TestMkmf::MKMFLOG)
->>>>>>> 2067e39e
         assert(have_devel?, TestMkmf::MKMFLOG)
       end;
     end
 
     def test_try_cflag_invalid_opt
       assert_separately([], <<-'end;') #do
-<<<<<<< HEAD
-        assert(!try_cflags("----------"))
-=======
         assert(!try_cflags("nosuch.c"), TestMkmf::MKMFLOG)
->>>>>>> 2067e39e
         assert(have_devel?, TestMkmf::MKMFLOG)
       end;
     end
 
     def test_try_cppflag_invalid_opt
       assert_separately([], <<-'end;') #do
-<<<<<<< HEAD
-        assert(!try_cppflags("----------"))
-=======
         assert(!try_cppflags("nosuch.c"), TestMkmf::MKMFLOG)
->>>>>>> 2067e39e
         assert(have_devel?, TestMkmf::MKMFLOG)
       end;
     end
