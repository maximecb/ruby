--- conflicted
+++ resolved
@@ -120,9 +120,6 @@
     // TODO: export these functions from the C side
     pub fn get_iseq_flags_has_opt(iseq: IseqPtr) -> c_int;
 
-<<<<<<< HEAD
-    pub fn get_iseq_body_local_table_size(iseq: IseqPtr) -> std::os::raw::c_uint;
-=======
     pub fn get_iseq_body_local_table_size(iseq: IseqPtr) -> c_uint;
 
     pub fn rb_hash_new() -> VALUE;
@@ -130,7 +127,6 @@
 
     pub fn rb_hash_new_with_size(sz:usize) -> VALUE;
     pub fn rb_hash_bulk_insert(argc:c_long, argv: *mut u8, hash:VALUE);
->>>>>>> efbb2d49
 }
 
 pub fn insn_len(opcode:usize) -> u32
