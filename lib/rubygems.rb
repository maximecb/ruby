--- conflicted
+++ resolved
@@ -8,11 +8,7 @@
 require 'rbconfig'
 
 module Gem
-<<<<<<< HEAD
-  VERSION = '2.2.2'
-=======
   VERSION = '2.2.3'
->>>>>>> 2067e39e
 end
 
 # Must be first since it unloads the prelude from 1.9.2
