/**********************************************************************

  object.c -

  $Author$
  created at: Thu Jul 15 12:01:24 JST 1993

  Copyright (C) 1993-2007 Yukihiro Matsumoto
  Copyright (C) 2000  Network Applied Communication Laboratory, Inc.
  Copyright (C) 2000  Information-technology Promotion Agency, Japan

**********************************************************************/

#include "ruby/ruby.h"
#include "ruby/st.h"
#include "ruby/util.h"
#include "ruby/encoding.h"
#include <stdio.h>
#include <errno.h>
#include <ctype.h>
#include <math.h>
#include <float.h>
#include "constant.h"
#include "internal.h"
#include "id.h"
#include "probes.h"

VALUE rb_cBasicObject;
VALUE rb_mKernel;
VALUE rb_cObject;
VALUE rb_cModule;
VALUE rb_cClass;
VALUE rb_cData;

VALUE rb_cNilClass;
VALUE rb_cTrueClass;
VALUE rb_cFalseClass;

#define id_eq               idEq
#define id_eql              idEqlP
#define id_match            idEqTilde
#define id_inspect          idInspect
#define id_init_copy        idInitialize_copy
#define id_init_clone       idInitialize_clone
#define id_init_dup         idInitialize_dup
#define id_const_missing    idConst_missing

#define CLASS_OR_MODULE_P(obj) \
    (!SPECIAL_CONST_P(obj) && \
     (BUILTIN_TYPE(obj) == T_CLASS || BUILTIN_TYPE(obj) == T_MODULE))

VALUE
rb_obj_hide(VALUE obj)
{
    if (!SPECIAL_CONST_P(obj)) {
	RBASIC_CLEAR_CLASS(obj);
    }
    return obj;
}

VALUE
rb_obj_reveal(VALUE obj, VALUE klass)
{
    if (!SPECIAL_CONST_P(obj)) {
	RBASIC_SET_CLASS(obj, klass);
    }
    return obj;
}

VALUE
rb_obj_setup(VALUE obj, VALUE klass, VALUE type)
{
    RBASIC(obj)->flags = type;
    RBASIC_SET_CLASS(obj, klass);
    if (rb_safe_level() >= 3) FL_SET((obj), FL_TAINT);
    return obj;
}

/*
 *  call-seq:
 *     obj === other   -> true or false
 *
 *  Case Equality -- For class Object, effectively the same as calling
 *  <code>#==</code>, but typically overridden by descendants to provide
 *  meaningful semantics in +case+ statements.
 */

VALUE
rb_equal(VALUE obj1, VALUE obj2)
{
    VALUE result;

    if (obj1 == obj2) return Qtrue;
    result = rb_funcall(obj1, id_eq, 1, obj2);
    if (RTEST(result)) return Qtrue;
    return Qfalse;
}

int
rb_eql(VALUE obj1, VALUE obj2)
{
    return RTEST(rb_funcall(obj1, id_eql, 1, obj2));
}

/*
 *  call-seq:
 *     obj == other        -> true or false
 *     obj.equal?(other)   -> true or false
 *     obj.eql?(other)     -> true or false
 *
 *  Equality --- At the <code>Object</code> level, <code>==</code> returns
 *  <code>true</code> only if +obj+ and +other+ are the same object.
 *  Typically, this method is overridden in descendant classes to provide
 *  class-specific meaning.
 *
 *  Unlike <code>==</code>, the <code>equal?</code> method should never be
 *  overridden by subclasses as it is used to determine object identity
 *  (that is, <code>a.equal?(b)</code> if and only if <code>a</code> is the
 *  same object as <code>b</code>):
 *
 *    obj = "a"
 *    other = obj.dup
 *
 *    obj == other      #=> true
 *    obj.equal? other  #=> false
 *    obj.equal? obj    #=> true
 *
 *  The <code>eql?</code> method returns <code>true</code> if +obj+ and
 *  +other+ refer to the same hash key.  This is used by Hash to test members
 *  for equality.  For objects of class <code>Object</code>, <code>eql?</code>
 *  is synonymous with <code>==</code>.  Subclasses normally continue this
 *  tradition by aliasing <code>eql?</code> to their overridden <code>==</code>
 *  method, but there are exceptions.  <code>Numeric</code> types, for
 *  example, perform type conversion across <code>==</code>, but not across
 *  <code>eql?</code>, so:
 *
 *     1 == 1.0     #=> true
 *     1.eql? 1.0   #=> false
 */

VALUE
rb_obj_equal(VALUE obj1, VALUE obj2)
{
    if (obj1 == obj2) return Qtrue;
    return Qfalse;
}

/*
 * Generates a Fixnum hash value for this object.  This function must have the
 * property that <code>a.eql?(b)</code> implies <code>a.hash == b.hash</code>.
 *
 * The hash value is used along with #eql? by the Hash class to determine if
 * two objects reference the same hash key.  Any hash value that exceeds the
 * capacity of a Fixnum will be truncated before being used.
 *
 * The hash value for an object may not be identical across invocations or
 * implementations of ruby.  If you need a stable identifier across ruby
 * invocations and implementations you will need to generate one with a custom
 * method.
 */
VALUE
rb_obj_hash(VALUE obj)
{
<<<<<<< HEAD
    st_index_t rb_objid_hash(st_index_t index);
=======
    long rb_objid_hash(st_index_t index);
>>>>>>> 1980b4d4
    VALUE oid = rb_obj_id(obj);
#if SIZEOF_LONG == SIZEOF_VOIDP
    st_index_t index = NUM2LONG(oid);
#elif SIZEOF_LONG_LONG == SIZEOF_VOIDP
    st_index_t index = NUM2LL(oid);
#else
# error not supported
#endif
<<<<<<< HEAD
    st_index_t h = rb_objid_hash(index);
    return LONG2FIX(h);
=======
    return LONG2FIX(rb_objid_hash(index));
>>>>>>> 1980b4d4
}

/*
 *  call-seq:
 *     !obj    -> true or false
 *
 *  Boolean negate.
 */

VALUE
rb_obj_not(VALUE obj)
{
    return RTEST(obj) ? Qfalse : Qtrue;
}

/*
 *  call-seq:
 *     obj != other        -> true or false
 *
 *  Returns true if two objects are not-equal, otherwise false.
 */

VALUE
rb_obj_not_equal(VALUE obj1, VALUE obj2)
{
    VALUE result = rb_funcall(obj1, id_eq, 1, obj2);
    return RTEST(result) ? Qfalse : Qtrue;
}

VALUE
rb_class_real(VALUE cl)
{
    if (cl == 0)
        return 0;
    while ((RBASIC(cl)->flags & FL_SINGLETON) || BUILTIN_TYPE(cl) == T_ICLASS) {
	cl = RCLASS_SUPER(cl);
    }
    return cl;
}

/*
 *  call-seq:
 *     obj.class    -> class
 *
 *  Returns the class of <i>obj</i>. This method must always be
 *  called with an explicit receiver, as <code>class</code> is also a
 *  reserved word in Ruby.
 *
 *     1.class      #=> Fixnum
 *     self.class   #=> Object
 */

VALUE
rb_obj_class(VALUE obj)
{
    return rb_class_real(CLASS_OF(obj));
}

/*
 *  call-seq:
 *     obj.singleton_class    -> class
 *
 *  Returns the singleton class of <i>obj</i>.  This method creates
 *  a new singleton class if <i>obj</i> does not have it.
 *
 *  If <i>obj</i> is <code>nil</code>, <code>true</code>, or
 *  <code>false</code>, it returns NilClass, TrueClass, or FalseClass,
 *  respectively.
 *  If <i>obj</i> is a Fixnum or a Symbol, it raises a TypeError.
 *
 *     Object.new.singleton_class  #=> #<Class:#<Object:0xb7ce1e24>>
 *     String.singleton_class      #=> #<Class:String>
 *     nil.singleton_class         #=> NilClass
 */

static VALUE
rb_obj_singleton_class(VALUE obj)
{
    return rb_singleton_class(obj);
}

static void
init_copy(VALUE dest, VALUE obj)
{
    if (OBJ_FROZEN(dest)) {
        rb_raise(rb_eTypeError, "[bug] frozen object (%s) allocated", rb_obj_classname(dest));
    }
    RBASIC(dest)->flags &= ~(T_MASK|FL_EXIVAR);
    RBASIC(dest)->flags |= RBASIC(obj)->flags & (T_MASK|FL_EXIVAR|FL_TAINT);
    rb_copy_generic_ivar(dest, obj);
    rb_gc_copy_finalizer(dest, obj);
    switch (TYPE(obj)) {
      case T_OBJECT:
        if (!(RBASIC(dest)->flags & ROBJECT_EMBED) && ROBJECT_IVPTR(dest)) {
            xfree(ROBJECT_IVPTR(dest));
            ROBJECT(dest)->as.heap.ivptr = 0;
            ROBJECT(dest)->as.heap.numiv = 0;
            ROBJECT(dest)->as.heap.iv_index_tbl = 0;
        }
        if (RBASIC(obj)->flags & ROBJECT_EMBED) {
            MEMCPY(ROBJECT(dest)->as.ary, ROBJECT(obj)->as.ary, VALUE, ROBJECT_EMBED_LEN_MAX);
            RBASIC(dest)->flags |= ROBJECT_EMBED;
        }
        else {
            long len = ROBJECT(obj)->as.heap.numiv;
            VALUE *ptr = ALLOC_N(VALUE, len);
            MEMCPY(ptr, ROBJECT(obj)->as.heap.ivptr, VALUE, len);
            ROBJECT(dest)->as.heap.ivptr = ptr;
            ROBJECT(dest)->as.heap.numiv = len;
            ROBJECT(dest)->as.heap.iv_index_tbl = ROBJECT(obj)->as.heap.iv_index_tbl;
            RBASIC(dest)->flags &= ~ROBJECT_EMBED;
        }
        break;
      case T_CLASS:
      case T_MODULE:
	if (RCLASS_IV_TBL(dest)) {
	    st_free_table(RCLASS_IV_TBL(dest));
	    RCLASS_IV_TBL(dest) = 0;
	}
	if (RCLASS_CONST_TBL(dest)) {
	    rb_free_const_table(RCLASS_CONST_TBL(dest));
	    RCLASS_CONST_TBL(dest) = 0;
	}
	if (RCLASS_IV_TBL(obj)) {
	    RCLASS_IV_TBL(dest) = rb_st_copy(dest, RCLASS_IV_TBL(obj));
	}
        break;
    }
}

/*
 *  call-seq:
 *     obj.clone -> an_object
 *
 *  Produces a shallow copy of <i>obj</i>---the instance variables of
 *  <i>obj</i> are copied, but not the objects they reference. Copies
 *  the frozen and tainted state of <i>obj</i>. See also the discussion
 *  under <code>Object#dup</code>.
 *
 *     class Klass
 *        attr_accessor :str
 *     end
 *     s1 = Klass.new      #=> #<Klass:0x401b3a38>
 *     s1.str = "Hello"    #=> "Hello"
 *     s2 = s1.clone       #=> #<Klass:0x401b3998 @str="Hello">
 *     s2.str[1,4] = "i"   #=> "i"
 *     s1.inspect          #=> "#<Klass:0x401b3a38 @str=\"Hi\">"
 *     s2.inspect          #=> "#<Klass:0x401b3998 @str=\"Hi\">"
 *
 *  This method may have class-specific behavior.  If so, that
 *  behavior will be documented under the #+initialize_copy+ method of
 *  the class.
 */

VALUE
rb_obj_clone(VALUE obj)
{
    VALUE clone;
    VALUE singleton;

    if (rb_special_const_p(obj)) {
        rb_raise(rb_eTypeError, "can't clone %s", rb_obj_classname(obj));
    }
    clone = rb_obj_alloc(rb_obj_class(obj));
    RBASIC(clone)->flags &= (FL_TAINT|FL_PROMOTED|FL_WB_PROTECTED);
    RBASIC(clone)->flags |= RBASIC(obj)->flags & ~(FL_PROMOTED|FL_FREEZE|FL_FINALIZE|FL_WB_PROTECTED);

    singleton = rb_singleton_class_clone_and_attach(obj, clone);
    RBASIC_SET_CLASS(clone, singleton);
    if (FL_TEST(singleton, FL_SINGLETON)) {
	rb_singleton_class_attached(singleton, clone);
    }

    init_copy(clone, obj);
    rb_funcall(clone, id_init_clone, 1, obj);
    RBASIC(clone)->flags |= RBASIC(obj)->flags & FL_FREEZE;

    return clone;
}

/*
 *  call-seq:
 *     obj.dup -> an_object
 *
 *  Produces a shallow copy of <i>obj</i>---the instance variables of
 *  <i>obj</i> are copied, but not the objects they reference. <code>dup</code>
 *  copies the tainted state of <i>obj</i>.
 *
 *  This method may have class-specific behavior.  If so, that
 *  behavior will be documented under the #+initialize_copy+ method of
 *  the class.
 *
 *  === on dup vs clone
 *
 *  In general, <code>clone</code> and <code>dup</code> may have different
 *  semantics in descendant classes. While <code>clone</code> is used to
 *  duplicate an object, including its internal state, <code>dup</code>
 *  typically uses the class of the descendant object to create the new
 *  instance.
 *
 *  When using #dup any modules that the object has been extended with will not
 *  be copied.
 *
 *	class Klass
 *	  attr_accessor :str
 *	end
 *
 *	module Foo
 *	  def foo; 'foo'; end
 *	end
 *
 *	s1 = Klass.new #=> #<Klass:0x401b3a38>
 *	s1.extend(Foo) #=> #<Klass:0x401b3a38>
 *	s1.foo #=> "foo"
 *
 *	s2 = s1.clone #=> #<Klass:0x401b3a38>
 *	s2.foo #=> "foo"
 *
 *	s3 = s1.dup #=> #<Klass:0x401b3a38>
 *	s3.foo #=> NoMethodError: undefined method `foo' for #<Klass:0x401b3a38>
 *
 */

VALUE
rb_obj_dup(VALUE obj)
{
    VALUE dup;

    if (rb_special_const_p(obj)) {
        rb_raise(rb_eTypeError, "can't dup %s", rb_obj_classname(obj));
    }
    dup = rb_obj_alloc(rb_obj_class(obj));
    init_copy(dup, obj);
    rb_funcall(dup, id_init_dup, 1, obj);

    return dup;
}

/* :nodoc: */
VALUE
rb_obj_init_copy(VALUE obj, VALUE orig)
{
    if (obj == orig) return obj;
    rb_check_frozen(obj);
    rb_check_trusted(obj);
    if (TYPE(obj) != TYPE(orig) || rb_obj_class(obj) != rb_obj_class(orig)) {
	rb_raise(rb_eTypeError, "initialize_copy should take same class object");
    }
    return obj;
}

/* :nodoc: */
VALUE
rb_obj_init_dup_clone(VALUE obj, VALUE orig)
{
    rb_funcall(obj, id_init_copy, 1, orig);
    return obj;
}

/*
 *  call-seq:
 *     obj.to_s    -> string
 *
 *  Returns a string representing <i>obj</i>. The default
 *  <code>to_s</code> prints the object's class and an encoding of the
 *  object id. As a special case, the top-level object that is the
 *  initial execution context of Ruby programs returns ``main.''
 */

VALUE
rb_any_to_s(VALUE obj)
{
    VALUE str;
    VALUE cname = rb_class_name(CLASS_OF(obj));

    str = rb_sprintf("#<%"PRIsVALUE":%p>", cname, (void*)obj);
    OBJ_INFECT(str, obj);

    return str;
}

/*
 * If the default external encoding is ASCII compatible, the encoding of
 * inspected result must be compatible with it.
 * If the default external encoding is ASCII incompatible,
 * the result must be ASCII only.
 */
VALUE
rb_inspect(VALUE obj)
{
    VALUE str = rb_obj_as_string(rb_funcall(obj, id_inspect, 0, 0));
    rb_encoding *ext = rb_default_external_encoding();
    if (!rb_enc_asciicompat(ext)) {
	if (!rb_enc_str_asciionly_p(str))
	    rb_raise(rb_eEncCompatError, "inspected result must be ASCII only if default external encoding is ASCII incompatible");
	return str;
    }
    if (rb_enc_get(str) != ext && !rb_enc_str_asciionly_p(str))
	rb_raise(rb_eEncCompatError, "inspected result must be ASCII only or use the default external encoding");
    return str;
}

static int
inspect_i(st_data_t k, st_data_t v, st_data_t a)
{
    ID id = (ID)k;
    VALUE value = (VALUE)v;
    VALUE str = (VALUE)a;
    VALUE str2;
    const char *ivname;

    /* need not to show internal data */
    if (CLASS_OF(value) == 0) return ST_CONTINUE;
    if (!rb_is_instance_id(id)) return ST_CONTINUE;
    if (RSTRING_PTR(str)[0] == '-') { /* first element */
	RSTRING_PTR(str)[0] = '#';
	rb_str_cat2(str, " ");
    }
    else {
	rb_str_cat2(str, ", ");
    }
    ivname = rb_id2name(id);
    rb_str_cat2(str, ivname);
    rb_str_cat2(str, "=");
    str2 = rb_inspect(value);
    rb_str_append(str, str2);
    OBJ_INFECT(str, str2);

    return ST_CONTINUE;
}

static VALUE
inspect_obj(VALUE obj, VALUE str, int recur)
{
    if (recur) {
	rb_str_cat2(str, " ...");
    }
    else {
	rb_ivar_foreach(obj, inspect_i, str);
    }
    rb_str_cat2(str, ">");
    RSTRING_PTR(str)[0] = '#';
    OBJ_INFECT(str, obj);

    return str;
}

/*
 *  call-seq:
 *     obj.inspect   -> string
 *
 * Returns a string containing a human-readable representation of <i>obj</i>.
 * By default, show the class name and the list of the instance variables and
 * their values (by calling #inspect on each of them).
 * User defined classes should override this method to make better
 * representation of <i>obj</i>.  When overriding this method, it should
 * return a string whose encoding is compatible with the default external
 * encoding.
 *
 *     [ 1, 2, 3..4, 'five' ].inspect   #=> "[1, 2, 3..4, \"five\"]"
 *     Time.new.inspect                 #=> "2008-03-08 19:43:39 +0900"
 *
 *     class Foo
 *     end
 *     Foo.new.inspect                  #=> "#<Foo:0x0300c868>"
 *
 *     class Bar
 *       def initialize
 *         @bar = 1
 *       end
 *     end
 *     Bar.new.inspect                  #=> "#<Bar:0x0300c868 @bar=1>"
 *
 *     class Baz
 *       def to_s
 *         "baz"
 *       end
 *     end
 *     Baz.new.inspect                  #=> "#<Baz:0x0300c868>"
 */

static VALUE
rb_obj_inspect(VALUE obj)
{
    if (rb_ivar_count(obj) > 0) {
	VALUE str;
	VALUE c = rb_class_name(CLASS_OF(obj));

	str = rb_sprintf("-<%"PRIsVALUE":%p", c, (void*)obj);
	return rb_exec_recursive(inspect_obj, obj, str);
    }
    else {
	return rb_any_to_s(obj);
    }
}

static VALUE
class_or_module_required(VALUE c)
{
    if (SPECIAL_CONST_P(c)) goto not_class;
    switch (BUILTIN_TYPE(c)) {
      case T_MODULE:
      case T_CLASS:
      case T_ICLASS:
	break;

      default:
      not_class:
	rb_raise(rb_eTypeError, "class or module required");
    }
    return c;
}

/*
 *  call-seq:
 *     obj.instance_of?(class)    -> true or false
 *
 *  Returns <code>true</code> if <i>obj</i> is an instance of the given
 *  class. See also <code>Object#kind_of?</code>.
 *
 *     class A;     end
 *     class B < A; end
 *     class C < B; end
 *
 *     b = B.new
 *     b.instance_of? A   #=> false
 *     b.instance_of? B   #=> true
 *     b.instance_of? C   #=> false
 */

VALUE
rb_obj_is_instance_of(VALUE obj, VALUE c)
{
    c = class_or_module_required(c);
    if (rb_obj_class(obj) == c) return Qtrue;
    return Qfalse;
}


/*
 *  call-seq:
 *     obj.is_a?(class)       -> true or false
 *     obj.kind_of?(class)    -> true or false
 *
 *  Returns <code>true</code> if <i>class</i> is the class of
 *  <i>obj</i>, or if <i>class</i> is one of the superclasses of
 *  <i>obj</i> or modules included in <i>obj</i>.
 *
 *     module M;    end
 *     class A
 *       include M
 *     end
 *     class B < A; end
 *     class C < B; end
 *
 *     b = B.new
 *     b.is_a? A          #=> true
 *     b.is_a? B          #=> true
 *     b.is_a? C          #=> false
 *     b.is_a? M          #=> true
 *
 *     b.kind_of? A       #=> true
 *     b.kind_of? B       #=> true
 *     b.kind_of? C       #=> false
 *     b.kind_of? M       #=> true
 */

VALUE
rb_obj_is_kind_of(VALUE obj, VALUE c)
{
    VALUE cl = CLASS_OF(obj);

    c = class_or_module_required(c);
    c = RCLASS_ORIGIN(c);
    while (cl) {
	if (cl == c || RCLASS_M_TBL_WRAPPER(cl) == RCLASS_M_TBL_WRAPPER(c))
	    return Qtrue;
	cl = RCLASS_SUPER(cl);
    }
    return Qfalse;
}


/*
 *  call-seq:
 *     obj.tap{|x|...}    -> obj
 *
 *  Yields <code>x</code> to the block, and then returns <code>x</code>.
 *  The primary purpose of this method is to "tap into" a method chain,
 *  in order to perform operations on intermediate results within the chain.
 *
 *	(1..10)                .tap {|x| puts "original: #{x.inspect}"}
 *	  .to_a                .tap {|x| puts "array: #{x.inspect}"}
 *	  .select {|x| x%2==0} .tap {|x| puts "evens: #{x.inspect}"}
 *	  .map { |x| x*x }     .tap {|x| puts "squares: #{x.inspect}"}
 *
 */

VALUE
rb_obj_tap(VALUE obj)
{
    rb_yield(obj);
    return obj;
}


/*
 * Document-method: inherited
 *
 * call-seq:
 *    inherited(subclass)
 *
 * Callback invoked whenever a subclass of the current class is created.
 *
 * Example:
 *
 *    class Foo
 *      def self.inherited(subclass)
 *        puts "New subclass: #{subclass}"
 *      end
 *    end
 *
 *    class Bar < Foo
 *    end
 *
 *    class Baz < Bar
 *    end
 *
 * produces:
 *
 *    New subclass: Bar
 *    New subclass: Baz
 */

/* Document-method: method_added
 *
 * call-seq:
 *   method_added(method_name)
 *
 * Invoked as a callback whenever an instance method is added to the
 * receiver.
 *
 *   module Chatty
 *     def self.method_added(method_name)
 *       puts "Adding #{method_name.inspect}"
 *     end
 *     def self.some_class_method() end
 *     def some_instance_method() end
 *   end
 *
 * produces:
 *
 *   Adding :some_instance_method
 *
 */

/* Document-method: method_removed
 *
 * call-seq:
 *   method_removed(method_name)
 *
 * Invoked as a callback whenever an instance method is removed from the
 * receiver.
 *
 *   module Chatty
 *     def self.method_removed(method_name)
 *       puts "Removing #{method_name.inspect}"
 *     end
 *     def self.some_class_method() end
 *     def some_instance_method() end
 *     class << self
 *       remove_method :some_class_method
 *     end
 *     remove_method :some_instance_method
 *   end
 *
 * produces:
 *
 *   Removing :some_instance_method
 *
 */

/*
 * Document-method: singleton_method_added
 *
 *  call-seq:
 *     singleton_method_added(symbol)
 *
 *  Invoked as a callback whenever a singleton method is added to the
 *  receiver.
 *
 *     module Chatty
 *       def Chatty.singleton_method_added(id)
 *         puts "Adding #{id.id2name}"
 *       end
 *       def self.one()     end
 *       def two()          end
 *       def Chatty.three() end
 *     end
 *
 *  <em>produces:</em>
 *
 *     Adding singleton_method_added
 *     Adding one
 *     Adding three
 *
 */

/*
 * Document-method: singleton_method_removed
 *
 *  call-seq:
 *     singleton_method_removed(symbol)
 *
 *  Invoked as a callback whenever a singleton method is removed from
 *  the receiver.
 *
 *     module Chatty
 *       def Chatty.singleton_method_removed(id)
 *         puts "Removing #{id.id2name}"
 *       end
 *       def self.one()     end
 *       def two()          end
 *       def Chatty.three() end
 *       class << self
 *         remove_method :three
 *         remove_method :one
 *       end
 *     end
 *
 *  <em>produces:</em>
 *
 *     Removing three
 *     Removing one
 */

/*
 * Document-method: singleton_method_undefined
 *
 *  call-seq:
 *     singleton_method_undefined(symbol)
 *
 *  Invoked as a callback whenever a singleton method is undefined in
 *  the receiver.
 *
 *     module Chatty
 *       def Chatty.singleton_method_undefined(id)
 *         puts "Undefining #{id.id2name}"
 *       end
 *       def Chatty.one()   end
 *       class << self
 *          undef_method(:one)
 *       end
 *     end
 *
 *  <em>produces:</em>
 *
 *     Undefining one
 */

/*
 * Document-method: extended
 *
 * call-seq:
 *    extended(othermod)
 *
 * The equivalent of <tt>included</tt>, but for extended modules.
 *
 *        module A
 *          def self.extended(mod)
 *            puts "#{self} extended in #{mod}"
 *          end
 *        end
 *        module Enumerable
 *          extend A
 *        end
 *         # => prints "A extended in Enumerable"
 */

/*
 * Document-method: included
 *
 * call-seq:
 *    included(othermod)
 *
 * Callback invoked whenever the receiver is included in another
 * module or class. This should be used in preference to
 * <tt>Module.append_features</tt> if your code wants to perform some
 * action when a module is included in another.
 *
 *        module A
 *          def A.included(mod)
 *            puts "#{self} included in #{mod}"
 *          end
 *        end
 *        module Enumerable
 *          include A
 *        end
 *         # => prints "A included in Enumerable"
 */

/*
 * Document-method: prepended
 *
 * call-seq:
 *    prepended(othermod)
 *
 * The equivalent of <tt>included</tt>, but for prepended modules.
 *
 *        module A
 *          def self.prepended(mod)
 *            puts "#{self} prepended to #{mod}"
 *          end
 *        end
 *        module Enumerable
 *          prepend A
 *        end
 *         # => prints "A prepended to Enumerable"
 */

/*
 * Document-method: initialize
 *
 * call-seq:
 *    BasicObject.new
 *
 * Returns a new BasicObject.
 */

/*
 * Not documented
 */

static VALUE
rb_obj_dummy(void)
{
    return Qnil;
}

/*
 *  call-seq:
 *     obj.tainted?    -> true or false
 *
 *  Returns true if the object is tainted.
 *
 *  See #taint for more information.
 */

VALUE
rb_obj_tainted(VALUE obj)
{
    if (OBJ_TAINTED(obj))
	return Qtrue;
    return Qfalse;
}

/*
 *  call-seq:
 *     obj.taint -> obj
 *
 *  Mark the object as tainted.
 *
 *  Objects that are marked as tainted will be restricted from various built-in
 *  methods. This is to prevent insecure data, such as command-line arguments
 *  or strings read from Kernel#gets, from inadvertently compromising the users
 *  system.
 *
 *  To check whether an object is tainted, use #tainted?
 *
 *  You should only untaint a tainted object if your code has inspected it and
 *  determined that it is safe. To do so use #untaint
 *
 *  In $SAFE level 3, all newly created objects are tainted and you can't untaint
 *  objects.
 */

VALUE
rb_obj_taint(VALUE obj)
{
    if (!OBJ_TAINTED(obj)) {
	rb_check_frozen(obj);
	OBJ_TAINT(obj);
    }
    return obj;
}


/*
 *  call-seq:
 *     obj.untaint    -> obj
 *
 *  Removes the tainted mark from the object.
 *
 *  See #taint for more information.
 */

VALUE
rb_obj_untaint(VALUE obj)
{
    rb_secure(3);
    if (OBJ_TAINTED(obj)) {
	rb_check_frozen(obj);
	FL_UNSET(obj, FL_TAINT);
    }
    return obj;
}

/*
 *  call-seq:
 *     obj.untrusted?    -> true or false
 *
 *  Deprecated method that is equivalent to #tainted?.
 */

VALUE
rb_obj_untrusted(VALUE obj)
{
    rb_warning("untrusted? is deprecated and its behavior is same as tainted?");
    return rb_obj_tainted(obj);
}

/*
 *  call-seq:
 *     obj.untrust -> obj
 *
 *  Deprecated method that is equivalent to #taint.
 */

VALUE
rb_obj_untrust(VALUE obj)
{
    rb_warning("untrust is deprecated and its behavior is same as taint");
    return rb_obj_taint(obj);
}


/*
 *  call-seq:
 *     obj.trust    -> obj
 *
 *  Deprecated method that is equivalent to #untaint.
 */

VALUE
rb_obj_trust(VALUE obj)
{
    rb_warning("trust is deprecated and its behavior is same as untaint");
    return rb_obj_untaint(obj);
}

void
rb_obj_infect(VALUE obj1, VALUE obj2)
{
    OBJ_INFECT(obj1, obj2);
}

static st_table *immediate_frozen_tbl = 0;

/*
 *  call-seq:
 *     obj.freeze    -> obj
 *
 *  Prevents further modifications to <i>obj</i>. A
 *  <code>RuntimeError</code> will be raised if modification is attempted.
 *  There is no way to unfreeze a frozen object. See also
 *  <code>Object#frozen?</code>.
 *
 *  This method returns self.
 *
 *     a = [ "a", "b", "c" ]
 *     a.freeze
 *     a << "z"
 *
 *  <em>produces:</em>
 *
 *     prog.rb:3:in `<<': can't modify frozen array (RuntimeError)
 *     	from prog.rb:3
 */

VALUE
rb_obj_freeze(VALUE obj)
{
    if (!OBJ_FROZEN(obj)) {
	OBJ_FREEZE(obj);
	if (SPECIAL_CONST_P(obj)) {
	    if (!immediate_frozen_tbl) {
		immediate_frozen_tbl = st_init_numtable();
	    }
	    st_insert(immediate_frozen_tbl, obj, (st_data_t)Qtrue);
	}
    }
    return obj;
}

/*
 *  call-seq:
 *     obj.frozen?    -> true or false
 *
 *  Returns the freeze status of <i>obj</i>.
 *
 *     a = [ "a", "b", "c" ]
 *     a.freeze    #=> ["a", "b", "c"]
 *     a.frozen?   #=> true
 */

VALUE
rb_obj_frozen_p(VALUE obj)
{
    if (OBJ_FROZEN(obj)) return Qtrue;
    if (SPECIAL_CONST_P(obj)) {
	if (!immediate_frozen_tbl) return Qfalse;
	if (st_lookup(immediate_frozen_tbl, obj, 0)) return Qtrue;
    }
    return Qfalse;
}


/*
 * Document-class: NilClass
 *
 *  The class of the singleton object <code>nil</code>.
 */

/*
 *  call-seq:
 *     nil.to_i -> 0
 *
 *  Always returns zero.
 *
 *     nil.to_i   #=> 0
 */


static VALUE
nil_to_i(VALUE obj)
{
    return INT2FIX(0);
}

/*
 *  call-seq:
 *     nil.to_f    -> 0.0
 *
 *  Always returns zero.
 *
 *     nil.to_f   #=> 0.0
 */

static VALUE
nil_to_f(VALUE obj)
{
    return DBL2NUM(0.0);
}

/*
 *  call-seq:
 *     nil.to_s    -> ""
 *
 *  Always returns the empty string.
 */

static VALUE
nil_to_s(VALUE obj)
{
    return rb_usascii_str_new(0, 0);
}

/*
 * Document-method: to_a
 *
 *  call-seq:
 *     nil.to_a    -> []
 *
 *  Always returns an empty array.
 *
 *     nil.to_a   #=> []
 */

static VALUE
nil_to_a(VALUE obj)
{
    return rb_ary_new2(0);
}

/*
 * Document-method: to_h
 *
 *  call-seq:
 *     nil.to_h    -> {}
 *
 *  Always returns an empty hash.
 *
 *     nil.to_h   #=> {}
 */

static VALUE
nil_to_h(VALUE obj)
{
    return rb_hash_new();
}

/*
 *  call-seq:
 *    nil.inspect  -> "nil"
 *
 *  Always returns the string "nil".
 */

static VALUE
nil_inspect(VALUE obj)
{
    return rb_usascii_str_new2("nil");
}

/***********************************************************************
 *  Document-class: TrueClass
 *
 *  The global value <code>true</code> is the only instance of class
 *  <code>TrueClass</code> and represents a logically true value in
 *  boolean expressions. The class provides operators allowing
 *  <code>true</code> to be used in logical expressions.
 */


/*
 * call-seq:
 *   true.to_s   ->  "true"
 *
 * The string representation of <code>true</code> is "true".
 */

static VALUE
true_to_s(VALUE obj)
{
    return rb_usascii_str_new2("true");
}


/*
 *  call-seq:
 *     true & obj    -> true or false
 *
 *  And---Returns <code>false</code> if <i>obj</i> is
 *  <code>nil</code> or <code>false</code>, <code>true</code> otherwise.
 */

static VALUE
true_and(VALUE obj, VALUE obj2)
{
    return RTEST(obj2)?Qtrue:Qfalse;
}

/*
 *  call-seq:
 *     true | obj   -> true
 *
 *  Or---Returns <code>true</code>. As <i>anObject</i> is an argument to
 *  a method call, it is always evaluated; there is no short-circuit
 *  evaluation in this case.
 *
 *     true |  puts("or")
 *     true || puts("logical or")
 *
 *  <em>produces:</em>
 *
 *     or
 */

static VALUE
true_or(VALUE obj, VALUE obj2)
{
    return Qtrue;
}


/*
 *  call-seq:
 *     true ^ obj   -> !obj
 *
 *  Exclusive Or---Returns <code>true</code> if <i>obj</i> is
 *  <code>nil</code> or <code>false</code>, <code>false</code>
 *  otherwise.
 */

static VALUE
true_xor(VALUE obj, VALUE obj2)
{
    return RTEST(obj2)?Qfalse:Qtrue;
}


/*
 *  Document-class: FalseClass
 *
 *  The global value <code>false</code> is the only instance of class
 *  <code>FalseClass</code> and represents a logically false value in
 *  boolean expressions. The class provides operators allowing
 *  <code>false</code> to participate correctly in logical expressions.
 *
 */

/*
 * call-seq:
 *   false.to_s   ->  "false"
 *
 * 'nuf said...
 */

static VALUE
false_to_s(VALUE obj)
{
    return rb_usascii_str_new2("false");
}

/*
 *  call-seq:
 *     false & obj   -> false
 *     nil & obj     -> false
 *
 *  And---Returns <code>false</code>. <i>obj</i> is always
 *  evaluated as it is the argument to a method call---there is no
 *  short-circuit evaluation in this case.
 */

static VALUE
false_and(VALUE obj, VALUE obj2)
{
    return Qfalse;
}


/*
 *  call-seq:
 *     false | obj   ->   true or false
 *     nil   | obj   ->   true or false
 *
 *  Or---Returns <code>false</code> if <i>obj</i> is
 *  <code>nil</code> or <code>false</code>; <code>true</code> otherwise.
 */

static VALUE
false_or(VALUE obj, VALUE obj2)
{
    return RTEST(obj2)?Qtrue:Qfalse;
}



/*
 *  call-seq:
 *     false ^ obj    -> true or false
 *     nil   ^ obj    -> true or false
 *
 *  Exclusive Or---If <i>obj</i> is <code>nil</code> or
 *  <code>false</code>, returns <code>false</code>; otherwise, returns
 *  <code>true</code>.
 *
 */

static VALUE
false_xor(VALUE obj, VALUE obj2)
{
    return RTEST(obj2)?Qtrue:Qfalse;
}

/*
 * call-seq:
 *   nil.nil?               -> true
 *
 * Only the object <i>nil</i> responds <code>true</code> to <code>nil?</code>.
 */

static VALUE
rb_true(VALUE obj)
{
    return Qtrue;
}

/*
 * call-seq:
 *   nil.nil?               -> true
 *   <anything_else>.nil?   -> false
 *
 * Only the object <i>nil</i> responds <code>true</code> to <code>nil?</code>.
 */


static VALUE
rb_false(VALUE obj)
{
    return Qfalse;
}


/*
 *  call-seq:
 *     obj =~ other  -> nil
 *
 *  Pattern Match---Overridden by descendants (notably
 *  <code>Regexp</code> and <code>String</code>) to provide meaningful
 *  pattern-match semantics.
 */

static VALUE
rb_obj_match(VALUE obj1, VALUE obj2)
{
    return Qnil;
}

/*
 *  call-seq:
 *     obj !~ other  -> true or false
 *
 *  Returns true if two objects do not match (using the <i>=~</i>
 *  method), otherwise false.
 */

static VALUE
rb_obj_not_match(VALUE obj1, VALUE obj2)
{
    VALUE result = rb_funcall(obj1, id_match, 1, obj2);
    return RTEST(result) ? Qfalse : Qtrue;
}


/*
 *  call-seq:
 *     obj <=> other -> 0 or nil
 *
 *  Returns 0 if +obj+ and +other+ are the same object
 *  or <code>obj == other</code>, otherwise nil.
 *
 *  The <=> is used by various methods to compare objects, for example
 *  Enumerable#sort, Enumerable#max etc.
 *
 *  Your implementation of <=> should return one of the following values: -1, 0,
 *  1 or nil. -1 means self is smaller than other. 0 means self is equal to other.
 *  1 means self is bigger than other. Nil means the two values could not be
 *  compared.
 *
 *  When you define <=>, you can include Comparable to gain the methods <=, <,
 *  ==, >=, > and between?.
 */
static VALUE
rb_obj_cmp(VALUE obj1, VALUE obj2)
{
    if (obj1 == obj2 || rb_equal(obj1, obj2))
	return INT2FIX(0);
    return Qnil;
}

/***********************************************************************
 *
 * Document-class: Module
 *
 *  A <code>Module</code> is a collection of methods and constants. The
 *  methods in a module may be instance methods or module methods.
 *  Instance methods appear as methods in a class when the module is
 *  included, module methods do not. Conversely, module methods may be
 *  called without creating an encapsulating object, while instance
 *  methods may not. (See <code>Module#module_function</code>)
 *
 *  In the descriptions that follow, the parameter <i>sym</i> refers
 *  to a symbol, which is either a quoted string or a
 *  <code>Symbol</code> (such as <code>:name</code>).
 *
 *     module Mod
 *       include Math
 *       CONST = 1
 *       def meth
 *         #  ...
 *       end
 *     end
 *     Mod.class              #=> Module
 *     Mod.constants          #=> [:CONST, :PI, :E]
 *     Mod.instance_methods   #=> [:meth]
 *
 */

/*
 * call-seq:
 *   mod.to_s   -> string
 *
 * Return a string representing this module or class. For basic
 * classes and modules, this is the name. For singletons, we
 * show information on the thing we're attached to as well.
 */

static VALUE
rb_mod_to_s(VALUE klass)
{
    ID id_defined_at;
    VALUE refined_class, defined_at;

    if (FL_TEST(klass, FL_SINGLETON)) {
	VALUE s = rb_usascii_str_new2("#<Class:");
	VALUE v = rb_ivar_get(klass, id__attached__);

	if (CLASS_OR_MODULE_P(v)) {
	    rb_str_append(s, rb_inspect(v));
	}
	else {
	    rb_str_append(s, rb_any_to_s(v));
	}
	rb_str_cat2(s, ">");

	return s;
    }
    refined_class = rb_refinement_module_get_refined_class(klass);
    if (!NIL_P(refined_class)) {
	VALUE s = rb_usascii_str_new2("#<refinement:");

	rb_str_concat(s, rb_inspect(refined_class));
	rb_str_cat2(s, "@");
	CONST_ID(id_defined_at, "__defined_at__");
	defined_at = rb_attr_get(klass, id_defined_at);
	rb_str_concat(s, rb_inspect(defined_at));
	rb_str_cat2(s, ">");
	return s;
    }
    return rb_str_dup(rb_class_name(klass));
}

/*
 *  call-seq:
 *     mod.freeze       -> mod
 *
 *  Prevents further modifications to <i>mod</i>.
 *
 *  This method returns self.
 */

static VALUE
rb_mod_freeze(VALUE mod)
{
    rb_class_name(mod);
    return rb_obj_freeze(mod);
}

/*
 *  call-seq:
 *     mod === obj    -> true or false
 *
 *  Case Equality---Returns <code>true</code> if <i>anObject</i> is an
 *  instance of <i>mod</i> or one of <i>mod</i>'s descendants. Of
 *  limited use for modules, but can be used in <code>case</code>
 *  statements to classify objects by class.
 */

static VALUE
rb_mod_eqq(VALUE mod, VALUE arg)
{
    return rb_obj_is_kind_of(arg, mod);
}

/*
 * call-seq:
 *   mod <= other   ->  true, false, or nil
 *
 * Returns true if <i>mod</i> is a subclass of <i>other</i> or
 * is the same as <i>other</i>. Returns
 * <code>nil</code> if there's no relationship between the two.
 * (Think of the relationship in terms of the class definition:
 * "class A<B" implies "A<B").
 *
 */

VALUE
rb_class_inherited_p(VALUE mod, VALUE arg)
{
    VALUE start = mod;

    if (mod == arg) return Qtrue;
    if (!CLASS_OR_MODULE_P(arg) && !RB_TYPE_P(arg, T_ICLASS)) {
	rb_raise(rb_eTypeError, "compared with non class/module");
    }
    arg = RCLASS_ORIGIN(arg);
    while (mod) {
	if (RCLASS_M_TBL_WRAPPER(mod) == RCLASS_M_TBL_WRAPPER(arg))
	    return Qtrue;
	mod = RCLASS_SUPER(mod);
    }
    /* not mod < arg; check if mod > arg */
    while (arg) {
	if (RCLASS_M_TBL_WRAPPER(arg) == RCLASS_M_TBL_WRAPPER(start))
	    return Qfalse;
	arg = RCLASS_SUPER(arg);
    }
    return Qnil;
}

/*
 * call-seq:
 *   mod < other   ->  true, false, or nil
 *
 * Returns true if <i>mod</i> is a subclass of <i>other</i>. Returns
 * <code>nil</code> if there's no relationship between the two.
 * (Think of the relationship in terms of the class definition:
 * "class A<B" implies "A<B").
 *
 */

static VALUE
rb_mod_lt(VALUE mod, VALUE arg)
{
    if (mod == arg) return Qfalse;
    return rb_class_inherited_p(mod, arg);
}


/*
 * call-seq:
 *   mod >= other   ->  true, false, or nil
 *
 * Returns true if <i>mod</i> is an ancestor of <i>other</i>, or the
 * two modules are the same. Returns
 * <code>nil</code> if there's no relationship between the two.
 * (Think of the relationship in terms of the class definition:
 * "class A<B" implies "B>A").
 *
 */

static VALUE
rb_mod_ge(VALUE mod, VALUE arg)
{
    if (!CLASS_OR_MODULE_P(arg)) {
	rb_raise(rb_eTypeError, "compared with non class/module");
    }

    return rb_class_inherited_p(arg, mod);
}

/*
 * call-seq:
 *   mod > other   ->  true, false, or nil
 *
 * Returns true if <i>mod</i> is an ancestor of <i>other</i>. Returns
 * <code>nil</code> if there's no relationship between the two.
 * (Think of the relationship in terms of the class definition:
 * "class A<B" implies "B>A").
 *
 */

static VALUE
rb_mod_gt(VALUE mod, VALUE arg)
{
    if (mod == arg) return Qfalse;
    return rb_mod_ge(mod, arg);
}

/*
 *  call-seq:
 *     module <=> other_module   -> -1, 0, +1, or nil
 *
 *  Comparison---Returns -1, 0, +1 or nil depending on whether +module+
 *  includes +other_module+, they are the same, or if +module+ is included by
 *  +other_module+. This is the basis for the tests in Comparable.
 *
 *  Returns +nil+ if +module+ has no relationship with +other_module+, if
 *  +other_module+ is not a module, or if the two values are incomparable.
 */

static VALUE
rb_mod_cmp(VALUE mod, VALUE arg)
{
    VALUE cmp;

    if (mod == arg) return INT2FIX(0);
    if (!CLASS_OR_MODULE_P(arg)) {
	return Qnil;
    }

    cmp = rb_class_inherited_p(mod, arg);
    if (NIL_P(cmp)) return Qnil;
    if (cmp) {
	return INT2FIX(-1);
    }
    return INT2FIX(1);
}

static VALUE
rb_module_s_alloc(VALUE klass)
{
    VALUE mod = rb_module_new();

    RBASIC_SET_CLASS(mod, klass);
    return mod;
}

static VALUE
rb_class_s_alloc(VALUE klass)
{
    return rb_class_boot(0);
}

/*
 *  call-seq:
 *    Module.new                  -> mod
 *    Module.new {|mod| block }   -> mod
 *
 *  Creates a new anonymous module. If a block is given, it is passed
 *  the module object, and the block is evaluated in the context of this
 *  module using <code>module_eval</code>.
 *
 *     fred = Module.new do
 *       def meth1
 *         "hello"
 *       end
 *       def meth2
 *         "bye"
 *       end
 *     end
 *     a = "my string"
 *     a.extend(fred)   #=> "my string"
 *     a.meth1          #=> "hello"
 *     a.meth2          #=> "bye"
 *
 *  Assign the module to a constant (name starting uppercase) if you
 *  want to treat it like a regular module.
 */

static VALUE
rb_mod_initialize(VALUE module)
{
    if (rb_block_given_p()) {
	rb_mod_module_exec(1, &module, module);
    }
    return Qnil;
}

/*
 *  call-seq:
 *     Class.new(super_class=Object)               -> a_class
 *     Class.new(super_class=Object) { |mod| ... } -> a_class
 *
 *  Creates a new anonymous (unnamed) class with the given superclass
 *  (or <code>Object</code> if no parameter is given). You can give a
 *  class a name by assigning the class object to a constant.
 *
 *  If a block is given, it is passed the class object, and the block
 *  is evaluated in the context of this class using
 *  <code>class_eval</code>.
 *
 *     fred = Class.new do
 *       def meth1
 *         "hello"
 *       end
 *       def meth2
 *         "bye"
 *       end
 *     end
 *
 *     a = fred.new     #=> #<#<Class:0x100381890>:0x100376b98>
 *     a.meth1          #=> "hello"
 *     a.meth2          #=> "bye"
 *
 *  Assign the class to a constant (name starting uppercase) if you
 *  want to treat it like a regular class.
 */

static VALUE
rb_class_initialize(int argc, VALUE *argv, VALUE klass)
{
    VALUE super;

    if (RCLASS_SUPER(klass) != 0 || klass == rb_cBasicObject) {
	rb_raise(rb_eTypeError, "already initialized class");
    }
    if (argc == 0) {
	super = rb_cObject;
    }
    else {
	rb_scan_args(argc, argv, "01", &super);
	rb_check_inheritable(super);
	if (super != rb_cBasicObject && !RCLASS_SUPER(super)) {
	    rb_raise(rb_eTypeError, "can't inherit uninitialized class");
	}
    }
    RCLASS_SET_SUPER(klass, super);
    rb_make_metaclass(klass, RBASIC(super)->klass);
    rb_class_inherited(super, klass);
    rb_mod_initialize(klass);

    return klass;
}

/*
 *  call-seq:
 *     class.allocate()   ->   obj
 *
 *  Allocates space for a new object of <i>class</i>'s class and does not
 *  call initialize on the new instance. The returned object must be an
 *  instance of <i>class</i>.
 *
 *      klass = Class.new do
 *        def initialize(*args)
 *          @initialized = true
 *        end
 *
 *        def initialized?
 *          @initialized || false
 *        end
 *      end
 *
 *      klass.allocate.initialized? #=> false
 *
 */

VALUE
rb_obj_alloc(VALUE klass)
{
    VALUE obj;
    rb_alloc_func_t allocator;

    if (RCLASS_SUPER(klass) == 0 && klass != rb_cBasicObject) {
	rb_raise(rb_eTypeError, "can't instantiate uninitialized class");
    }
    if (FL_TEST(klass, FL_SINGLETON)) {
	rb_raise(rb_eTypeError, "can't create instance of singleton class");
    }
    allocator = rb_get_alloc_func(klass);
    if (!allocator) {
	rb_raise(rb_eTypeError, "allocator undefined for %"PRIsVALUE,
		 klass);
    }

#if !defined(DTRACE_PROBES_DISABLED) || !DTRACE_PROBES_DISABLED
    if (RUBY_DTRACE_OBJECT_CREATE_ENABLED()) {
        const char * file = rb_sourcefile();
        RUBY_DTRACE_OBJECT_CREATE(rb_class2name(klass),
				  file ? file : "",
				  rb_sourceline());
    }
#endif

    obj = (*allocator)(klass);

    if (rb_obj_class(obj) != rb_class_real(klass)) {
	rb_raise(rb_eTypeError, "wrong instance allocation");
    }
    return obj;
}

static VALUE
rb_class_allocate_instance(VALUE klass)
{
    NEWOBJ_OF(obj, struct RObject, klass, T_OBJECT | (RGENGC_WB_PROTECTED_OBJECT ? FL_WB_PROTECTED : 0));
    return (VALUE)obj;
}

/*
 *  call-seq:
 *     class.new(args, ...)    ->  obj
 *
 *  Calls <code>allocate</code> to create a new object of
 *  <i>class</i>'s class, then invokes that object's
 *  <code>initialize</code> method, passing it <i>args</i>.
 *  This is the method that ends up getting called whenever
 *  an object is constructed using .new.
 *
 */

VALUE
rb_class_new_instance(int argc, VALUE *argv, VALUE klass)
{
    VALUE obj;

    obj = rb_obj_alloc(klass);
    rb_obj_call_init(obj, argc, argv);

    return obj;
}

/*
 *  call-seq:
 *     class.superclass -> a_super_class or nil
 *
 *  Returns the superclass of <i>class</i>, or <code>nil</code>.
 *
 *     File.superclass          #=> IO
 *     IO.superclass            #=> Object
 *     Object.superclass        #=> BasicObject
 *     class Foo; end
 *     class Bar < Foo; end
 *     Bar.superclass           #=> Foo
 *
 *  returns nil when the given class hasn't a parent class:
 *
 *     BasicObject.superclass   #=> nil
 *
 */

VALUE
rb_class_superclass(VALUE klass)
{
    VALUE super = RCLASS_SUPER(klass);

    if (!super) {
	if (klass == rb_cBasicObject) return Qnil;
	rb_raise(rb_eTypeError, "uninitialized class");
    }
    while (RB_TYPE_P(super, T_ICLASS)) {
	super = RCLASS_SUPER(super);
    }
    if (!super) {
	return Qnil;
    }
    return super;
}

VALUE
rb_class_get_superclass(VALUE klass)
{
    return RCLASS(klass)->super;
}

#define id_for_setter(name, type, message) \
    check_setter_id(name, rb_is_##type##_id, rb_is_##type##_name, message)
static ID
check_setter_id(VALUE name, int (*valid_id_p)(ID), int (*valid_name_p)(VALUE),
		const char *message)
{
    ID id;
    if (SYMBOL_P(name)) {
	id = SYM2ID(name);
	if (!valid_id_p(id)) {
	    rb_name_error(id, message, QUOTE_ID(id));
	}
    }
    else {
	VALUE str = rb_check_string_type(name);
	if (NIL_P(str)) {
	    rb_raise(rb_eTypeError, "%+"PRIsVALUE" is not a symbol or string",
		     str);
	}
	if (!valid_name_p(str)) {
	    rb_name_error_str(str, message, QUOTE(str));
	}
	id = rb_to_id(str);
    }
    return id;
}

static int
rb_is_attr_id(ID id)
{
    return rb_is_local_id(id) || rb_is_const_id(id);
}

static int
rb_is_attr_name(VALUE name)
{
    return rb_is_local_name(name) || rb_is_const_name(name);
}

static const char invalid_attribute_name[] = "invalid attribute name `%"PRIsVALUE"'";

static ID
id_for_attr(VALUE name)
{
    return id_for_setter(name, attr, invalid_attribute_name);
}

ID
rb_check_attr_id(ID id)
{
    if (!rb_is_attr_id(id)) {
	rb_name_error_str(id, invalid_attribute_name, QUOTE_ID(id));
    }
    return id;
}

/*
 *  call-seq:
 *     attr_reader(symbol, ...)  -> nil
 *     attr(symbol, ...)         -> nil
 *     attr_reader(string, ...)  -> nil
 *     attr(string, ...)         -> nil
 *
 *  Creates instance variables and corresponding methods that return the
 *  value of each instance variable. Equivalent to calling
 *  ``<code>attr</code><i>:name</i>'' on each name in turn.
 *  String arguments are converted to symbols.
 */

static VALUE
rb_mod_attr_reader(int argc, VALUE *argv, VALUE klass)
{
    int i;

    for (i=0; i<argc; i++) {
	rb_attr(klass, id_for_attr(argv[i]), TRUE, FALSE, TRUE);
    }
    return Qnil;
}

VALUE
rb_mod_attr(int argc, VALUE *argv, VALUE klass)
{
    if (argc == 2 && (argv[1] == Qtrue || argv[1] == Qfalse)) {
	rb_warning("optional boolean argument is obsoleted");
	rb_attr(klass, id_for_attr(argv[0]), 1, RTEST(argv[1]), TRUE);
	return Qnil;
    }
    return rb_mod_attr_reader(argc, argv, klass);
}

/*
 *  call-seq:
 *      attr_writer(symbol, ...)    -> nil
 *      attr_writer(string, ...)    -> nil
 *
 *  Creates an accessor method to allow assignment to the attribute
 *  <i>symbol</i><code>.id2name</code>.
 *  String arguments are converted to symbols.
 */

static VALUE
rb_mod_attr_writer(int argc, VALUE *argv, VALUE klass)
{
    int i;

    for (i=0; i<argc; i++) {
	rb_attr(klass, id_for_attr(argv[i]), FALSE, TRUE, TRUE);
    }
    return Qnil;
}

/*
 *  call-seq:
 *     attr_accessor(symbol, ...)    -> nil
 *     attr_accessor(string, ...)    -> nil
 *
 *  Defines a named attribute for this module, where the name is
 *  <i>symbol.</i><code>id2name</code>, creating an instance variable
 *  (<code>@name</code>) and a corresponding access method to read it.
 *  Also creates a method called <code>name=</code> to set the attribute.
 *  String arguments are converted to symbols.
 *
 *     module Mod
 *       attr_accessor(:one, :two)
 *     end
 *     Mod.instance_methods.sort   #=> [:one, :one=, :two, :two=]
 */

static VALUE
rb_mod_attr_accessor(int argc, VALUE *argv, VALUE klass)
{
    int i;

    for (i=0; i<argc; i++) {
	rb_attr(klass, id_for_attr(argv[i]), TRUE, TRUE, TRUE);
    }
    return Qnil;
}

/*
 *  call-seq:
 *     mod.const_get(sym, inherit=true)    -> obj
 *     mod.const_get(str, inherit=true)    -> obj
 *
 *  Checks for a constant with the given name in <i>mod</i>
 *  If +inherit+ is set, the lookup will also search
 *  the ancestors (and +Object+ if <i>mod</i> is a +Module+.)
 *
 *  The value of the constant is returned if a definition is found,
 *  otherwise a +NameError+ is raised.
 *
 *     Math.const_get(:PI)   #=> 3.14159265358979
 *
 *  This method will recursively look up constant names if a namespaced
 *  class name is provided.  For example:
 *
 *     module Foo; class Bar; end end
 *     Object.const_get 'Foo::Bar'
 *
 *  The +inherit+ flag is respected on each lookup.  For example:
 *
 *     module Foo
 *       class Bar
 *         VAL = 10
 *       end
 *
 *       class Baz < Bar; end
 *     end
 *
 *     Object.const_get 'Foo::Baz::VAL'         # => 10
 *     Object.const_get 'Foo::Baz::VAL', false  # => NameError
 *
 *  If neither +sym+ nor +str+ is not a valid constant name a NameError will be
 *  raised with a warning "wrong constant name".
 *
 *	Object.const_get 'foobar' #=> NameError: wrong constant name foobar
 *
 */

static VALUE
rb_mod_const_get(int argc, VALUE *argv, VALUE mod)
{
    VALUE name, recur;
    rb_encoding *enc;
    const char *pbeg, *p, *path, *pend;
    ID id;

    if (argc == 1) {
	name = argv[0];
	recur = Qtrue;
    }
    else {
	rb_scan_args(argc, argv, "11", &name, &recur);
    }

    if (SYMBOL_P(name)) {
	id = SYM2ID(name);
	if (!rb_is_const_id(id)) goto wrong_id;
	return RTEST(recur) ? rb_const_get(mod, id) : rb_const_get_at(mod, id);
    }

    path = StringValuePtr(name);
    enc = rb_enc_get(name);

    if (!rb_enc_asciicompat(enc)) {
	rb_raise(rb_eArgError, "invalid class path encoding (non ASCII)");
    }

    pbeg = p = path;
    pend = path + RSTRING_LEN(name);

    if (p >= pend || !*p) {
      wrong_name:
	rb_raise(rb_eNameError, "wrong constant name %"PRIsVALUE,
		 QUOTE(name));
    }

    if (p + 2 < pend && p[0] == ':' && p[1] == ':') {
	mod = rb_cObject;
	p += 2;
	pbeg = p;
    }

    while (p < pend) {
	VALUE part;
	long len, beglen;

	while (p < pend && *p != ':') p++;

	if (pbeg == p) goto wrong_name;

	id = rb_check_id_cstr(pbeg, len = p-pbeg, enc);
	beglen = pbeg-path;

	if (p < pend && p[0] == ':') {
	    if (p + 2 >= pend || p[1] != ':') goto wrong_name;
	    p += 2;
	    pbeg = p;
	}

	if (!RB_TYPE_P(mod, T_MODULE) && !RB_TYPE_P(mod, T_CLASS)) {
	    rb_raise(rb_eTypeError, "%"PRIsVALUE" does not refer to class/module",
		     QUOTE(name));
	}

	if (!id) {
	    part = rb_str_subseq(name, beglen, len);
	    OBJ_FREEZE(part);
	    if (!ISUPPER(*pbeg) || !rb_is_const_name(part)) {
		rb_name_error_str(part, "wrong constant name %"PRIsVALUE,
				  QUOTE(part));
	    }
	    else if (!rb_method_basic_definition_p(CLASS_OF(mod), id_const_missing)) {
		id = rb_intern_str(part);
	    }
	    else {
		rb_name_error_str(part, "uninitialized constant %"PRIsVALUE"%"PRIsVALUE,
				  rb_str_subseq(name, 0, beglen),
				  QUOTE(part));
	    }
	}
	if (!rb_is_const_id(id)) {
	  wrong_id:
	    rb_name_error(id, "wrong constant name %"PRIsVALUE,
			  QUOTE_ID(id));
	}
	mod = RTEST(recur) ? rb_const_get(mod, id) : rb_const_get_at(mod, id);
    }

    return mod;
}

/*
 *  call-seq:
 *     mod.const_set(sym, obj)    -> obj
 *     mod.const_set(str, obj)    -> obj
 *
 *  Sets the named constant to the given object, returning that object.
 *  Creates a new constant if no constant with the given name previously
 *  existed.
 *
 *     Math.const_set("HIGH_SCHOOL_PI", 22.0/7.0)   #=> 3.14285714285714
 *     Math::HIGH_SCHOOL_PI - Math::PI              #=> 0.00126448926734968
 *
 *  If neither +sym+ nor +str+ is not a valid constant name a NameError will be
 *  raised with a warning "wrong constant name".
 *
 *	Object.const_set('foobar', 42) #=> NameError: wrong constant name foobar
 *
 */

static VALUE
rb_mod_const_set(VALUE mod, VALUE name, VALUE value)
{
    ID id = id_for_setter(name, const, "wrong constant name %"PRIsVALUE);
    rb_const_set(mod, id, value);
    return value;
}

/*
 *  call-seq:
 *     mod.const_defined?(sym, inherit=true)   -> true or false
 *     mod.const_defined?(str, inherit=true)   -> true or false
 *
 *  Checks for a constant with the given name in <i>mod</i>
 *  If +inherit+ is set, the lookup will also search
 *  the ancestors (and +Object+ if <i>mod</i> is a +Module+.)
 *
 *  Returns whether or not a definition is found:
 *
 *     Math.const_defined? "PI"   #=> true
 *     IO.const_defined? :SYNC   #=> true
 *     IO.const_defined? :SYNC, false   #=> false
 *
 *  If neither +sym+ nor +str+ is not a valid constant name a NameError will be
 *  raised with a warning "wrong constant name".
 *
 *	Hash.const_defined? 'foobar' #=> NameError: wrong constant name foobar
 *
 */

static VALUE
rb_mod_const_defined(int argc, VALUE *argv, VALUE mod)
{
    VALUE name, recur;
    rb_encoding *enc;
    const char *pbeg, *p, *path, *pend;
    ID id;

    if (argc == 1) {
	name = argv[0];
	recur = Qtrue;
    }
    else {
	rb_scan_args(argc, argv, "11", &name, &recur);
    }

    if (SYMBOL_P(name)) {
	id = SYM2ID(name);
	if (!rb_is_const_id(id)) goto wrong_id;
	return RTEST(recur) ? rb_const_defined(mod, id) : rb_const_defined_at(mod, id);
    }

    path = StringValuePtr(name);
    enc = rb_enc_get(name);

    if (!rb_enc_asciicompat(enc)) {
	rb_raise(rb_eArgError, "invalid class path encoding (non ASCII)");
    }

    pbeg = p = path;
    pend = path + RSTRING_LEN(name);

    if (p >= pend || !*p) {
      wrong_name:
	rb_raise(rb_eNameError, "wrong constant name %"PRIsVALUE,
		 QUOTE(name));
    }

    if (p + 2 < pend && p[0] == ':' && p[1] == ':') {
	mod = rb_cObject;
	p += 2;
	pbeg = p;
    }

    while (p < pend) {
	VALUE part;
	long len, beglen;

	while (p < pend && *p != ':') p++;

	if (pbeg == p) goto wrong_name;

	id = rb_check_id_cstr(pbeg, len = p-pbeg, enc);
	beglen = pbeg-path;

	if (p < pend && p[0] == ':') {
	    if (p + 2 >= pend || p[1] != ':') goto wrong_name;
	    p += 2;
	    pbeg = p;
	}

	if (!id) {
	    part = rb_str_subseq(name, beglen, len);
	    OBJ_FREEZE(part);
	    if (!ISUPPER(*pbeg) || !rb_is_const_name(part)) {
		rb_name_error_str(part, "wrong constant name %"PRIsVALUE,
				  QUOTE(part));
	    }
	    else {
		return Qfalse;
	    }
	}
	if (!rb_is_const_id(id)) {
	  wrong_id:
	    rb_name_error(id, "wrong constant name %"PRIsVALUE,
			  QUOTE_ID(id));
	}
	if (RTEST(recur)) {
	    if (!rb_const_defined(mod, id))
		return Qfalse;
	    mod = rb_const_get(mod, id);
	}
	else {
	    if (!rb_const_defined_at(mod, id))
		return Qfalse;
	    mod = rb_const_get_at(mod, id);
	}
	recur = Qfalse;

	if (p < pend && !RB_TYPE_P(mod, T_MODULE) && !RB_TYPE_P(mod, T_CLASS)) {
	    rb_raise(rb_eTypeError, "%"PRIsVALUE" does not refer to class/module",
		     QUOTE(name));
	}
    }

    return Qtrue;
}

/*
 *  call-seq:
 *     obj.instance_variable_get(symbol)    -> obj
 *     obj.instance_variable_get(string)    -> obj
 *
 *  Returns the value of the given instance variable, or nil if the
 *  instance variable is not set. The <code>@</code> part of the
 *  variable name should be included for regular instance
 *  variables. Throws a <code>NameError</code> exception if the
 *  supplied symbol is not valid as an instance variable name.
 *  String arguments are converted to symbols.
 *
 *     class Fred
 *       def initialize(p1, p2)
 *         @a, @b = p1, p2
 *       end
 *     end
 *     fred = Fred.new('cat', 99)
 *     fred.instance_variable_get(:@a)    #=> "cat"
 *     fred.instance_variable_get("@b")   #=> 99
 */

static VALUE
rb_obj_ivar_get(VALUE obj, VALUE iv)
{
    ID id = rb_check_id(&iv);

    if (!id) {
	if (rb_is_instance_name(iv)) {
	    return Qnil;
	}
	else {
	    rb_name_error_str(iv, "`%"PRIsVALUE"' is not allowed as an instance variable name",
			      QUOTE(iv));
	}
    }
    if (!rb_is_instance_id(id)) {
	rb_name_error(id, "`%"PRIsVALUE"' is not allowed as an instance variable name",
		      QUOTE_ID(id));
    }
    return rb_ivar_get(obj, id);
}

/*
 *  call-seq:
 *     obj.instance_variable_set(symbol, obj)    -> obj
 *     obj.instance_variable_set(string, obj)    -> obj
 *
 *  Sets the instance variable names by <i>symbol</i> to
 *  <i>object</i>, thereby frustrating the efforts of the class's
 *  author to attempt to provide proper encapsulation. The variable
 *  did not have to exist prior to this call.
 *  If the instance variable name is passed as a string, that string
 *  is converted to a symbol.
 *
 *     class Fred
 *       def initialize(p1, p2)
 *         @a, @b = p1, p2
 *       end
 *     end
 *     fred = Fred.new('cat', 99)
 *     fred.instance_variable_set(:@a, 'dog')   #=> "dog"
 *     fred.instance_variable_set(:@c, 'cat')   #=> "cat"
 *     fred.inspect                             #=> "#<Fred:0x401b3da8 @a=\"dog\", @b=99, @c=\"cat\">"
 */

static VALUE
rb_obj_ivar_set(VALUE obj, VALUE iv, VALUE val)
{
    ID id = id_for_setter(iv, instance, "`%"PRIsVALUE"' is not allowed as an instance variable name");
    return rb_ivar_set(obj, id, val);
}

/*
 *  call-seq:
 *     obj.instance_variable_defined?(symbol)    -> true or false
 *     obj.instance_variable_defined?(string)    -> true or false
 *
 *  Returns <code>true</code> if the given instance variable is
 *  defined in <i>obj</i>.
 *  String arguments are converted to symbols.
 *
 *     class Fred
 *       def initialize(p1, p2)
 *         @a, @b = p1, p2
 *       end
 *     end
 *     fred = Fred.new('cat', 99)
 *     fred.instance_variable_defined?(:@a)    #=> true
 *     fred.instance_variable_defined?("@b")   #=> true
 *     fred.instance_variable_defined?("@c")   #=> false
 */

static VALUE
rb_obj_ivar_defined(VALUE obj, VALUE iv)
{
    ID id = rb_check_id(&iv);

    if (!id) {
	if (rb_is_instance_name(iv)) {
	    return Qfalse;
	}
	else {
	    rb_name_error_str(iv, "`%"PRIsVALUE"' is not allowed as an instance variable name",
			      QUOTE(iv));
	}
    }
    if (!rb_is_instance_id(id)) {
	rb_name_error(id, "`%"PRIsVALUE"' is not allowed as an instance variable name",
		      QUOTE_ID(id));
    }
    return rb_ivar_defined(obj, id);
}

/*
 *  call-seq:
 *     mod.class_variable_get(symbol)    -> obj
 *     mod.class_variable_get(string)    -> obj
 *
 *  Returns the value of the given class variable (or throws a
 *  <code>NameError</code> exception). The <code>@@</code> part of the
 *  variable name should be included for regular class variables
 *  String arguments are converted to symbols.
 *
 *     class Fred
 *       @@foo = 99
 *     end
 *     Fred.class_variable_get(:@@foo)     #=> 99
 */

static VALUE
rb_mod_cvar_get(VALUE obj, VALUE iv)
{
    ID id = rb_check_id(&iv);

    if (!id) {
	if (rb_is_class_name(iv)) {
	    rb_name_error_str(iv, "uninitialized class variable %"PRIsVALUE" in %"PRIsVALUE"",
			      iv, rb_class_name(obj));
	}
	else {
	    rb_name_error_str(iv, "`%"PRIsVALUE"' is not allowed as a class variable name",
			      QUOTE(iv));
	}
    }
    if (!rb_is_class_id(id)) {
	rb_name_error(id, "`%"PRIsVALUE"' is not allowed as a class variable name",
		      QUOTE_ID(id));
    }
    return rb_cvar_get(obj, id);
}

/*
 *  call-seq:
 *     obj.class_variable_set(symbol, obj)    -> obj
 *     obj.class_variable_set(string, obj)    -> obj
 *
 *  Sets the class variable names by <i>symbol</i> to
 *  <i>object</i>.
 *  If the class variable name is passed as a string, that string
 *  is converted to a symbol.
 *
 *     class Fred
 *       @@foo = 99
 *       def foo
 *         @@foo
 *       end
 *     end
 *     Fred.class_variable_set(:@@foo, 101)     #=> 101
 *     Fred.new.foo                             #=> 101
 */

static VALUE
rb_mod_cvar_set(VALUE obj, VALUE iv, VALUE val)
{
    ID id = id_for_setter(iv, class, "`%"PRIsVALUE"' is not allowed as a class variable name");
    rb_cvar_set(obj, id, val);
    return val;
}

/*
 *  call-seq:
 *     obj.class_variable_defined?(symbol)    -> true or false
 *     obj.class_variable_defined?(string)    -> true or false
 *
 *  Returns <code>true</code> if the given class variable is defined
 *  in <i>obj</i>.
 *  String arguments are converted to symbols.
 *
 *     class Fred
 *       @@foo = 99
 *     end
 *     Fred.class_variable_defined?(:@@foo)    #=> true
 *     Fred.class_variable_defined?(:@@bar)    #=> false
 */

static VALUE
rb_mod_cvar_defined(VALUE obj, VALUE iv)
{
    ID id = rb_check_id(&iv);

    if (!id) {
	if (rb_is_class_name(iv)) {
	    return Qfalse;
	}
	else {
	    rb_name_error_str(iv, "`%"PRIsVALUE"' is not allowed as a class variable name",
			      QUOTE(iv));
	}
    }
    if (!rb_is_class_id(id)) {
	rb_name_error(id, "`%"PRIsVALUE"' is not allowed as a class variable name",
		      QUOTE_ID(id));
    }
    return rb_cvar_defined(obj, id);
}

/*
 *  call-seq:
 *     mod.singleton_class?    -> true or false
 *
 *  Returns <code>true</code> if <i>mod</i> is a singleton class or
 *  <code>false</code> if it is an ordinary class or module.
 *
 *     class C
 *     end
 *     C.singleton_class?                  #=> false
 *     C.singleton_class.singleton_class?  #=> true
 */

static VALUE
rb_mod_singleton_p(VALUE klass)
{
    if (RB_TYPE_P(klass, T_CLASS) && FL_TEST(klass, FL_SINGLETON))
	return Qtrue;
    return Qfalse;
}

static struct conv_method_tbl {
    const char *method;
    ID id;
} conv_method_names[] = {
    {"to_int", 0},
    {"to_ary", 0},
    {"to_str", 0},
    {"to_sym", 0},
    {"to_hash", 0},
    {"to_proc", 0},
    {"to_io", 0},
    {"to_a", 0},
    {"to_s", 0},
    {NULL, 0}
};
#define IMPLICIT_CONVERSIONS 7

static VALUE
convert_type(VALUE val, const char *tname, const char *method, int raise)
{
    ID m = 0;
    int i;
    VALUE r;

    for (i=0; conv_method_names[i].method; i++) {
	if (conv_method_names[i].method[0] == method[0] &&
	    strcmp(conv_method_names[i].method, method) == 0) {
	    m = conv_method_names[i].id;
	    break;
	}
    }
    if (!m) m = rb_intern(method);
    r = rb_check_funcall(val, m, 0, 0);
    if (r == Qundef) {
	if (raise) {
	    rb_raise(rb_eTypeError, i < IMPLICIT_CONVERSIONS
                ? "no implicit conversion of %s into %s"
                : "can't convert %s into %s",
		     NIL_P(val) ? "nil" :
		     val == Qtrue ? "true" :
		     val == Qfalse ? "false" :
		     rb_obj_classname(val),
		     tname);
	}
	return Qnil;
    }
    return r;
}

VALUE
rb_convert_type(VALUE val, int type, const char *tname, const char *method)
{
    VALUE v;

    if (TYPE(val) == type) return val;
    v = convert_type(val, tname, method, TRUE);
    if (TYPE(v) != type) {
	const char *cname = rb_obj_classname(val);
	rb_raise(rb_eTypeError, "can't convert %s to %s (%s#%s gives %s)",
		 cname, tname, cname, method, rb_obj_classname(v));
    }
    return v;
}

VALUE
rb_check_convert_type(VALUE val, int type, const char *tname, const char *method)
{
    VALUE v;

    /* always convert T_DATA */
    if (TYPE(val) == type && type != T_DATA) return val;
    v = convert_type(val, tname, method, FALSE);
    if (NIL_P(v)) return Qnil;
    if (TYPE(v) != type) {
	const char *cname = rb_obj_classname(val);
	rb_raise(rb_eTypeError, "can't convert %s to %s (%s#%s gives %s)",
		 cname, tname, cname, method, rb_obj_classname(v));
    }
    return v;
}


static VALUE
rb_to_integer(VALUE val, const char *method)
{
    VALUE v;

    if (FIXNUM_P(val)) return val;
    if (RB_TYPE_P(val, T_BIGNUM)) return val;
    v = convert_type(val, "Integer", method, TRUE);
    if (!rb_obj_is_kind_of(v, rb_cInteger)) {
	const char *cname = rb_obj_classname(val);
	rb_raise(rb_eTypeError, "can't convert %s to Integer (%s#%s gives %s)",
		 cname, cname, method, rb_obj_classname(v));
    }
    return v;
}

VALUE
rb_check_to_integer(VALUE val, const char *method)
{
    VALUE v;

    if (FIXNUM_P(val)) return val;
    if (RB_TYPE_P(val, T_BIGNUM)) return val;
    v = convert_type(val, "Integer", method, FALSE);
    if (!rb_obj_is_kind_of(v, rb_cInteger)) {
	return Qnil;
    }
    return v;
}

VALUE
rb_to_int(VALUE val)
{
    return rb_to_integer(val, "to_int");
}

VALUE
rb_check_to_int(VALUE val)
{
    return rb_check_to_integer(val, "to_int");
}

static VALUE
rb_convert_to_integer(VALUE val, int base)
{
    VALUE tmp;

    switch (TYPE(val)) {
      case T_FLOAT:
	if (base != 0) goto arg_error;
	if (RFLOAT_VALUE(val) <= (double)FIXNUM_MAX
	    && RFLOAT_VALUE(val) >= (double)FIXNUM_MIN) {
	    break;
	}
	return rb_dbl2big(RFLOAT_VALUE(val));

      case T_FIXNUM:
      case T_BIGNUM:
	if (base != 0) goto arg_error;
	return val;

      case T_STRING:
      string_conv:
	return rb_str_to_inum(val, base, TRUE);

      case T_NIL:
	if (base != 0) goto arg_error;
	rb_raise(rb_eTypeError, "can't convert nil into Integer");
	break;

      default:
	break;
    }
    if (base != 0) {
	tmp = rb_check_string_type(val);
	if (!NIL_P(tmp)) goto string_conv;
      arg_error:
	rb_raise(rb_eArgError, "base specified for non string value");
    }
    tmp = convert_type(val, "Integer", "to_int", FALSE);
    if (NIL_P(tmp)) {
	return rb_to_integer(val, "to_i");
    }
    return tmp;

}

VALUE
rb_Integer(VALUE val)
{
    return rb_convert_to_integer(val, 0);
}

/*
 *  call-seq:
 *     Integer(arg,base=0)    -> integer
 *
 *  Converts <i>arg</i> to a <code>Fixnum</code> or <code>Bignum</code>.
 *  Numeric types are converted directly (with floating point numbers
 *  being truncated).    <i>base</i> (0, or between 2 and 36) is a base for
 *  integer string representation.  If <i>arg</i> is a <code>String</code>,
 *  when <i>base</i> is omitted or equals to zero, radix indicators
 *  (<code>0</code>, <code>0b</code>, and <code>0x</code>) are honored.
 *  In any case, strings should be strictly conformed to numeric
 *  representation. This behavior is different from that of
 *  <code>String#to_i</code>.  Non string values will be converted using
 *  <code>to_int</code>, and <code>to_i</code>.
 *
 *     Integer(123.999)    #=> 123
 *     Integer("0x1a")     #=> 26
 *     Integer(Time.new)   #=> 1204973019
 *     Integer("0930", 10) #=> 930
 *     Integer("111", 2)   #=> 7
 */

static VALUE
rb_f_integer(int argc, VALUE *argv, VALUE obj)
{
    VALUE arg = Qnil;
    int base = 0;

    switch (argc) {
      case 2:
	base = NUM2INT(argv[1]);
      case 1:
	arg = argv[0];
	break;
      default:
	/* should cause ArgumentError */
	rb_scan_args(argc, argv, "11", NULL, NULL);
    }
    return rb_convert_to_integer(arg, base);
}

double
rb_cstr_to_dbl(const char *p, int badcheck)
{
    const char *q;
    char *end;
    double d;
    const char *ellipsis = "";
    int w;
    enum {max_width = 20};
#define OutOfRange() ((end - p > max_width) ? \
		      (w = max_width, ellipsis = "...") : \
		      (w = (int)(end - p), ellipsis = ""))

    if (!p) return 0.0;
    q = p;
    while (ISSPACE(*p)) p++;

    if (!badcheck && p[0] == '0' && (p[1] == 'x' || p[1] == 'X')) {
	return 0.0;
    }

    d = strtod(p, &end);
    if (errno == ERANGE) {
	OutOfRange();
	rb_warning("Float %.*s%s out of range", w, p, ellipsis);
	errno = 0;
    }
    if (p == end) {
	if (badcheck) {
	  bad:
	    rb_invalid_str(q, "Float()");
	}
	return d;
    }
    if (*end) {
	char buf[DBL_DIG * 4 + 10];
	char *n = buf;
	char *e = buf + sizeof(buf) - 1;
	char prev = 0;

	while (p < end && n < e) prev = *n++ = *p++;
	while (*p) {
	    if (*p == '_') {
		/* remove underscores between digits */
		if (badcheck) {
		    if (n == buf || !ISDIGIT(prev)) goto bad;
		    ++p;
		    if (!ISDIGIT(*p)) goto bad;
		}
		else {
		    while (*++p == '_');
		    continue;
		}
	    }
	    prev = *p++;
	    if (n < e) *n++ = prev;
	}
	*n = '\0';
	p = buf;

	if (!badcheck && p[0] == '0' && (p[1] == 'x' || p[1] == 'X')) {
	    return 0.0;
	}

	d = strtod(p, &end);
	if (errno == ERANGE) {
	    OutOfRange();
	    rb_warning("Float %.*s%s out of range", w, p, ellipsis);
	    errno = 0;
	}
	if (badcheck) {
	    if (!end || p == end) goto bad;
	    while (*end && ISSPACE(*end)) end++;
	    if (*end) goto bad;
	}
    }
    if (errno == ERANGE) {
	errno = 0;
	OutOfRange();
	rb_raise(rb_eArgError, "Float %.*s%s out of range", w, q, ellipsis);
    }
    return d;
}

double
rb_str_to_dbl(VALUE str, int badcheck)
{
    char *s;
    long len;
    double ret;
    VALUE v = 0;

    StringValue(str);
    s = RSTRING_PTR(str);
    len = RSTRING_LEN(str);
    if (s) {
	if (badcheck && memchr(s, '\0', len)) {
	    rb_raise(rb_eArgError, "string for Float contains null byte");
	}
	if (s[len]) {		/* no sentinel somehow */
	    char *p =  ALLOCV(v, len);
	    MEMCPY(p, s, char, len);
	    p[len] = '\0';
	    s = p;
	}
    }
    ret = rb_cstr_to_dbl(s, badcheck);
    if (v)
	ALLOCV_END(v);
    return ret;
}

VALUE
rb_Float(VALUE val)
{
    switch (TYPE(val)) {
      case T_FIXNUM:
	return DBL2NUM((double)FIX2LONG(val));

      case T_FLOAT:
	return val;

      case T_BIGNUM:
	return DBL2NUM(rb_big2dbl(val));

      case T_STRING:
	return DBL2NUM(rb_str_to_dbl(val, TRUE));

      case T_NIL:
	rb_raise(rb_eTypeError, "can't convert nil into Float");
	break;

      default:
	return rb_convert_type(val, T_FLOAT, "Float", "to_f");
    }

    UNREACHABLE;
}

/*
 *  call-seq:
 *     Float(arg)    -> float
 *
 *  Returns <i>arg</i> converted to a float. Numeric types are converted
 *  directly, the rest are converted using <i>arg</i>.to_f. As of Ruby
 *  1.8, converting <code>nil</code> generates a <code>TypeError</code>.
 *
 *     Float(1)           #=> 1.0
 *     Float("123.456")   #=> 123.456
 */

static VALUE
rb_f_float(VALUE obj, VALUE arg)
{
    return rb_Float(arg);
}

VALUE
rb_to_float(VALUE val)
{
    if (RB_TYPE_P(val, T_FLOAT)) return val;
    if (!rb_obj_is_kind_of(val, rb_cNumeric)) {
	rb_raise(rb_eTypeError, "can't convert %s into Float",
		 NIL_P(val) ? "nil" :
		 val == Qtrue ? "true" :
		 val == Qfalse ? "false" :
		 rb_obj_classname(val));
    }
    return rb_convert_type(val, T_FLOAT, "Float", "to_f");
}

VALUE
rb_check_to_float(VALUE val)
{
    if (RB_TYPE_P(val, T_FLOAT)) return val;
    if (!rb_obj_is_kind_of(val, rb_cNumeric)) {
	return Qnil;
    }
    return rb_check_convert_type(val, T_FLOAT, "Float", "to_f");
}

double
rb_num2dbl(VALUE val)
{
    switch (TYPE(val)) {
      case T_FLOAT:
	return RFLOAT_VALUE(val);

      case T_STRING:
	rb_raise(rb_eTypeError, "no implicit conversion to float from string");
	break;

      case T_NIL:
	rb_raise(rb_eTypeError, "no implicit conversion to float from nil");
	break;

      default:
	break;
    }

    return RFLOAT_VALUE(rb_Float(val));
}

VALUE
rb_String(VALUE val)
{
    VALUE tmp = rb_check_string_type(val);
    if (NIL_P(tmp))
	tmp = rb_convert_type(val, T_STRING, "String", "to_s");
    return tmp;
}


/*
 *  call-seq:
 *     String(arg)   -> string
 *
 *  Converts <i>arg</i> to a <code>String</code> by calling its
 *  <code>to_s</code> method.
 *
 *     String(self)        #=> "main"
 *     String(self.class)  #=> "Object"
 *     String(123456)      #=> "123456"
 */

static VALUE
rb_f_string(VALUE obj, VALUE arg)
{
    return rb_String(arg);
}

VALUE
rb_Array(VALUE val)
{
    VALUE tmp = rb_check_array_type(val);

    if (NIL_P(tmp)) {
	tmp = rb_check_convert_type(val, T_ARRAY, "Array", "to_a");
	if (NIL_P(tmp)) {
	    return rb_ary_new3(1, val);
	}
    }
    return tmp;
}

/*
 *  call-seq:
 *     Array(arg)    -> array
 *
 *  Returns +arg+ as an Array.
 *
 *  First tries to call Array#to_ary on +arg+, then Array#to_a.
 *
 *     Array(1..5)   #=> [1, 2, 3, 4, 5]
 */

static VALUE
rb_f_array(VALUE obj, VALUE arg)
{
    return rb_Array(arg);
}

VALUE
rb_Hash(VALUE val)
{
    VALUE tmp;

    if (NIL_P(val)) return rb_hash_new();
    tmp = rb_check_hash_type(val);
    if (NIL_P(tmp)) {
	if (RB_TYPE_P(val, T_ARRAY) && RARRAY_LEN(val) == 0)
	    return rb_hash_new();
	rb_raise(rb_eTypeError, "can't convert %s into Hash", rb_obj_classname(val));
    }
    return tmp;
}

/*
 *  call-seq:
 *     Hash(arg)    -> hash
 *
 *  Converts <i>arg</i> to a <code>Hash</code> by calling
 *  <i>arg</i><code>.to_hash</code>. Returns an empty <code>Hash</code> when
 *  <i>arg</i> is <tt>nil</tt> or <tt>[]</tt>.
 *
 *     Hash([])          #=> {}
 *     Hash(nil)         #=> {}
 *     Hash(key: :value) #=> {:key => :value}
 *     Hash([1, 2, 3])   #=> TypeError
 */

static VALUE
rb_f_hash(VALUE obj, VALUE arg)
{
    return rb_Hash(arg);
}

/*
 *  Document-class: Class
 *
 *  Classes in Ruby are first-class objects---each is an instance of
 *  class <code>Class</code>.
 *
 *  Typically, you create a new class by using:
 *
 *    class Name
 *     # some class describing the class behavior
 *    end
 *
 *  When a new class is created, an object of type Class is initialized and
 *  assigned to a global constant (<code>Name</code> in this case).
 *
 *  When <code>Name.new</code> is called to create a new object, the
 *  <code>new</code> method in <code>Class</code> is run by default.
 *  This can be demonstrated by overriding <code>new</code> in
 *  <code>Class</code>:
 *
 *     class Class
 *        alias oldNew  new
 *        def new(*args)
 *          print "Creating a new ", self.name, "\n"
 *          oldNew(*args)
 *        end
 *      end
 *
 *
 *      class Name
 *      end
 *
 *
 *      n = Name.new
 *
 *  <em>produces:</em>
 *
 *     Creating a new Name
 *
 *  Classes, modules, and objects are interrelated. In the diagram
 *  that follows, the vertical arrows represent inheritance, and the
 *  parentheses meta-classes. All metaclasses are instances
 *  of the class `Class'.
 *                             +---------+             +-...
 *                             |         |             |
 *             BasicObject-----|-->(BasicObject)-------|-...
 *                 ^           |         ^             |
 *                 |           |         |             |
 *              Object---------|----->(Object)---------|-...
 *                 ^           |         ^             |
 *                 |           |         |             |
 *                 +-------+   |         +--------+    |
 *                 |       |   |         |        |    |
 *                 |    Module-|---------|--->(Module)-|-...
 *                 |       ^   |         |        ^    |
 *                 |       |   |         |        |    |
 *                 |     Class-|---------|---->(Class)-|-...
 *                 |       ^   |         |        ^    |
 *                 |       +---+         |        +----+
 *                 |                     |
 *    obj--->OtherClass---------->(OtherClass)-----------...
 *
 */


/*!
 * Initializes the world of objects and classes.
 *
 * At first, the function bootstraps the class hierarchy.
 * It initializes the most fundamental classes and their metaclasses.
 * - \c BasicObject
 * - \c Object
 * - \c Module
 * - \c Class
 * After the bootstrap step, the class hierarchy becomes as the following
 * diagram.
 *
 * \image html boottime-classes.png
 *
 * Then, the function defines classes, modules and methods as usual.
 * \ingroup class
 */

/*  Document-class: BasicObject
 *
 *  BasicObject is the parent class of all classes in Ruby.  It's an explicit
 *  blank class.
 *
 *  BasicObject can be used for creating object hierarchies independent of
 *  Ruby's object hierarchy, proxy objects like the Delegator class, or other
 *  uses where namespace pollution from Ruby's methods and classes must be
 *  avoided.
 *
 *  To avoid polluting BasicObject for other users an appropriately named
 *  subclass of BasicObject should be created instead of directly modifying
 *  BasicObject:
 *
 *    class MyObjectSystem < BasicObject
 *    end
 *
 *  BasicObject does not include Kernel (for methods like +puts+) and
 *  BasicObject is outside of the namespace of the standard library so common
 *  classes will not be found without a using a full class path.
 *
 *  A variety of strategies can be used to provide useful portions of the
 *  standard library to subclasses of BasicObject.  A subclass could
 *  <code>include Kernel</code> to obtain +puts+, +exit+, etc.  A custom
 *  Kernel-like module could be created and included or delegation can be used
 *  via #method_missing:
 *
 *    class MyObjectSystem < BasicObject
 *      DELEGATE = [:puts, :p]
 *
 *      def method_missing(name, *args, &block)
 *        super unless DELEGATE.include? name
 *        ::Kernel.send(name, *args, &block)
 *      end
 *
 *      def respond_to_missing?(name, include_private = false)
 *        DELEGATE.include?(name) or super
 *      end
 *    end
 *
 *  Access to classes and modules from the Ruby standard library can be
 *  obtained in a BasicObject subclass by referencing the desired constant
 *  from the root like <code>::File</code> or <code>::Enumerator</code>.
 *  Like #method_missing, #const_missing can be used to delegate constant
 *  lookup to +Object+:
 *
 *    class MyObjectSystem < BasicObject
 *      def self.const_missing(name)
 *        ::Object.const_get(name)
 *      end
 *    end
 */

/*  Document-class: Object
 *
 *  Object is the default root of all Ruby objects.  Object inherits from
 *  BasicObject which allows creating alternate object hierarchies.  Methods
 *  on object are available to all classes unless explicitly overridden.
 *
 *  Object mixes in the Kernel module, making the built-in kernel functions
 *  globally accessible.  Although the instance methods of Object are defined
 *  by the Kernel module, we have chosen to document them here for clarity.
 *
 *  When referencing constants in classes inheriting from Object you do not
 *  need to use the full namespace.  For example, referencing +File+ inside
 *  +YourClass+ will find the top-level File class.
 *
 *  In the descriptions of Object's methods, the parameter <i>symbol</i> refers
 *  to a symbol, which is either a quoted string or a Symbol (such as
 *  <code>:name</code>).
 */

void
Init_Object(void)
{
    int i;

    Init_class_hierarchy();

#if 0
    // teach RDoc about these classes
    rb_cBasicObject = rb_define_class("BasicObject", Qnil);
    rb_cObject = rb_define_class("Object", rb_cBasicObject);
    rb_cModule = rb_define_class("Module", rb_cObject);
    rb_cClass =  rb_define_class("Class",  rb_cModule);
#endif

#undef rb_intern
#define rb_intern(str) rb_intern_const(str)

    rb_define_private_method(rb_cBasicObject, "initialize", rb_obj_dummy, 0);
    rb_define_alloc_func(rb_cBasicObject, rb_class_allocate_instance);
    rb_define_method(rb_cBasicObject, "==", rb_obj_equal, 1);
    rb_define_method(rb_cBasicObject, "equal?", rb_obj_equal, 1);
    rb_define_method(rb_cBasicObject, "!", rb_obj_not, 0);
    rb_define_method(rb_cBasicObject, "!=", rb_obj_not_equal, 1);

    rb_define_private_method(rb_cBasicObject, "singleton_method_added", rb_obj_dummy, 1);
    rb_define_private_method(rb_cBasicObject, "singleton_method_removed", rb_obj_dummy, 1);
    rb_define_private_method(rb_cBasicObject, "singleton_method_undefined", rb_obj_dummy, 1);

    /* Document-module: Kernel
     *
     * The Kernel module is included by class Object, so its methods are
     * available in every Ruby object.
     *
     * The Kernel instance methods are documented in class Object while the
     * module methods are documented here.  These methods are called without a
     * receiver and thus can be called in functional form:
     *
     *   sprintf "%.1f", 1.234 #=> "1.2"
     *
     */
    rb_mKernel = rb_define_module("Kernel");
    rb_include_module(rb_cObject, rb_mKernel);
    rb_define_private_method(rb_cClass, "inherited", rb_obj_dummy, 1);
    rb_define_private_method(rb_cModule, "included", rb_obj_dummy, 1);
    rb_define_private_method(rb_cModule, "extended", rb_obj_dummy, 1);
    rb_define_private_method(rb_cModule, "prepended", rb_obj_dummy, 1);
    rb_define_private_method(rb_cModule, "method_added", rb_obj_dummy, 1);
    rb_define_private_method(rb_cModule, "method_removed", rb_obj_dummy, 1);
    rb_define_private_method(rb_cModule, "method_undefined", rb_obj_dummy, 1);

    rb_define_method(rb_mKernel, "nil?", rb_false, 0);
    rb_define_method(rb_mKernel, "===", rb_equal, 1);
    rb_define_method(rb_mKernel, "=~", rb_obj_match, 1);
    rb_define_method(rb_mKernel, "!~", rb_obj_not_match, 1);
    rb_define_method(rb_mKernel, "eql?", rb_obj_equal, 1);
    rb_define_method(rb_mKernel, "hash", rb_obj_hash, 0);
    rb_define_method(rb_mKernel, "<=>", rb_obj_cmp, 1);

    rb_define_method(rb_mKernel, "class", rb_obj_class, 0);
    rb_define_method(rb_mKernel, "singleton_class", rb_obj_singleton_class, 0);
    rb_define_method(rb_mKernel, "clone", rb_obj_clone, 0);
    rb_define_method(rb_mKernel, "dup", rb_obj_dup, 0);
    rb_define_method(rb_mKernel, "initialize_copy", rb_obj_init_copy, 1);
    rb_define_method(rb_mKernel, "initialize_dup", rb_obj_init_dup_clone, 1);
    rb_define_method(rb_mKernel, "initialize_clone", rb_obj_init_dup_clone, 1);

    rb_define_method(rb_mKernel, "taint", rb_obj_taint, 0);
    rb_define_method(rb_mKernel, "tainted?", rb_obj_tainted, 0);
    rb_define_method(rb_mKernel, "untaint", rb_obj_untaint, 0);
    rb_define_method(rb_mKernel, "untrust", rb_obj_untrust, 0);
    rb_define_method(rb_mKernel, "untrusted?", rb_obj_untrusted, 0);
    rb_define_method(rb_mKernel, "trust", rb_obj_trust, 0);
    rb_define_method(rb_mKernel, "freeze", rb_obj_freeze, 0);
    rb_define_method(rb_mKernel, "frozen?", rb_obj_frozen_p, 0);

    rb_define_method(rb_mKernel, "to_s", rb_any_to_s, 0);
    rb_define_method(rb_mKernel, "inspect", rb_obj_inspect, 0);
    rb_define_method(rb_mKernel, "methods", rb_obj_methods, -1); /* in class.c */
    rb_define_method(rb_mKernel, "singleton_methods", rb_obj_singleton_methods, -1); /* in class.c */
    rb_define_method(rb_mKernel, "protected_methods", rb_obj_protected_methods, -1); /* in class.c */
    rb_define_method(rb_mKernel, "private_methods", rb_obj_private_methods, -1); /* in class.c */
    rb_define_method(rb_mKernel, "public_methods", rb_obj_public_methods, -1); /* in class.c */
    rb_define_method(rb_mKernel, "instance_variables", rb_obj_instance_variables, 0); /* in variable.c */
    rb_define_method(rb_mKernel, "instance_variable_get", rb_obj_ivar_get, 1);
    rb_define_method(rb_mKernel, "instance_variable_set", rb_obj_ivar_set, 2);
    rb_define_method(rb_mKernel, "instance_variable_defined?", rb_obj_ivar_defined, 1);
    rb_define_method(rb_mKernel, "remove_instance_variable",
		     rb_obj_remove_instance_variable, 1); /* in variable.c */

    rb_define_method(rb_mKernel, "instance_of?", rb_obj_is_instance_of, 1);
    rb_define_method(rb_mKernel, "kind_of?", rb_obj_is_kind_of, 1);
    rb_define_method(rb_mKernel, "is_a?", rb_obj_is_kind_of, 1);
    rb_define_method(rb_mKernel, "tap", rb_obj_tap, 0);

    rb_define_global_function("sprintf", rb_f_sprintf, -1); /* in sprintf.c */
    rb_define_global_function("format", rb_f_sprintf, -1);  /* in sprintf.c */

    rb_define_global_function("Integer", rb_f_integer, -1);
    rb_define_global_function("Float", rb_f_float, 1);

    rb_define_global_function("String", rb_f_string, 1);
    rb_define_global_function("Array", rb_f_array, 1);
    rb_define_global_function("Hash", rb_f_hash, 1);

    rb_cNilClass = rb_define_class("NilClass", rb_cObject);
    rb_define_method(rb_cNilClass, "to_i", nil_to_i, 0);
    rb_define_method(rb_cNilClass, "to_f", nil_to_f, 0);
    rb_define_method(rb_cNilClass, "to_s", nil_to_s, 0);
    rb_define_method(rb_cNilClass, "to_a", nil_to_a, 0);
    rb_define_method(rb_cNilClass, "to_h", nil_to_h, 0);
    rb_define_method(rb_cNilClass, "inspect", nil_inspect, 0);
    rb_define_method(rb_cNilClass, "&", false_and, 1);
    rb_define_method(rb_cNilClass, "|", false_or, 1);
    rb_define_method(rb_cNilClass, "^", false_xor, 1);

    rb_define_method(rb_cNilClass, "nil?", rb_true, 0);
    rb_undef_alloc_func(rb_cNilClass);
    rb_undef_method(CLASS_OF(rb_cNilClass), "new");
    /*
     * An alias of +nil+
     */
    rb_define_global_const("NIL", Qnil);

    rb_define_method(rb_cModule, "freeze", rb_mod_freeze, 0);
    rb_define_method(rb_cModule, "===", rb_mod_eqq, 1);
    rb_define_method(rb_cModule, "==", rb_obj_equal, 1);
    rb_define_method(rb_cModule, "<=>",  rb_mod_cmp, 1);
    rb_define_method(rb_cModule, "<",  rb_mod_lt, 1);
    rb_define_method(rb_cModule, "<=", rb_class_inherited_p, 1);
    rb_define_method(rb_cModule, ">",  rb_mod_gt, 1);
    rb_define_method(rb_cModule, ">=", rb_mod_ge, 1);
    rb_define_method(rb_cModule, "initialize_copy", rb_mod_init_copy, 1); /* in class.c */
    rb_define_method(rb_cModule, "to_s", rb_mod_to_s, 0);
    rb_define_alias(rb_cModule, "inspect", "to_s");
    rb_define_method(rb_cModule, "included_modules", rb_mod_included_modules, 0); /* in class.c */
    rb_define_method(rb_cModule, "include?", rb_mod_include_p, 1); /* in class.c */
    rb_define_method(rb_cModule, "name", rb_mod_name, 0);  /* in variable.c */
    rb_define_method(rb_cModule, "ancestors", rb_mod_ancestors, 0); /* in class.c */

    rb_define_private_method(rb_cModule, "attr", rb_mod_attr, -1);
    rb_define_private_method(rb_cModule, "attr_reader", rb_mod_attr_reader, -1);
    rb_define_private_method(rb_cModule, "attr_writer", rb_mod_attr_writer, -1);
    rb_define_private_method(rb_cModule, "attr_accessor", rb_mod_attr_accessor, -1);

    rb_define_alloc_func(rb_cModule, rb_module_s_alloc);
    rb_define_method(rb_cModule, "initialize", rb_mod_initialize, 0);
    rb_define_method(rb_cModule, "instance_methods", rb_class_instance_methods, -1); /* in class.c */
    rb_define_method(rb_cModule, "public_instance_methods",
		     rb_class_public_instance_methods, -1);    /* in class.c */
    rb_define_method(rb_cModule, "protected_instance_methods",
		     rb_class_protected_instance_methods, -1); /* in class.c */
    rb_define_method(rb_cModule, "private_instance_methods",
		     rb_class_private_instance_methods, -1);   /* in class.c */

    rb_define_method(rb_cModule, "constants", rb_mod_constants, -1); /* in variable.c */
    rb_define_method(rb_cModule, "const_get", rb_mod_const_get, -1);
    rb_define_method(rb_cModule, "const_set", rb_mod_const_set, 2);
    rb_define_method(rb_cModule, "const_defined?", rb_mod_const_defined, -1);
    rb_define_private_method(rb_cModule, "remove_const",
			     rb_mod_remove_const, 1); /* in variable.c */
    rb_define_method(rb_cModule, "const_missing",
		     rb_mod_const_missing, 1); /* in variable.c */
    rb_define_method(rb_cModule, "class_variables",
		     rb_mod_class_variables, -1); /* in variable.c */
    rb_define_method(rb_cModule, "remove_class_variable",
		     rb_mod_remove_cvar, 1); /* in variable.c */
    rb_define_method(rb_cModule, "class_variable_get", rb_mod_cvar_get, 1);
    rb_define_method(rb_cModule, "class_variable_set", rb_mod_cvar_set, 2);
    rb_define_method(rb_cModule, "class_variable_defined?", rb_mod_cvar_defined, 1);
    rb_define_method(rb_cModule, "public_constant", rb_mod_public_constant, -1); /* in variable.c */
    rb_define_method(rb_cModule, "private_constant", rb_mod_private_constant, -1); /* in variable.c */
    rb_define_method(rb_cModule, "singleton_class?", rb_mod_singleton_p, 0);

    rb_define_method(rb_cClass, "allocate", rb_obj_alloc, 0);
    rb_define_method(rb_cClass, "new", rb_class_new_instance, -1);
    rb_define_method(rb_cClass, "initialize", rb_class_initialize, -1);
    rb_define_method(rb_cClass, "superclass", rb_class_superclass, 0);
    rb_define_alloc_func(rb_cClass, rb_class_s_alloc);
    rb_undef_method(rb_cClass, "extend_object");
    rb_undef_method(rb_cClass, "append_features");
    rb_undef_method(rb_cClass, "prepend_features");

    /*
     * Document-class: Data
     *
     * This is a recommended base class for C extensions using Data_Make_Struct
     * or Data_Wrap_Struct, see README.EXT for details.
     */
    rb_cData = rb_define_class("Data", rb_cObject);
    rb_undef_alloc_func(rb_cData);

    rb_cTrueClass = rb_define_class("TrueClass", rb_cObject);
    rb_define_method(rb_cTrueClass, "to_s", true_to_s, 0);
    rb_define_alias(rb_cTrueClass, "inspect", "to_s");
    rb_define_method(rb_cTrueClass, "&", true_and, 1);
    rb_define_method(rb_cTrueClass, "|", true_or, 1);
    rb_define_method(rb_cTrueClass, "^", true_xor, 1);
    rb_undef_alloc_func(rb_cTrueClass);
    rb_undef_method(CLASS_OF(rb_cTrueClass), "new");
    /*
     * An alias of +true+
     */
    rb_define_global_const("TRUE", Qtrue);

    rb_cFalseClass = rb_define_class("FalseClass", rb_cObject);
    rb_define_method(rb_cFalseClass, "to_s", false_to_s, 0);
    rb_define_alias(rb_cFalseClass, "inspect", "to_s");
    rb_define_method(rb_cFalseClass, "&", false_and, 1);
    rb_define_method(rb_cFalseClass, "|", false_or, 1);
    rb_define_method(rb_cFalseClass, "^", false_xor, 1);
    rb_undef_alloc_func(rb_cFalseClass);
    rb_undef_method(CLASS_OF(rb_cFalseClass), "new");
    /*
     * An alias of +false+
     */
    rb_define_global_const("FALSE", Qfalse);

    for (i=0; conv_method_names[i].method; i++) {
	conv_method_names[i].id = rb_intern(conv_method_names[i].method);
    }
}<|MERGE_RESOLUTION|>--- conflicted
+++ resolved
@@ -161,11 +161,7 @@
 VALUE
 rb_obj_hash(VALUE obj)
 {
-<<<<<<< HEAD
-    st_index_t rb_objid_hash(st_index_t index);
-=======
     long rb_objid_hash(st_index_t index);
->>>>>>> 1980b4d4
     VALUE oid = rb_obj_id(obj);
 #if SIZEOF_LONG == SIZEOF_VOIDP
     st_index_t index = NUM2LONG(oid);
@@ -174,12 +170,7 @@
 #else
 # error not supported
 #endif
-<<<<<<< HEAD
-    st_index_t h = rb_objid_hash(index);
-    return LONG2FIX(h);
-=======
     return LONG2FIX(rb_objid_hash(index));
->>>>>>> 1980b4d4
 }
 
 /*
