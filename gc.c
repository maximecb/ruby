--- conflicted
+++ resolved
@@ -2404,52 +2404,6 @@
     return roomof(size + sizeof(struct RPayload), sizeof(RVALUE));
 }
 
-<<<<<<< HEAD
-=======
-#if USE_RVARGC
-static RVALUE *
-rvargc_find_contiguous_slots(int slots, RVALUE *freelist)
-{
-    RVALUE *cursor = freelist;
-    RVALUE *previous_region = NULL;
-
-    while (cursor) {
-        int i;
-        RVALUE *search = cursor;
-        for (i = 0; i < (slots - 1); i++) {
-
-            // Peek ahead to see if the region is contiguous
-            if (search->as.free.next == (search - 1)) {
-                search = search->as.free.next;
-            }
-            else {
-                // Next slot is not contiguous
-                if (search->as.free.next) {
-                    cursor = search->as.free.next;
-                    previous_region = search;
-
-                    break;
-                }
-                else {
-                    // Hit the end of the free list
-                    return NULL;
-                }
-            }
-        }
-
-        if (i == slots - 1) {
-            if (previous_region) {
-                previous_region->as.free.next = search->as.free.next;
-                search->as.free.next = freelist;
-            }
-            return search;
-        }
-    }
-    rb_bug("rvargc_find_contiguous_slots: unreachable");
-}
-#endif
-
->>>>>>> de779f4a
 static inline bool heap_add_freepage(rb_heap_t *heap, struct heap_page *page);
 static struct heap_page * heap_next_freepage(rb_objspace_t *objspace, rb_size_pool_t *size_pool, rb_heap_t *heap);
 static inline void ractor_set_cache(rb_ractor_t *cr, struct heap_page *page);
@@ -3716,22 +3670,8 @@
              * the next page in the buffer. */
             if (pages[i] != page) continue;
 
-<<<<<<< HEAD
             intptr_t pstart = (intptr_t)page->start;
             intptr_t pend = pstart + (page->total_slots * size_pool->slot_size);
-=======
-            while (cursor_end < pend && BUILTIN_TYPE((VALUE)cursor_end) != T_PAYLOAD) {
-                cursor_end++;
-            }
-
-#if USE_RVARGC
-            //Make sure the Payload header slot is yielded
-            if (cursor_end < pend && BUILTIN_TYPE((VALUE)cursor_end) == T_PAYLOAD) {
-                payload_len = RPAYLOAD_LEN((VALUE)cursor_end);
-                cursor_end++;
-            }
-#endif
->>>>>>> de779f4a
 
             if ((*data->callback)((void *)pstart, (void *)pend, size_pool->slot_size, data->data)) {
                 break;
@@ -5686,7 +5626,6 @@
 static void
 gc_heap_prepare_minimum_pages(rb_objspace_t *objspace, rb_size_pool_t *size_pool, rb_heap_t *heap)
 {
-<<<<<<< HEAD
     for (int i = 0; i < SIZE_POOL_COUNT; i++) {
         if (!heap->free_pages && heap_increment(objspace, size_pool, heap) == FALSE) {
             /* there is no free after page_sweep() */
@@ -5695,14 +5634,6 @@
                 rb_memerror();
             }
         }
-=======
-    if (!heap->free_pages && heap_increment(objspace, heap) == FALSE) {
-	/* there is no free after page_sweep() */
-        heap_allocatable_pages_set(objspace, 1);
-	if (!heap_increment(objspace, heap)) { /* can't allocate additional free objects */
-	    rb_memerror();
-	}
->>>>>>> de779f4a
     }
 }
 
@@ -5739,20 +5670,6 @@
     heap->free_pages = NULL;
 #if GC_ENABLE_INCREMENTAL_MARK
     heap->pooled_pages = NULL;
-#endif
-}
-
-#if defined(__GNUC__) && __GNUC__ == 4 && __GNUC_MINOR__ == 4
-__attribute__((noinline))
-#endif
-static void
-gc_sweep_start(rb_objspace_t *objspace)
-{
-    gc_mode_transition(objspace, gc_mode_sweeping);
-    gc_sweep_start_heap(objspace, heap_eden);
-
-#if GC_ENABLE_INCREMENTAL_MARK
-    objspace->rincgc.pooled_slots = 0;
 #endif
 }
 
@@ -5802,7 +5719,6 @@
     }
 }
 
-<<<<<<< HEAD
 #if USE_RVARGC
 static void
 gc_sweep_finish_size_pool(rb_objspace_t *objspace, rb_size_pool_t *size_pool)
@@ -5842,8 +5758,6 @@
 }
 #endif
 
-=======
->>>>>>> de779f4a
 static void
 gc_sweep_finish(rb_objspace_t *objspace)
 {
@@ -8265,13 +8179,9 @@
 
 	objspace->flags.during_incremental_marking = FALSE;
 	/* check children of all marked wb-unprotected objects */
-<<<<<<< HEAD
         for (int i = 0; i < SIZE_POOL_COUNT; i++) {
             gc_marks_wb_unprotected_objects(objspace, &size_pools[i].eden_heap);
         }
-=======
-        gc_marks_wb_unprotected_objects(objspace, heap_eden);
->>>>>>> de779f4a
     }
 #endif /* GC_ENABLE_INCREMENTAL_MARK */
 
@@ -8336,15 +8246,10 @@
             if (full_marking) {
               /* increment: */
 		gc_report(1, objspace, "gc_marks_finish: heap_set_increment!!\n");
-<<<<<<< HEAD
                 rb_size_pool_t *size_pool = &size_pools[0];
                 size_pool_allocatable_pages_set(objspace, size_pool, heap_extend_pages(objspace, sweep_slots, total_slots, heap_allocated_pages + heap_allocatable_pages(objspace)));
 
                 heap_increment(objspace, size_pool, SIZE_POOL_EDEN_HEAP(size_pool));
-=======
-                heap_allocatable_pages_set(objspace, heap_extend_pages(objspace, sweep_slots, total_slots));
-		heap_increment(objspace, heap);
->>>>>>> de779f4a
 	    }
 #endif
 	}
@@ -9092,17 +8997,10 @@
 heap_ready_to_gc(rb_objspace_t *objspace, rb_size_pool_t *size_pool, rb_heap_t *heap)
 {
     if (!heap->free_pages) {
-<<<<<<< HEAD
         if (!heap_increment(objspace, size_pool, heap)) {
             size_pool_allocatable_pages_set(objspace, size_pool, 1);
             heap_increment(objspace, size_pool, heap);
         }
-=======
-	if (!heap_increment(objspace, heap)) {
-            heap_allocatable_pages_set(objspace, 1);
-	    heap_increment(objspace, heap);
-	}
->>>>>>> de779f4a
     }
 }
 
