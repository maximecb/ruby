--- conflicted
+++ resolved
@@ -3001,19 +3001,11 @@
 		  (int)heap->total_slots, (int)heap_pages_swept_slots, (int)heap_pages_min_free_slots);
 
     if (heap_pages_swept_slots < heap_pages_min_free_slots) {
-<<<<<<< HEAD
-=======
 #if USE_RGENGC
->>>>>>> 4cb2998f
 	if (objspace->rgengc.during_minor_gc && objspace->profile.count - objspace->rgengc.last_major_gc > 2 /* magic number */) {
 	    objspace->rgengc.need_major_gc = GPR_FLAG_MAJOR_BY_NOFREE;
 	}
 	else {
-<<<<<<< HEAD
-	    heap_set_increment(objspace, heap_extend_pages(objspace));
-	    heap_increment(objspace, heap);
-	}
-=======
 	    heap_set_increment(objspace, (heap_pages_min_free_slots - heap_pages_swept_slots) / HEAP_OBJ_LIMIT);
 	    heap_increment(objspace, heap);
 	}
@@ -3021,7 +3013,6 @@
 	heap_set_increment(objspace, (heap_pages_min_free_slots - heap_pages_swept_slots) / HEAP_OBJ_LIMIT);
 	heap_increment(objspace, heap);
 #endif
->>>>>>> 4cb2998f
     }
 
     gc_prof_set_heap_info(objspace);
