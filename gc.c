--- conflicted
+++ resolved
@@ -2334,63 +2334,8 @@
     return obj;
 }
 
-<<<<<<< HEAD
 static inline void heap_add_freepage(rb_heap_t *heap, struct heap_page *page);
-static struct heap_page * heap_next_freepage(rb_objspace_t *objspace, rb_size_pool_t *size_pool, rb_heap_t *heap);
-=======
-static unsigned long
-rvargc_slot_count(size_t size)
-{
-    // roomof == ceiling division, so we don't have to do div then mod
-    return roomof(size + sizeof(struct RPayload), sizeof(RVALUE));
-}
-
-#if USE_RVARGC
-static RVALUE *
-rvargc_find_contiguous_slots(int slots, RVALUE *freelist)
-{
-    RVALUE *cursor = freelist;
-    RVALUE *previous_region = NULL;
-
-    while (cursor) {
-        int i;
-        RVALUE *search = cursor;
-        for (i = 0; i < (slots - 1); i++) {
-
-            // Peek ahead to see if the region is contiguous
-            if (search->as.free.next == (search - 1)) {
-                search = search->as.free.next;
-            }
-            else {
-                // Next slot is not contiguous
-                if (search->as.free.next) {
-                    cursor = search->as.free.next;
-                    previous_region = search;
-
-                    break;
-                }
-                else {
-                    // Hit the end of the free list
-                    return NULL;
-                }
-            }
-        }
-
-        if (i == slots - 1) {
-            if (previous_region) {
-                previous_region->as.free.next = search->as.free.next;
-                search->as.free.next = freelist;
-            }
-            return search;
-        }
-    }
-    rb_bug("rvargc_find_contiguous_slots: unreachable");
-}
-#endif
-
-static inline void heap_add_freepage(rb_heap_t *heap, struct heap_page *page);
-static struct heap_page * heap_next_freepage(rb_objspace_t *objspace, rb_heap_t *heap);
->>>>>>> 95f8ffa5
+static struct heap_page *heap_next_freepage(rb_objspace_t *objspace, rb_size_pool_t *size_pool, rb_heap_t *heap);
 static inline void ractor_set_cache(rb_ractor_t *cr, struct heap_page *page);
 
 #if USE_RVARGC
@@ -5239,7 +5184,7 @@
 
     for (int i = 0; i < SIZE_POOL_COUNT; i++) {
         rb_size_pool_t *size_pool = &size_pools[i];
-        rb_heap_t *heap = SIZE_POOL_EDEN_HEAP(pool);
+        rb_heap_t *heap = SIZE_POOL_EDEN_HEAP(size_pool);
         heap->compact_cursor = NULL;
         heap->compact_cursor_index = 0;
     }
@@ -5528,11 +5473,6 @@
         rb_bug("inconsistent freelist length: expected %d but was %d", sweep_page->free_slots, freelist_len);
     }
 #endif
-<<<<<<< HEAD
-=======
-
-    gc_report(2, objspace, "page_sweep: end.\n");
->>>>>>> 95f8ffa5
 
     gc_report(2, objspace, "page_sweep: end.\n");
 }
@@ -5620,7 +5560,6 @@
     rb_ractor_t *r = NULL;
     list_for_each(&GET_VM()->ractor.set, r, vmlr_node) {
         rb_gc_ractor_newobj_cache_clear(&r->newobj_cache);
-<<<<<<< HEAD
     }
 }
 
@@ -5657,8 +5596,6 @@
                 size_pool->force_major_gc_count++;
             }
         }
-=======
->>>>>>> 95f8ffa5
     }
 }
 #endif
