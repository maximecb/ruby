/*********************************************************************

  gc.c -

  $Author$
  created at: Tue Oct  5 09:44:46 JST 1993

  Copyright (C) 1993-2007 Yukihiro Matsumoto
  Copyright (C) 2000  Network Applied Communication Laboratory, Inc.
  Copyright (C) 2000  Information-technology Promotion Agency, Japan

**********************************************************************/

#define rb_data_object_alloc rb_data_object_alloc
#define rb_data_typed_object_alloc rb_data_typed_object_alloc

#include "ruby/internal/config.h"
#ifdef _WIN32
# include "ruby/ruby.h"
#endif

#include <signal.h>

#define sighandler_t ruby_sighandler_t

#ifndef _WIN32
#include <unistd.h>
#include <sys/mman.h>
#endif

#include <setjmp.h>
#include <stdarg.h>
#include <stdio.h>

#ifndef HAVE_MALLOC_USABLE_SIZE
# ifdef _WIN32
#  define HAVE_MALLOC_USABLE_SIZE
#  define malloc_usable_size(a) _msize(a)
# elif defined HAVE_MALLOC_SIZE
#  define HAVE_MALLOC_USABLE_SIZE
#  define malloc_usable_size(a) malloc_size(a)
# endif
#endif

#ifdef HAVE_MALLOC_USABLE_SIZE
# ifdef RUBY_ALTERNATIVE_MALLOC_HEADER
#  include RUBY_ALTERNATIVE_MALLOC_HEADER
# elif HAVE_MALLOC_H
#  include <malloc.h>
# elif defined(HAVE_MALLOC_NP_H)
#  include <malloc_np.h>
# elif defined(HAVE_MALLOC_MALLOC_H)
#  include <malloc/malloc.h>
# endif
#endif

#ifdef HAVE_SYS_TIME_H
# include <sys/time.h>
#endif

#ifdef HAVE_SYS_RESOURCE_H
# include <sys/resource.h>
#endif

#if defined _WIN32 || defined __CYGWIN__
# include <windows.h>
#elif defined(HAVE_POSIX_MEMALIGN)
#elif defined(HAVE_MEMALIGN)
# include <malloc.h>
#endif

#include <sys/types.h>

#ifdef __EMSCRIPTEN__
#include <emscripten.h>
#endif

#include "constant.h"
#include "debug_counter.h"
#include "eval_intern.h"
#include "gc.h"
#include "id_table.h"
#include "internal.h"
#include "internal/class.h"
#include "internal/complex.h"
#include "internal/cont.h"
#include "internal/error.h"
#include "internal/eval.h"
#include "internal/gc.h"
#include "internal/hash.h"
#include "internal/imemo.h"
#include "internal/io.h"
#include "internal/numeric.h"
#include "internal/object.h"
#include "internal/proc.h"
#include "internal/rational.h"
#include "internal/sanitizers.h"
#include "internal/struct.h"
#include "internal/symbol.h"
#include "internal/thread.h"
#include "internal/variable.h"
#include "internal/warnings.h"
#include "mjit.h"
#include "probes.h"
#include "regint.h"
#include "ruby/debug.h"
#include "ruby/io.h"
#include "ruby/re.h"
#include "ruby/st.h"
#include "ruby/thread.h"
#include "ruby/util.h"
#include "ruby_assert.h"
#include "ruby_atomic.h"
#include "symbol.h"
#include "transient_heap.h"
#include "vm_core.h"
#include "vm_sync.h"
#include "vm_callinfo.h"
#include "ractor_core.h"

#include "builtin.h"

#define rb_setjmp(env) RUBY_SETJMP(env)
#define rb_jmp_buf rb_jmpbuf_t
#undef rb_data_object_wrap

static inline struct rbimpl_size_mul_overflow_tag
size_add_overflow(size_t x, size_t y)
{
    size_t z;
    bool p;
#if 0

#elif __has_builtin(__builtin_add_overflow)
    p = __builtin_add_overflow(x, y, &z);

#elif defined(DSIZE_T)
    RB_GNUC_EXTENSION DSIZE_T dx = x;
    RB_GNUC_EXTENSION DSIZE_T dy = y;
    RB_GNUC_EXTENSION DSIZE_T dz = dx + dy;
    p = dz > SIZE_MAX;
    z = (size_t)dz;

#else
    z = x + y;
    p = z < y;

#endif
    return (struct rbimpl_size_mul_overflow_tag) { p, z, };
}

static inline struct rbimpl_size_mul_overflow_tag
size_mul_add_overflow(size_t x, size_t y, size_t z) /* x * y + z */
{
    struct rbimpl_size_mul_overflow_tag t = rbimpl_size_mul_overflow(x, y);
    struct rbimpl_size_mul_overflow_tag u = size_add_overflow(t.right, z);
    return (struct rbimpl_size_mul_overflow_tag) { t.left || u.left, u.right };
}

static inline struct rbimpl_size_mul_overflow_tag
size_mul_add_mul_overflow(size_t x, size_t y, size_t z, size_t w) /* x * y + z * w */
{
    struct rbimpl_size_mul_overflow_tag t = rbimpl_size_mul_overflow(x, y);
    struct rbimpl_size_mul_overflow_tag u = rbimpl_size_mul_overflow(z, w);
    struct rbimpl_size_mul_overflow_tag v = size_add_overflow(t.right, u.right);
    return (struct rbimpl_size_mul_overflow_tag) { t.left || u.left || v.left, v.right };
}

PRINTF_ARGS(NORETURN(static void gc_raise(VALUE, const char*, ...)), 2, 3);

static inline size_t
size_mul_or_raise(size_t x, size_t y, VALUE exc)
{
    struct rbimpl_size_mul_overflow_tag t = rbimpl_size_mul_overflow(x, y);
    if (LIKELY(!t.left)) {
        return t.right;
    }
    else if (rb_during_gc()) {
        rb_memerror();          /* or...? */
    }
    else {
        gc_raise(
            exc,
            "integer overflow: %"PRIuSIZE
            " * %"PRIuSIZE
            " > %"PRIuSIZE,
            x, y, SIZE_MAX);
    }
}

size_t
rb_size_mul_or_raise(size_t x, size_t y, VALUE exc)
{
    return size_mul_or_raise(x, y, exc);
}

static inline size_t
size_mul_add_or_raise(size_t x, size_t y, size_t z, VALUE exc)
{
    struct rbimpl_size_mul_overflow_tag t = size_mul_add_overflow(x, y, z);
    if (LIKELY(!t.left)) {
        return t.right;
    }
    else if (rb_during_gc()) {
        rb_memerror();          /* or...? */
    }
    else {
        gc_raise(
            exc,
            "integer overflow: %"PRIuSIZE
            " * %"PRIuSIZE
            " + %"PRIuSIZE
            " > %"PRIuSIZE,
            x, y, z, SIZE_MAX);
    }
}

size_t
rb_size_mul_add_or_raise(size_t x, size_t y, size_t z, VALUE exc)
{
    return size_mul_add_or_raise(x, y, z, exc);
}

static inline size_t
size_mul_add_mul_or_raise(size_t x, size_t y, size_t z, size_t w, VALUE exc)
{
    struct rbimpl_size_mul_overflow_tag t = size_mul_add_mul_overflow(x, y, z, w);
    if (LIKELY(!t.left)) {
        return t.right;
    }
    else if (rb_during_gc()) {
        rb_memerror();          /* or...? */
    }
    else {
        gc_raise(
            exc,
            "integer overflow: %"PRIdSIZE
            " * %"PRIdSIZE
            " + %"PRIdSIZE
            " * %"PRIdSIZE
            " > %"PRIdSIZE,
            x, y, z, w, SIZE_MAX);
    }
}

#if defined(HAVE_RB_GC_GUARDED_PTR_VAL) && HAVE_RB_GC_GUARDED_PTR_VAL
/* trick the compiler into thinking a external signal handler uses this */
volatile VALUE rb_gc_guarded_val;
volatile VALUE *
rb_gc_guarded_ptr_val(volatile VALUE *ptr, VALUE val)
{
    rb_gc_guarded_val = val;

    return ptr;
}
#endif

#ifndef GC_HEAP_INIT_SLOTS
#define GC_HEAP_INIT_SLOTS 10000
#endif
#ifndef GC_HEAP_FREE_SLOTS
#define GC_HEAP_FREE_SLOTS  4096
#endif
#ifndef GC_HEAP_GROWTH_FACTOR
#define GC_HEAP_GROWTH_FACTOR 1.8
#endif
#ifndef GC_HEAP_GROWTH_MAX_SLOTS
#define GC_HEAP_GROWTH_MAX_SLOTS 0 /* 0 is disable */
#endif
#ifndef GC_HEAP_OLDOBJECT_LIMIT_FACTOR
#define GC_HEAP_OLDOBJECT_LIMIT_FACTOR 2.0
#endif

#ifndef GC_HEAP_FREE_SLOTS_MIN_RATIO
#define GC_HEAP_FREE_SLOTS_MIN_RATIO  0.20
#endif
#ifndef GC_HEAP_FREE_SLOTS_GOAL_RATIO
#define GC_HEAP_FREE_SLOTS_GOAL_RATIO 0.40
#endif
#ifndef GC_HEAP_FREE_SLOTS_MAX_RATIO
#define GC_HEAP_FREE_SLOTS_MAX_RATIO  0.65
#endif

#ifndef GC_MALLOC_LIMIT_MIN
#define GC_MALLOC_LIMIT_MIN (16 * 1024 * 1024 /* 16MB */)
#endif
#ifndef GC_MALLOC_LIMIT_MAX
#define GC_MALLOC_LIMIT_MAX (32 * 1024 * 1024 /* 32MB */)
#endif
#ifndef GC_MALLOC_LIMIT_GROWTH_FACTOR
#define GC_MALLOC_LIMIT_GROWTH_FACTOR 1.4
#endif

#ifndef GC_OLDMALLOC_LIMIT_MIN
#define GC_OLDMALLOC_LIMIT_MIN (16 * 1024 * 1024 /* 16MB */)
#endif
#ifndef GC_OLDMALLOC_LIMIT_GROWTH_FACTOR
#define GC_OLDMALLOC_LIMIT_GROWTH_FACTOR 1.2
#endif
#ifndef GC_OLDMALLOC_LIMIT_MAX
#define GC_OLDMALLOC_LIMIT_MAX (128 * 1024 * 1024 /* 128MB */)
#endif

#ifndef PRINT_MEASURE_LINE
#define PRINT_MEASURE_LINE 0
#endif
#ifndef PRINT_ENTER_EXIT_TICK
#define PRINT_ENTER_EXIT_TICK 0
#endif
#ifndef PRINT_ROOT_TICKS
#define PRINT_ROOT_TICKS 0
#endif

#define USE_TICK_T                 (PRINT_ENTER_EXIT_TICK || PRINT_MEASURE_LINE || PRINT_ROOT_TICKS)
#define TICK_TYPE 1

typedef struct {
    size_t heap_init_slots;
    size_t heap_free_slots;
    double growth_factor;
    size_t growth_max_slots;

    double heap_free_slots_min_ratio;
    double heap_free_slots_goal_ratio;
    double heap_free_slots_max_ratio;
    double oldobject_limit_factor;

    size_t malloc_limit_min;
    size_t malloc_limit_max;
    double malloc_limit_growth_factor;

    size_t oldmalloc_limit_min;
    size_t oldmalloc_limit_max;
    double oldmalloc_limit_growth_factor;

    VALUE gc_stress;
} ruby_gc_params_t;

static ruby_gc_params_t gc_params = {
    GC_HEAP_INIT_SLOTS,
    GC_HEAP_FREE_SLOTS,
    GC_HEAP_GROWTH_FACTOR,
    GC_HEAP_GROWTH_MAX_SLOTS,

    GC_HEAP_FREE_SLOTS_MIN_RATIO,
    GC_HEAP_FREE_SLOTS_GOAL_RATIO,
    GC_HEAP_FREE_SLOTS_MAX_RATIO,
    GC_HEAP_OLDOBJECT_LIMIT_FACTOR,

    GC_MALLOC_LIMIT_MIN,
    GC_MALLOC_LIMIT_MAX,
    GC_MALLOC_LIMIT_GROWTH_FACTOR,

    GC_OLDMALLOC_LIMIT_MIN,
    GC_OLDMALLOC_LIMIT_MAX,
    GC_OLDMALLOC_LIMIT_GROWTH_FACTOR,

    FALSE,
};

/* GC_DEBUG:
 *  enable to embed GC debugging information.
 */
#ifndef GC_DEBUG
#define GC_DEBUG 0
#endif

/* RGENGC_DEBUG:
 * 1: basic information
 * 2: remember set operation
 * 3: mark
 * 4:
 * 5: sweep
 */
#ifndef RGENGC_DEBUG
#ifdef RUBY_DEVEL
#define RGENGC_DEBUG       -1
#else
#define RGENGC_DEBUG       0
#endif
#endif
#if RGENGC_DEBUG < 0 && !defined(_MSC_VER)
# define RGENGC_DEBUG_ENABLED(level) (-(RGENGC_DEBUG) >= (level) && ruby_rgengc_debug >= (level))
#elif HAVE_VA_ARGS_MACRO
# define RGENGC_DEBUG_ENABLED(level) ((RGENGC_DEBUG) >= (level))
#else
# define RGENGC_DEBUG_ENABLED(level) 0
#endif
int ruby_rgengc_debug;

/* RGENGC_CHECK_MODE
 * 0: disable all assertions
 * 1: enable assertions (to debug RGenGC)
 * 2: enable internal consistency check at each GC (for debugging)
 * 3: enable internal consistency check at each GC steps (for debugging)
 * 4: enable liveness check
 * 5: show all references
 */
#ifndef RGENGC_CHECK_MODE
#define RGENGC_CHECK_MODE  0
#endif

// Note: using RUBY_ASSERT_WHEN() extend a macro in expr (info by nobu).
#define GC_ASSERT(expr) RUBY_ASSERT_MESG_WHEN(RGENGC_CHECK_MODE > 0, expr, #expr)

/* RGENGC_OLD_NEWOBJ_CHECK
 * 0:  disable all assertions
 * >0: make a OLD object when new object creation.
 *
 * Make one OLD object per RGENGC_OLD_NEWOBJ_CHECK WB protected objects creation.
 */
#ifndef RGENGC_OLD_NEWOBJ_CHECK
#define RGENGC_OLD_NEWOBJ_CHECK 0
#endif

/* RGENGC_PROFILE
 * 0: disable RGenGC profiling
 * 1: enable profiling for basic information
 * 2: enable profiling for each types
 */
#ifndef RGENGC_PROFILE
#define RGENGC_PROFILE     0
#endif

/* RGENGC_ESTIMATE_OLDMALLOC
 * Enable/disable to estimate increase size of malloc'ed size by old objects.
 * If estimation exceeds threshold, then will invoke full GC.
 * 0: disable estimation.
 * 1: enable estimation.
 */
#ifndef RGENGC_ESTIMATE_OLDMALLOC
#define RGENGC_ESTIMATE_OLDMALLOC 1
#endif

/* RGENGC_FORCE_MAJOR_GC
 * Force major/full GC if this macro is not 0.
 */
#ifndef RGENGC_FORCE_MAJOR_GC
#define RGENGC_FORCE_MAJOR_GC 0
#endif

#ifndef GC_PROFILE_MORE_DETAIL
#define GC_PROFILE_MORE_DETAIL 0
#endif
#ifndef GC_PROFILE_DETAIL_MEMORY
#define GC_PROFILE_DETAIL_MEMORY 0
#endif
#ifndef GC_ENABLE_INCREMENTAL_MARK
#define GC_ENABLE_INCREMENTAL_MARK USE_RINCGC
#endif
#ifndef GC_ENABLE_LAZY_SWEEP
#define GC_ENABLE_LAZY_SWEEP   1
#endif
#ifndef CALC_EXACT_MALLOC_SIZE
#define CALC_EXACT_MALLOC_SIZE USE_GC_MALLOC_OBJ_INFO_DETAILS
#endif
#if defined(HAVE_MALLOC_USABLE_SIZE) || CALC_EXACT_MALLOC_SIZE > 0
#ifndef MALLOC_ALLOCATED_SIZE
#define MALLOC_ALLOCATED_SIZE 0
#endif
#else
#define MALLOC_ALLOCATED_SIZE 0
#endif
#ifndef MALLOC_ALLOCATED_SIZE_CHECK
#define MALLOC_ALLOCATED_SIZE_CHECK 0
#endif

#ifndef GC_DEBUG_STRESS_TO_CLASS
#define GC_DEBUG_STRESS_TO_CLASS 0
#endif

#ifndef RGENGC_OBJ_INFO
#define RGENGC_OBJ_INFO (RGENGC_DEBUG | RGENGC_CHECK_MODE)
#endif

typedef enum {
    GPR_FLAG_NONE               = 0x000,
    /* major reason */
    GPR_FLAG_MAJOR_BY_NOFREE    = 0x001,
    GPR_FLAG_MAJOR_BY_OLDGEN    = 0x002,
    GPR_FLAG_MAJOR_BY_SHADY     = 0x004,
    GPR_FLAG_MAJOR_BY_FORCE     = 0x008,
#if RGENGC_ESTIMATE_OLDMALLOC
    GPR_FLAG_MAJOR_BY_OLDMALLOC = 0x020,
#endif
    GPR_FLAG_MAJOR_MASK         = 0x0ff,

    /* gc reason */
    GPR_FLAG_NEWOBJ             = 0x100,
    GPR_FLAG_MALLOC             = 0x200,
    GPR_FLAG_METHOD             = 0x400,
    GPR_FLAG_CAPI               = 0x800,
    GPR_FLAG_STRESS            = 0x1000,

    /* others */
    GPR_FLAG_IMMEDIATE_SWEEP   = 0x2000,
    GPR_FLAG_HAVE_FINALIZE     = 0x4000,
    GPR_FLAG_IMMEDIATE_MARK    = 0x8000,
    GPR_FLAG_FULL_MARK        = 0x10000,
    GPR_FLAG_COMPACT          = 0x20000,

    GPR_DEFAULT_REASON =
        (GPR_FLAG_FULL_MARK | GPR_FLAG_IMMEDIATE_MARK |
         GPR_FLAG_IMMEDIATE_SWEEP | GPR_FLAG_CAPI),
} gc_profile_record_flag;

typedef struct gc_profile_record {
    int flags;

    double gc_time;
    double gc_invoke_time;

    size_t heap_total_objects;
    size_t heap_use_size;
    size_t heap_total_size;
    size_t moved_objects;

#if GC_PROFILE_MORE_DETAIL
    double gc_mark_time;
    double gc_sweep_time;

    size_t heap_use_pages;
    size_t heap_live_objects;
    size_t heap_free_objects;

    size_t allocate_increase;
    size_t allocate_limit;

    double prepare_time;
    size_t removing_objects;
    size_t empty_objects;
#if GC_PROFILE_DETAIL_MEMORY
    long maxrss;
    long minflt;
    long majflt;
#endif
#endif
#if MALLOC_ALLOCATED_SIZE
    size_t allocated_size;
#endif

#if RGENGC_PROFILE > 0
    size_t old_objects;
    size_t remembered_normal_objects;
    size_t remembered_shady_objects;
#endif
} gc_profile_record;

#define FL_FROM_FREELIST FL_USER0
#define FL_FROM_PAYLOAD FL_USER0

struct RMoved {
    VALUE flags;
    VALUE dummy;
    VALUE destination;
};

#define RMOVED(obj) ((struct RMoved *)(obj))

#if (SIZEOF_DOUBLE > SIZEOF_VALUE) && (defined(_MSC_VER) || defined(__CYGWIN__))
#pragma pack(push, 4) /* == SIZEOF_VALUE: magic for reducing sizeof(RVALUE): 24 -> 20 */
#endif

struct RPayload {
    VALUE flags;
    short len;
};
#define RPAYLOAD(obj) ((struct RPayload *)obj)

typedef struct RVALUE {
    union {
	struct {
	    VALUE flags;		/* always 0 for freed obj */
	    struct RVALUE *next;
	} free;
        struct RPayload payload;
        struct RMoved  moved;
	struct RBasic  basic;
	struct RObject object;
	struct RClass  klass;
	struct RFloat  flonum;
	struct RString string;
	struct RArray  array;
	struct RRegexp regexp;
	struct RHash   hash;
	struct RData   data;
	struct RTypedData   typeddata;
	struct RStruct rstruct;
	struct RBignum bignum;
	struct RFile   file;
	struct RMatch  match;
	struct RRational rational;
	struct RComplex complex;
	union {
	    rb_cref_t cref;
	    struct vm_svar svar;
	    struct vm_throw_data throw_data;
	    struct vm_ifunc ifunc;
	    struct MEMO memo;
	    struct rb_method_entry_struct ment;
	    const rb_iseq_t iseq;
	    rb_env_t env;
	    struct rb_imemo_tmpbuf_struct alloc;
	    rb_ast_t ast;
	} imemo;
	struct {
	    struct RBasic basic;
	    VALUE v1;
	    VALUE v2;
	    VALUE v3;
	} values;
    } as;
#if GC_DEBUG
    const char *file;
    int line;
#endif
} RVALUE;

#if (SIZEOF_DOUBLE > SIZEOF_VALUE) && (defined(_MSC_VER) || defined(__CYGWIN__))
#pragma pack(pop)
#endif

typedef uintptr_t bits_t;
enum {
    BITS_SIZE = sizeof(bits_t),
    BITS_BITLENGTH = ( BITS_SIZE * CHAR_BIT )
};
#define popcount_bits rb_popcount_intptr

struct heap_page_header {
    struct heap_page *page;
};

struct heap_page_body {
    struct heap_page_header header;
    /* char gap[];      */
    /* RVALUE values[]; */
};

struct gc_list {
    VALUE *varptr;
    struct gc_list *next;
};

#define STACK_CHUNK_SIZE 500

typedef struct stack_chunk {
    VALUE data[STACK_CHUNK_SIZE];
    struct stack_chunk *next;
} stack_chunk_t;

typedef struct mark_stack {
    stack_chunk_t *chunk;
    stack_chunk_t *cache;
    int index;
    int limit;
    size_t cache_size;
    size_t unused_cache_size;
} mark_stack_t;

typedef struct rb_heap_struct {
    struct heap_page *free_pages;
    struct list_head pages;
    struct heap_page *sweeping_page; /* iterator for .pages */
    struct heap_page *compact_cursor;
    size_t compact_cursor_index;
#if GC_ENABLE_INCREMENTAL_MARK
    struct heap_page *pooled_pages;
#endif
    size_t total_pages;      /* total page count in a heap */
    size_t total_slots;      /* total slot count (about total_pages * HEAP_PAGE_OBJ_LIMIT) */
} rb_heap_t;

enum gc_mode {
    gc_mode_none,
    gc_mode_marking,
    gc_mode_sweeping
};

typedef struct rb_objspace {
    struct {
	size_t limit;
	size_t increase;
#if MALLOC_ALLOCATED_SIZE
	size_t allocated_size;
	size_t allocations;
#endif
    } malloc_params;

    struct {
	unsigned int mode : 2;
	unsigned int immediate_sweep : 1;
	unsigned int dont_gc : 1;
	unsigned int dont_incremental : 1;
	unsigned int during_gc : 1;
        unsigned int during_compacting : 2;
	unsigned int gc_stressful: 1;
	unsigned int has_hook: 1;
	unsigned int during_minor_gc : 1;
#if GC_ENABLE_INCREMENTAL_MARK
	unsigned int during_incremental_marking : 1;
#endif
    } flags;

    rb_event_flag_t hook_events;
    size_t total_allocated_objects;
    VALUE next_object_id;

    rb_heap_t eden_heap;
    rb_heap_t tomb_heap; /* heap for zombies and ghosts */

    struct {
	rb_atomic_t finalizing;
    } atomic_flags;

    mark_stack_t mark_stack;
    size_t marked_slots;

    struct {
	struct heap_page **sorted;
	size_t allocated_pages;
	size_t allocatable_pages;
	size_t sorted_length;
	RVALUE *range[2];
	size_t freeable_pages;

	/* final */
	size_t final_slots;
	VALUE deferred_final;
    } heap_pages;

    st_table *finalizer_table;

    struct {
	int run;
	int latest_gc_info;
	gc_profile_record *records;
	gc_profile_record *current_record;
	size_t next_index;
	size_t size;

#if GC_PROFILE_MORE_DETAIL
	double prepare_time;
#endif
	double invoke_time;

	size_t minor_gc_count;
	size_t major_gc_count;
	size_t compact_count;
	size_t read_barrier_faults;
#if RGENGC_PROFILE > 0
	size_t total_generated_normal_object_count;
	size_t total_generated_shady_object_count;
	size_t total_shade_operation_count;
	size_t total_promoted_count;
	size_t total_remembered_normal_object_count;
	size_t total_remembered_shady_object_count;

#if RGENGC_PROFILE >= 2
	size_t generated_normal_object_count_types[RUBY_T_MASK];
	size_t generated_shady_object_count_types[RUBY_T_MASK];
	size_t shade_operation_count_types[RUBY_T_MASK];
	size_t promoted_types[RUBY_T_MASK];
	size_t remembered_normal_object_count_types[RUBY_T_MASK];
	size_t remembered_shady_object_count_types[RUBY_T_MASK];
#endif
#endif /* RGENGC_PROFILE */

	/* temporary profiling space */
	double gc_sweep_start_time;
	size_t total_allocated_objects_at_gc_start;
	size_t heap_used_at_gc_start;

	/* basic statistics */
	size_t count;
	size_t total_freed_objects;
	size_t total_allocated_pages;
	size_t total_freed_pages;
    } profile;
    struct gc_list *global_list;

    VALUE gc_stress_mode;

    struct {
	VALUE parent_object;
	int need_major_gc;
	size_t last_major_gc;
	size_t uncollectible_wb_unprotected_objects;
	size_t uncollectible_wb_unprotected_objects_limit;
	size_t old_objects;
	size_t old_objects_limit;

#if RGENGC_ESTIMATE_OLDMALLOC
	size_t oldmalloc_increase;
	size_t oldmalloc_increase_limit;
#endif

#if RGENGC_CHECK_MODE >= 2
	struct st_table *allrefs_table;
	size_t error_count;
#endif
    } rgengc;

    struct {
        size_t considered_count_table[T_MASK];
        size_t moved_count_table[T_MASK];
        size_t total_moved;
    } rcompactor;

#if GC_ENABLE_INCREMENTAL_MARK
    struct {
	size_t pooled_slots;
	size_t step_slots;
    } rincgc;
#endif

    st_table *id_to_obj_tbl;
    st_table *obj_to_id_tbl;

#if GC_DEBUG_STRESS_TO_CLASS
    VALUE stress_to_class;
#endif
} rb_objspace_t;


/* default tiny heap size: 16KB */
#define HEAP_PAGE_ALIGN_LOG 14
#define CEILDIV(i, mod) (((i) + (mod) - 1)/(mod))
enum {
    HEAP_PAGE_ALIGN = (1UL << HEAP_PAGE_ALIGN_LOG),
    HEAP_PAGE_ALIGN_MASK = (~(~0UL << HEAP_PAGE_ALIGN_LOG)),
    HEAP_PAGE_SIZE = HEAP_PAGE_ALIGN,
    HEAP_PAGE_OBJ_LIMIT = (unsigned int)((HEAP_PAGE_SIZE - sizeof(struct heap_page_header))/sizeof(struct RVALUE)),
    HEAP_PAGE_BITMAP_LIMIT = CEILDIV(CEILDIV(HEAP_PAGE_SIZE, sizeof(struct RVALUE)), BITS_BITLENGTH),
    HEAP_PAGE_BITMAP_SIZE = (BITS_SIZE * HEAP_PAGE_BITMAP_LIMIT),
    HEAP_PAGE_BITMAP_PLANES = 4 /* RGENGC: mark, unprotected, uncollectible, marking */
};
#define HEAP_PAGE_ALIGN (1 << HEAP_PAGE_ALIGN_LOG)
#define HEAP_PAGE_SIZE HEAP_PAGE_ALIGN
#if defined(HAVE_MMAP) && (PAGE_SIZE <= HEAP_PAGE_SIZE)
# define USE_MMAP_ALIGNED_ALLOC 1
#else
# define USE_MMAP_ALIGNED_ALLOC 0
#endif

struct heap_page {
    short total_slots;
    short free_slots;
    short pinned_slots;
    short final_slots;
    struct {
	unsigned int before_sweep : 1;
	unsigned int has_remembered_objects : 1;
	unsigned int has_uncollectible_shady_objects : 1;
	unsigned int in_tomb : 1;
    } flags;

    struct heap_page *free_next;
    RVALUE *start;
    RVALUE *freelist;
    struct list_node page_node;

    bits_t wb_unprotected_bits[HEAP_PAGE_BITMAP_LIMIT];
    /* the following three bitmaps are cleared at the beginning of full GC */
    bits_t mark_bits[HEAP_PAGE_BITMAP_LIMIT];
    bits_t uncollectible_bits[HEAP_PAGE_BITMAP_LIMIT];
    bits_t marking_bits[HEAP_PAGE_BITMAP_LIMIT];

    /* If set, the object is not movable */
    bits_t pinned_bits[HEAP_PAGE_BITMAP_LIMIT];
};

#define GET_PAGE_BODY(x)   ((struct heap_page_body *)((bits_t)(x) & ~(HEAP_PAGE_ALIGN_MASK)))
#define GET_PAGE_HEADER(x) (&GET_PAGE_BODY(x)->header)
#define GET_HEAP_PAGE(x)   (GET_PAGE_HEADER(x)->page)

#define NUM_IN_PAGE(p)   (((bits_t)(p) & HEAP_PAGE_ALIGN_MASK)/sizeof(RVALUE))
#define BITMAP_INDEX(p)  (NUM_IN_PAGE(p) / BITS_BITLENGTH )
#define BITMAP_OFFSET(p) (NUM_IN_PAGE(p) & (BITS_BITLENGTH-1))
#define BITMAP_BIT(p)    ((bits_t)1 << BITMAP_OFFSET(p))

/* Bitmap Operations */
#define MARKED_IN_BITMAP(bits, p)    ((bits)[BITMAP_INDEX(p)] & BITMAP_BIT(p))
#define MARK_IN_BITMAP(bits, p)      ((bits)[BITMAP_INDEX(p)] = (bits)[BITMAP_INDEX(p)] | BITMAP_BIT(p))
#define CLEAR_IN_BITMAP(bits, p)     ((bits)[BITMAP_INDEX(p)] = (bits)[BITMAP_INDEX(p)] & ~BITMAP_BIT(p))

/* getting bitmap */
#define GET_HEAP_MARK_BITS(x)           (&GET_HEAP_PAGE(x)->mark_bits[0])
#define GET_HEAP_PINNED_BITS(x)         (&GET_HEAP_PAGE(x)->pinned_bits[0])
#define GET_HEAP_UNCOLLECTIBLE_BITS(x)  (&GET_HEAP_PAGE(x)->uncollectible_bits[0])
#define GET_HEAP_WB_UNPROTECTED_BITS(x) (&GET_HEAP_PAGE(x)->wb_unprotected_bits[0])
#define GET_HEAP_MARKING_BITS(x)        (&GET_HEAP_PAGE(x)->marking_bits[0])

/* Aliases */
#define rb_objspace (*rb_objspace_of(GET_VM()))
#define rb_objspace_of(vm) ((vm)->objspace)

#define ruby_initial_gc_stress	gc_params.gc_stress

VALUE *ruby_initial_gc_stress_ptr = &ruby_initial_gc_stress;

#define malloc_limit		objspace->malloc_params.limit
#define malloc_increase 	objspace->malloc_params.increase
#define malloc_allocated_size 	objspace->malloc_params.allocated_size
#define heap_pages_sorted       objspace->heap_pages.sorted
#define heap_allocated_pages    objspace->heap_pages.allocated_pages
#define heap_pages_sorted_length objspace->heap_pages.sorted_length
#define heap_pages_lomem	objspace->heap_pages.range[0]
#define heap_pages_himem	objspace->heap_pages.range[1]
#define heap_allocatable_pages	objspace->heap_pages.allocatable_pages
#define heap_pages_freeable_pages	objspace->heap_pages.freeable_pages
#define heap_pages_final_slots		objspace->heap_pages.final_slots
#define heap_pages_deferred_final	objspace->heap_pages.deferred_final
#define heap_eden               (&objspace->eden_heap)
#define heap_tomb               (&objspace->tomb_heap)
#define during_gc		objspace->flags.during_gc
#define finalizing		objspace->atomic_flags.finalizing
#define finalizer_table 	objspace->finalizer_table
#define global_list		objspace->global_list
#define ruby_gc_stressful	objspace->flags.gc_stressful
#define ruby_gc_stress_mode     objspace->gc_stress_mode
#if GC_DEBUG_STRESS_TO_CLASS
#define stress_to_class         objspace->stress_to_class
#else
#define stress_to_class         0
#endif

#if 0
#define dont_gc_on()          (fprintf(stderr, "dont_gc_on@%s:%d\n",      __FILE__, __LINE__), objspace->flags.dont_gc = 1)
#define dont_gc_off()         (fprintf(stderr, "dont_gc_off@%s:%d\n",     __FILE__, __LINE__), objspace->flags.dont_gc = 0)
#define dont_gc_set(b)        (fprintf(stderr, "dont_gc_set(%d)@%s:%d\n", __FILE__, __LINE__), (int)b), objspace->flags.dont_gc = (b))
#define dont_gc_val()         (objspace->flags.dont_gc)
#else
#define dont_gc_on()          (objspace->flags.dont_gc = 1)
#define dont_gc_off()         (objspace->flags.dont_gc = 0)
#define dont_gc_set(b)        (((int)b), objspace->flags.dont_gc = (b))
#define dont_gc_val()         (objspace->flags.dont_gc)
#endif

static inline enum gc_mode
gc_mode_verify(enum gc_mode mode)
{
#if RGENGC_CHECK_MODE > 0
    switch (mode) {
      case gc_mode_none:
      case gc_mode_marking:
      case gc_mode_sweeping:
	break;
      default:
	rb_bug("gc_mode_verify: unreachable (%d)", (int)mode);
    }
#endif
    return mode;
}

#define gc_mode(objspace)                gc_mode_verify((enum gc_mode)(objspace)->flags.mode)
#define gc_mode_set(objspace, mode)      ((objspace)->flags.mode = (unsigned int)gc_mode_verify(mode))

#define is_marking(objspace)             (gc_mode(objspace) == gc_mode_marking)
#define is_sweeping(objspace)            (gc_mode(objspace) == gc_mode_sweeping)
#define is_full_marking(objspace)        ((objspace)->flags.during_minor_gc == FALSE)
#if GC_ENABLE_INCREMENTAL_MARK
#define is_incremental_marking(objspace) ((objspace)->flags.during_incremental_marking != FALSE)
#else
#define is_incremental_marking(objspace) FALSE
#endif
#if GC_ENABLE_INCREMENTAL_MARK
#define will_be_incremental_marking(objspace) ((objspace)->rgengc.need_major_gc != GPR_FLAG_NONE)
#else
#define will_be_incremental_marking(objspace) FALSE
#endif
#define has_sweeping_pages(heap)         ((heap)->sweeping_page != 0)
#define is_lazy_sweeping(heap)           (GC_ENABLE_LAZY_SWEEP && has_sweeping_pages(heap))

#if SIZEOF_LONG == SIZEOF_VOIDP
# define nonspecial_obj_id(obj) (VALUE)((SIGNED_VALUE)(obj)|FIXNUM_FLAG)
# define obj_id_to_ref(objid) ((objid) ^ FIXNUM_FLAG) /* unset FIXNUM_FLAG */
#elif SIZEOF_LONG_LONG == SIZEOF_VOIDP
# define nonspecial_obj_id(obj) LL2NUM((SIGNED_VALUE)(obj) / 2)
# define obj_id_to_ref(objid) (FIXNUM_P(objid) ? \
   ((objid) ^ FIXNUM_FLAG) : (NUM2PTR(objid) << 1))
#else
# error not supported
#endif

#define RANY(o) ((RVALUE*)(o))

struct RZombie {
    struct RBasic basic;
    VALUE next;
    void (*dfree)(void *);
    void *data;
};

#define RZOMBIE(o) ((struct RZombie *)(o))

#define nomem_error GET_VM()->special_exceptions[ruby_error_nomemory]

#if RUBY_MARK_FREE_DEBUG
int ruby_gc_debug_indent = 0;
#endif
VALUE rb_mGC;
int ruby_disable_gc = 0;
int ruby_enable_autocompact = 0;

void rb_iseq_mark(const rb_iseq_t *iseq);
void rb_iseq_update_references(rb_iseq_t *iseq);
void rb_iseq_free(const rb_iseq_t *iseq);
size_t rb_iseq_memsize(const rb_iseq_t *iseq);
void rb_vm_update_references(void *ptr);

void rb_gcdebug_print_obj_condition(VALUE obj);

static VALUE define_final0(VALUE obj, VALUE block);

NORETURN(static void *gc_vraise(void *ptr));
NORETURN(static void gc_raise(VALUE exc, const char *fmt, ...));
NORETURN(static void negative_size_allocation_error(const char *));

static void init_mark_stack(mark_stack_t *stack);

static int ready_to_gc(rb_objspace_t *objspace);

static int garbage_collect(rb_objspace_t *, int reason);

static int  gc_start(rb_objspace_t *objspace, int reason);
static void gc_rest(rb_objspace_t *objspace);

enum gc_enter_event {
    gc_enter_event_start,
    gc_enter_event_mark_continue,
    gc_enter_event_sweep_continue,
    gc_enter_event_rest,
    gc_enter_event_finalizer,
    gc_enter_event_rb_memerror,
};

static inline void gc_enter(rb_objspace_t *objspace, enum gc_enter_event event, unsigned int *lock_lev);
static inline void gc_exit(rb_objspace_t *objspace, enum gc_enter_event event, unsigned int *lock_lev);

static void gc_marks(rb_objspace_t *objspace, int full_mark);
static void gc_marks_start(rb_objspace_t *objspace, int full);
static int  gc_marks_finish(rb_objspace_t *objspace);
static void gc_marks_rest(rb_objspace_t *objspace);
static void gc_marks_step(rb_objspace_t *objspace, size_t slots);
static void gc_marks_continue(rb_objspace_t *objspace, rb_heap_t *heap);

static void gc_sweep(rb_objspace_t *objspace);
static void gc_sweep_start(rb_objspace_t *objspace);
static void gc_sweep_finish(rb_objspace_t *objspace);
static int  gc_sweep_step(rb_objspace_t *objspace, rb_heap_t *heap);
static void gc_sweep_rest(rb_objspace_t *objspace);
static void gc_sweep_continue(rb_objspace_t *objspace, rb_heap_t *heap);

static inline void gc_mark(rb_objspace_t *objspace, VALUE ptr);
static inline void gc_pin(rb_objspace_t *objspace, VALUE ptr);
static inline void gc_mark_and_pin(rb_objspace_t *objspace, VALUE ptr);
static void gc_mark_ptr(rb_objspace_t *objspace, VALUE ptr);
NO_SANITIZE("memory", static void gc_mark_maybe(rb_objspace_t *objspace, VALUE ptr));
static void gc_mark_children(rb_objspace_t *objspace, VALUE ptr);

static int gc_mark_stacked_objects_incremental(rb_objspace_t *, size_t count);
static int gc_mark_stacked_objects_all(rb_objspace_t *);
static void gc_grey(rb_objspace_t *objspace, VALUE ptr);

static inline int gc_mark_set(rb_objspace_t *objspace, VALUE obj);
NO_SANITIZE("memory", static inline int is_pointer_to_heap(rb_objspace_t *objspace, void *ptr));

static void   push_mark_stack(mark_stack_t *, VALUE);
static int    pop_mark_stack(mark_stack_t *, VALUE *);
static size_t mark_stack_size(mark_stack_t *stack);
static void   shrink_stack_chunk_cache(mark_stack_t *stack);

static size_t obj_memsize_of(VALUE obj, int use_all_types);
static void gc_verify_internal_consistency(rb_objspace_t *objspace);
static int gc_verify_heap_page(rb_objspace_t *objspace, struct heap_page *page, VALUE obj);
static int gc_verify_heap_pages(rb_objspace_t *objspace);

static void gc_stress_set(rb_objspace_t *objspace, VALUE flag);
static VALUE gc_disable_no_rest(rb_objspace_t *);

static double getrusage_time(void);
static inline void gc_prof_setup_new_record(rb_objspace_t *objspace, int reason);
static inline void gc_prof_timer_start(rb_objspace_t *);
static inline void gc_prof_timer_stop(rb_objspace_t *);
static inline void gc_prof_mark_timer_start(rb_objspace_t *);
static inline void gc_prof_mark_timer_stop(rb_objspace_t *);
static inline void gc_prof_sweep_timer_start(rb_objspace_t *);
static inline void gc_prof_sweep_timer_stop(rb_objspace_t *);
static inline void gc_prof_set_malloc_info(rb_objspace_t *);
static inline void gc_prof_set_heap_info(rb_objspace_t *);

#define TYPED_UPDATE_IF_MOVED(_objspace, _type, _thing) do { \
    if (gc_object_moved_p(_objspace, (VALUE)_thing)) { \
       *((_type *)(&_thing)) = (_type)RMOVED((_thing))->destination; \
    } \
} while (0)

#define UPDATE_IF_MOVED(_objspace, _thing) TYPED_UPDATE_IF_MOVED(_objspace, VALUE, _thing)

#define gc_prof_record(objspace) (objspace)->profile.current_record
#define gc_prof_enabled(objspace) ((objspace)->profile.run && (objspace)->profile.current_record)

#ifdef HAVE_VA_ARGS_MACRO
# define gc_report(level, objspace, ...) \
    if (!RGENGC_DEBUG_ENABLED(level)) {} else gc_report_body(level, objspace, __VA_ARGS__)
#else
# define gc_report if (!RGENGC_DEBUG_ENABLED(0)) {} else gc_report_body
#endif
PRINTF_ARGS(static void gc_report_body(int level, rb_objspace_t *objspace, const char *fmt, ...), 3, 4);
static const char *obj_info(VALUE obj);
static const char *obj_type_name(VALUE obj);

/*
 * 1 - TSC (H/W Time Stamp Counter)
 * 2 - getrusage
 */
#ifndef TICK_TYPE
#define TICK_TYPE 1
#endif

#if USE_TICK_T

#if TICK_TYPE == 1
/* the following code is only for internal tuning. */

/* Source code to use RDTSC is quoted and modified from
 * http://www.mcs.anl.gov/~kazutomo/rdtsc.html
 * written by Kazutomo Yoshii <kazutomo@mcs.anl.gov>
 */

#if defined(__GNUC__) && defined(__i386__)
typedef unsigned long long tick_t;
#define PRItick "llu"
static inline tick_t
tick(void)
{
    unsigned long long int x;
    __asm__ __volatile__ ("rdtsc" : "=A" (x));
    return x;
}

#elif defined(__GNUC__) && defined(__x86_64__)
typedef unsigned long long tick_t;
#define PRItick "llu"

static __inline__ tick_t
tick(void)
{
    unsigned long hi, lo;
    __asm__ __volatile__ ("rdtsc" : "=a"(lo), "=d"(hi));
    return ((unsigned long long)lo)|( ((unsigned long long)hi)<<32);
}

#elif defined(__powerpc64__) && GCC_VERSION_SINCE(4,8,0)
typedef unsigned long long tick_t;
#define PRItick "llu"

static __inline__ tick_t
tick(void)
{
    unsigned long long val = __builtin_ppc_get_timebase();
    return val;
}

#elif defined(__aarch64__) &&  defined(__GNUC__)
typedef unsigned long tick_t;
#define PRItick "lu"

static __inline__ tick_t
tick(void)
{
    unsigned long val;
    __asm__ __volatile__ ("mrs %0, cntvct_el0" : "=r" (val));
    return val;
}


#elif defined(_WIN32) && defined(_MSC_VER)
#include <intrin.h>
typedef unsigned __int64 tick_t;
#define PRItick "llu"

static inline tick_t
tick(void)
{
    return __rdtsc();
}

#else /* use clock */
typedef clock_t tick_t;
#define PRItick "llu"

static inline tick_t
tick(void)
{
    return clock();
}
#endif /* TSC */

#elif TICK_TYPE == 2
typedef double tick_t;
#define PRItick "4.9f"

static inline tick_t
tick(void)
{
    return getrusage_time();
}
#else /* TICK_TYPE */
#error "choose tick type"
#endif /* TICK_TYPE */

#define MEASURE_LINE(expr) do { \
    volatile tick_t start_time = tick(); \
    volatile tick_t end_time; \
    expr; \
    end_time = tick(); \
    fprintf(stderr, "0\t%"PRItick"\t%s\n", end_time - start_time, #expr); \
} while (0)

#else /* USE_TICK_T */
#define MEASURE_LINE(expr) expr
#endif /* USE_TICK_T */

#define FL_CHECK2(name, x, pred) \
    ((RGENGC_CHECK_MODE && SPECIAL_CONST_P(x)) ? \
     (rb_bug(name": SPECIAL_CONST (%p)", (void *)(x)), 0) : (pred))
#define FL_TEST2(x,f)  FL_CHECK2("FL_TEST2",  x, FL_TEST_RAW((x),(f)) != 0)
#define FL_SET2(x,f)   FL_CHECK2("FL_SET2",   x, RBASIC(x)->flags |= (f))
#define FL_UNSET2(x,f) FL_CHECK2("FL_UNSET2", x, RBASIC(x)->flags &= ~(f))

#define RVALUE_MARK_BITMAP(obj)           MARKED_IN_BITMAP(GET_HEAP_MARK_BITS(obj), (obj))
#define RVALUE_PIN_BITMAP(obj)            MARKED_IN_BITMAP(GET_HEAP_PINNED_BITS(obj), (obj))
#define RVALUE_PAGE_MARKED(page, obj)     MARKED_IN_BITMAP((page)->mark_bits, (obj))

#define RVALUE_WB_UNPROTECTED_BITMAP(obj) MARKED_IN_BITMAP(GET_HEAP_WB_UNPROTECTED_BITS(obj), (obj))
#define RVALUE_UNCOLLECTIBLE_BITMAP(obj)  MARKED_IN_BITMAP(GET_HEAP_UNCOLLECTIBLE_BITS(obj), (obj))
#define RVALUE_MARKING_BITMAP(obj)        MARKED_IN_BITMAP(GET_HEAP_MARKING_BITS(obj), (obj))

#define RVALUE_PAGE_WB_UNPROTECTED(page, obj) MARKED_IN_BITMAP((page)->wb_unprotected_bits, (obj))
#define RVALUE_PAGE_UNCOLLECTIBLE(page, obj)  MARKED_IN_BITMAP((page)->uncollectible_bits, (obj))
#define RVALUE_PAGE_MARKING(page, obj)        MARKED_IN_BITMAP((page)->marking_bits, (obj))

#define RVALUE_OLD_AGE   3
#define RVALUE_AGE_SHIFT 5 /* FL_PROMOTED0 bit */

static int rgengc_remembered(rb_objspace_t *objspace, VALUE obj);
static int rgengc_remembered_sweep(rb_objspace_t *objspace, VALUE obj);
static int rgengc_remember(rb_objspace_t *objspace, VALUE obj);
static void rgengc_mark_and_rememberset_clear(rb_objspace_t *objspace, rb_heap_t *heap);
static void rgengc_rememberset_mark(rb_objspace_t *objspace, rb_heap_t *heap);

static inline int
RVALUE_FLAGS_AGE(VALUE flags)
{
    return (int)((flags & (FL_PROMOTED0 | FL_PROMOTED1)) >> RVALUE_AGE_SHIFT);
}

static VALUE
payload_or_self(VALUE obj)
{
    struct heap_page *p = GET_HEAP_PAGE(obj);
    VALUE cur = (VALUE)p->start;

    while (cur != obj && GET_HEAP_PAGE(cur) == p) {
        VALUE p = cur;
        void *poisoned = asan_poisoned_object_p((VALUE)p);
        asan_unpoison_object((VALUE)p, false);

        if (BUILTIN_TYPE(cur) == T_PAYLOAD) {
            if (cur < obj && obj < cur + RPAYLOAD(cur)->len * sizeof(RVALUE)) {
                return cur;
            }
            cur += RPAYLOAD(cur)->len * sizeof(RVALUE);
        } else {
            cur += sizeof(RVALUE);
        }
        if (poisoned) {
            asan_poison_object((VALUE)p);
        }
    }

    return obj;
}

static int
check_rvalue_consistency_force(const VALUE obj, int terminate)
{
    int err = 0;
    rb_objspace_t *objspace = &rb_objspace;

    RB_VM_LOCK_ENTER_NO_BARRIER();
    {
        if (SPECIAL_CONST_P(obj)) {
            fprintf(stderr, "check_rvalue_consistency: %p is a special const.\n", (void *)obj);
            err++;
        }
        else if (!is_pointer_to_heap(objspace, (void *)obj)) {
            /* check if it is in tomb_pages */
            struct heap_page *page = NULL;
            list_for_each(&heap_tomb->pages, page, page_node) {
                if (&page->start[0] <= (RVALUE *)obj &&
                    (RVALUE *)obj < &page->start[page->total_slots]) {
                    fprintf(stderr, "check_rvalue_consistency: %p is in a tomb_heap (%p).\n",
                            (void *)obj, (void *)page);
                    err++;
                    goto skip;
                }
            }
            bp();
            fprintf(stderr, "check_rvalue_consistency: %p is not a Ruby object.\n", (void *)obj);
            err++;
          skip:
            ;
        }
        else {
            const int wb_unprotected_bit = RVALUE_WB_UNPROTECTED_BITMAP(obj) != 0;
            const int uncollectible_bit = RVALUE_UNCOLLECTIBLE_BITMAP(obj) != 0;
            const int mark_bit = RVALUE_MARK_BITMAP(obj) != 0;
            const int marking_bit = RVALUE_MARKING_BITMAP(obj) != 0, remembered_bit = marking_bit;
            const int age = RVALUE_FLAGS_AGE(RBASIC(obj)->flags);

            if (GET_HEAP_PAGE(obj)->flags.in_tomb) {
                fprintf(stderr, "check_rvalue_consistency: %s is in tomb page.\n", obj_info(obj));
                err++;
            }
            if (BUILTIN_TYPE(obj) == T_NONE) {
                fprintf(stderr, "check_rvalue_consistency: %s is T_NONE.\n", obj_info(obj));
                err++;
            }
            if (BUILTIN_TYPE(obj) == T_ZOMBIE) {
                fprintf(stderr, "check_rvalue_consistency: %s is T_ZOMBIE.\n", obj_info(obj));
                err++;
            }

            obj_memsize_of((VALUE)obj, FALSE);

            /* check generation
             *
             * OLD == age == 3 && old-bitmap && mark-bit (except incremental marking)
             */
            if (age > 0 && wb_unprotected_bit) {
                fprintf(stderr, "check_rvalue_consistency: %s is not WB protected, but age is %d > 0.\n", obj_info(obj), age);
                err++;
            }

            if (!is_marking(objspace) && uncollectible_bit && !mark_bit) {
                fprintf(stderr, "check_rvalue_consistency: %s is uncollectible, but is not marked while !gc.\n", obj_info(obj));
                err++;
            }

            if (!is_full_marking(objspace)) {
                if (uncollectible_bit && age != RVALUE_OLD_AGE && !wb_unprotected_bit) {
                    fprintf(stderr, "check_rvalue_consistency: %s is uncollectible, but not old (age: %d) and not WB unprotected.\n",
                            obj_info(obj), age);
                    err++;
                }
                if (remembered_bit && age != RVALUE_OLD_AGE) {
                    fprintf(stderr, "check_rvalue_consistency: %s is remembered, but not old (age: %d).\n",
                            obj_info(obj), age);
                    err++;
                }
            }

            /*
             * check coloring
             *
             *               marking:false marking:true
             * marked:false  white         *invalid*
             * marked:true   black         grey
             */
            if (is_incremental_marking(objspace) && marking_bit) {
                if (!is_marking(objspace) && !mark_bit) {
                    fprintf(stderr, "check_rvalue_consistency: %s is marking, but not marked.\n", obj_info(obj));
                    err++;
                }
            }
        }
    }
    RB_VM_LOCK_LEAVE_NO_BARRIER();

    if (err > 0 && terminate) {
        rb_bug("check_rvalue_consistency_force: there is %d errors.", err);
    }
    return err;
}

#if RGENGC_CHECK_MODE == 0
static inline VALUE
check_rvalue_consistency(const VALUE obj)
{
    return obj;
}
#else
static VALUE
check_rvalue_consistency(const VALUE obj)
{
    check_rvalue_consistency_force(obj, TRUE);
    return obj;
}
#endif

static inline int
gc_object_moved_p(rb_objspace_t * objspace, VALUE obj)
{
    if (RB_SPECIAL_CONST_P(obj)) {
        return FALSE;
    }
    else {
        void *poisoned = asan_poisoned_object_p(obj);
        asan_unpoison_object(obj, false);

        int ret =  BUILTIN_TYPE(obj) == T_MOVED;
        /* Re-poison slot if it's not the one we want */
        if (poisoned) {
            GC_ASSERT(BUILTIN_TYPE(obj) == T_NONE);
            asan_poison_object(obj);
        }
        return ret;
    }
}

static inline int
RVALUE_MARKED(VALUE obj)
{
    check_rvalue_consistency(obj);
    return RVALUE_MARK_BITMAP(obj) != 0;
}

static inline int
RVALUE_PINNED(VALUE obj)
{
    check_rvalue_consistency(obj);
    return RVALUE_PIN_BITMAP(obj) != 0;
}

static inline int
RVALUE_WB_UNPROTECTED(VALUE obj)
{
    check_rvalue_consistency(obj);
    return RVALUE_WB_UNPROTECTED_BITMAP(obj) != 0;
}

static inline int
RVALUE_MARKING(VALUE obj)
{
    check_rvalue_consistency(obj);
    return RVALUE_MARKING_BITMAP(obj) != 0;
}

static inline int
RVALUE_REMEMBERED(VALUE obj)
{
    check_rvalue_consistency(obj);
    return RVALUE_MARKING_BITMAP(obj) != 0;
}

static inline int
RVALUE_UNCOLLECTIBLE(VALUE obj)
{
    check_rvalue_consistency(obj);
    return RVALUE_UNCOLLECTIBLE_BITMAP(obj) != 0;
}

static inline int
RVALUE_OLD_P_RAW(VALUE obj)
{
    const VALUE promoted = FL_PROMOTED0 | FL_PROMOTED1;
    return (RBASIC(obj)->flags & promoted) == promoted;
}

static inline int
RVALUE_OLD_P(VALUE obj)
{
    check_rvalue_consistency(obj);
    return RVALUE_OLD_P_RAW(obj);
}

#if RGENGC_CHECK_MODE || GC_DEBUG
static inline int
RVALUE_AGE(VALUE obj)
{
    check_rvalue_consistency(obj);
    return RVALUE_FLAGS_AGE(RBASIC(obj)->flags);
}
#endif

static inline void
RVALUE_PAGE_OLD_UNCOLLECTIBLE_SET(rb_objspace_t *objspace, struct heap_page *page, VALUE obj)
{
    MARK_IN_BITMAP(&page->uncollectible_bits[0], obj);
    objspace->rgengc.old_objects++;

    if (BUILTIN_TYPE(obj) == T_PAYLOAD) {
        int plen = RPAYLOAD(obj)->len;

        for (int i = 1; i < plen; i++) {
            VALUE pbody = obj + i * sizeof(RVALUE);
            MARK_IN_BITMAP(GET_HEAP_UNCOLLECTIBLE_BITS(pbody), pbody);
        }
        objspace->rgengc.old_objects += plen - 1;
    }
    rb_transient_heap_promote(obj);

#if RGENGC_PROFILE >= 2
    objspace->profile.total_promoted_count++;
    objspace->profile.promoted_types[BUILTIN_TYPE(obj)]++;
#endif
}

static inline void
RVALUE_OLD_UNCOLLECTIBLE_SET(rb_objspace_t *objspace, VALUE obj)
{
    RB_DEBUG_COUNTER_INC(obj_promote);
    RVALUE_PAGE_OLD_UNCOLLECTIBLE_SET(objspace, GET_HEAP_PAGE(obj), obj);
}

static inline VALUE
RVALUE_FLAGS_AGE_SET(VALUE flags, int age)
{
    flags &= ~(FL_PROMOTED0 | FL_PROMOTED1);
    flags |= (age << RVALUE_AGE_SHIFT);
    return flags;
}

/* set age to age+1 */
static inline void
RVALUE_AGE_INC(rb_objspace_t *objspace, VALUE obj)
{
    VALUE flags = RBASIC(obj)->flags;
    int age = RVALUE_FLAGS_AGE(flags);

    if (RGENGC_CHECK_MODE && age >= RVALUE_OLD_AGE) {
	rb_bug("RVALUE_AGE_INC: can not increment age of OLD object %s.", obj_info(obj));
    }

    age++;
    RBASIC(obj)->flags = RVALUE_FLAGS_AGE_SET(flags, age);

    if (age == RVALUE_OLD_AGE) {
	RVALUE_OLD_UNCOLLECTIBLE_SET(objspace, obj);
    }
    check_rvalue_consistency(obj);
}

/* set age to RVALUE_OLD_AGE */
static inline void
RVALUE_AGE_SET_OLD(rb_objspace_t *objspace, VALUE obj)
{
    check_rvalue_consistency(obj);
    GC_ASSERT(!RVALUE_OLD_P(obj));

    RBASIC(obj)->flags = RVALUE_FLAGS_AGE_SET(RBASIC(obj)->flags, RVALUE_OLD_AGE);
    RVALUE_OLD_UNCOLLECTIBLE_SET(objspace, obj);

    check_rvalue_consistency(obj);
}

/* set age to RVALUE_OLD_AGE - 1 */
static inline void
RVALUE_AGE_SET_CANDIDATE(rb_objspace_t *objspace, VALUE obj)
{
    check_rvalue_consistency(obj);
    GC_ASSERT(!RVALUE_OLD_P(obj));

    RBASIC(obj)->flags = RVALUE_FLAGS_AGE_SET(RBASIC(obj)->flags, RVALUE_OLD_AGE - 1);

    check_rvalue_consistency(obj);
}

static inline void
RVALUE_DEMOTE_RAW(rb_objspace_t *objspace, VALUE obj)
{
    RBASIC(obj)->flags = RVALUE_FLAGS_AGE_SET(RBASIC(obj)->flags, 0);
    CLEAR_IN_BITMAP(GET_HEAP_UNCOLLECTIBLE_BITS(obj), obj);
}

static inline void
RVALUE_DEMOTE(rb_objspace_t *objspace, VALUE obj)
{
    check_rvalue_consistency(obj);
    GC_ASSERT(RVALUE_OLD_P(obj));

    if (!is_incremental_marking(objspace) && RVALUE_REMEMBERED(obj)) {
	CLEAR_IN_BITMAP(GET_HEAP_MARKING_BITS(obj), obj);
    }

    RVALUE_DEMOTE_RAW(objspace, obj);

    if (RVALUE_MARKED(obj)) {
	objspace->rgengc.old_objects--;
        if (BUILTIN_TYPE(obj) == T_PAYLOAD) {
            objspace->rgengc.old_objects -= RPAYLOAD(obj)->len - 1;
        }
    }

    check_rvalue_consistency(obj);
}

static inline void
RVALUE_AGE_RESET_RAW(VALUE obj)
{
    RBASIC(obj)->flags = RVALUE_FLAGS_AGE_SET(RBASIC(obj)->flags, 0);
}

static inline void
RVALUE_AGE_RESET(VALUE obj)
{
    check_rvalue_consistency(obj);
    GC_ASSERT(!RVALUE_OLD_P(obj));

    RVALUE_AGE_RESET_RAW(obj);
    check_rvalue_consistency(obj);
}

static inline int
RVALUE_BLACK_P(VALUE obj)
{
    return RVALUE_MARKED(obj) && !RVALUE_MARKING(obj);
}

#if 0
static inline int
RVALUE_GREY_P(VALUE obj)
{
    return RVALUE_MARKED(obj) && RVALUE_MARKING(obj);
}
#endif

static inline int
RVALUE_WHITE_P(VALUE obj)
{
    return RVALUE_MARKED(obj) == FALSE;
}

/*
  --------------------------- ObjectSpace -----------------------------
*/

static inline void *
calloc1(size_t n)
{
    return calloc(1, n);
}

rb_objspace_t *
rb_objspace_alloc(void)
{
    rb_objspace_t *objspace = calloc1(sizeof(rb_objspace_t));
    malloc_limit = gc_params.malloc_limit_min;
    list_head_init(&objspace->eden_heap.pages);
    list_head_init(&objspace->tomb_heap.pages);
    dont_gc_on();

    return objspace;
}

static void free_stack_chunks(mark_stack_t *);
static void heap_page_free(rb_objspace_t *objspace, struct heap_page *page);

void
rb_objspace_free(rb_objspace_t *objspace)
{
    if (is_lazy_sweeping(heap_eden))
	rb_bug("lazy sweeping underway when freeing object space");

    if (objspace->profile.records) {
	free(objspace->profile.records);
	objspace->profile.records = 0;
    }

    if (global_list) {
	struct gc_list *list, *next;
	for (list = global_list; list; list = next) {
	    next = list->next;
	    xfree(list);
	}
    }
    if (heap_pages_sorted) {
	size_t i;
	for (i = 0; i < heap_allocated_pages; ++i) {
	    heap_page_free(objspace, heap_pages_sorted[i]);
	}
	free(heap_pages_sorted);
	heap_allocated_pages = 0;
	heap_pages_sorted_length = 0;
	heap_pages_lomem = 0;
	heap_pages_himem = 0;

	objspace->eden_heap.total_pages = 0;
	objspace->eden_heap.total_slots = 0;
    }
    st_free_table(objspace->id_to_obj_tbl);
    st_free_table(objspace->obj_to_id_tbl);
    free_stack_chunks(&objspace->mark_stack);
    free(objspace);
}

static void
heap_pages_expand_sorted_to(rb_objspace_t *objspace, size_t next_length)
{
    struct heap_page **sorted;
    size_t size = size_mul_or_raise(next_length, sizeof(struct heap_page *), rb_eRuntimeError);

    gc_report(3, objspace, "heap_pages_expand_sorted: next_length: %"PRIdSIZE", size: %"PRIdSIZE"\n",
              next_length, size);

    if (heap_pages_sorted_length > 0) {
	sorted = (struct heap_page **)realloc(heap_pages_sorted, size);
	if (sorted) heap_pages_sorted = sorted;
    }
    else {
	sorted = heap_pages_sorted = (struct heap_page **)malloc(size);
    }

    if (sorted == 0) {
	rb_memerror();
    }

    heap_pages_sorted_length = next_length;
}

static void
heap_pages_expand_sorted(rb_objspace_t *objspace)
{
    /* usually heap_allocatable_pages + heap_eden->total_pages == heap_pages_sorted_length
     * because heap_allocatable_pages contains heap_tomb->total_pages (recycle heap_tomb pages).
     * however, if there are pages which do not have empty slots, then try to create new pages
     * so that the additional allocatable_pages counts (heap_tomb->total_pages) are added.
     */
    size_t next_length = heap_allocatable_pages;
    next_length += heap_eden->total_pages;
    next_length += heap_tomb->total_pages;

    if (next_length > heap_pages_sorted_length) {
	heap_pages_expand_sorted_to(objspace, next_length);
    }

    GC_ASSERT(heap_allocatable_pages + heap_eden->total_pages <= heap_pages_sorted_length);
    GC_ASSERT(heap_allocated_pages <= heap_pages_sorted_length);
}

static void
heap_allocatable_pages_set(rb_objspace_t *objspace, size_t s)
{
    heap_allocatable_pages = s;
    heap_pages_expand_sorted(objspace);
}

static inline void
heap_page_add_freeobj(rb_objspace_t *objspace, struct heap_page *page, VALUE obj)
{
    ASSERT_vm_locking();

    RVALUE *p = (RVALUE *)obj;

    asan_unpoison_memory_region(&page->freelist, sizeof(RVALUE*), false);

    p->as.free.flags = 0;
    p->as.free.next = page->freelist;
    page->freelist = p;
    asan_poison_memory_region(&page->freelist, sizeof(RVALUE*));

    if (RGENGC_CHECK_MODE &&
        /* obj should belong to page */
        !(&page->start[0] <= (RVALUE *)obj &&
          (RVALUE *)obj   <  &page->start[page->total_slots] &&
          obj % sizeof(RVALUE) == 0)) {
        rb_bug("heap_page_add_freeobj: %p is not rvalue.", (void *)p);
    }

    asan_poison_object(obj);
    gc_report(3, objspace, "heap_page_add_freeobj: add %p to freelist\n", (void *)obj);
}

static inline bool
heap_add_freepage(rb_heap_t *heap, struct heap_page *page)
{
    asan_unpoison_memory_region(&page->freelist, sizeof(RVALUE*), false);
    GC_ASSERT(page->free_slots != 0);

    if (page->freelist) {
        page->free_next = heap->free_pages;
        heap->free_pages = page;

        RUBY_DEBUG_LOG("page:%p freelist:%p", page, page->freelist);

        asan_poison_memory_region(&page->freelist, sizeof(RVALUE*));
        return true;
    }
    else {
        asan_poison_memory_region(&page->freelist, sizeof(RVALUE*));
        return false;
    }
}

#if GC_ENABLE_INCREMENTAL_MARK
static inline int
heap_add_poolpage(rb_objspace_t *objspace, rb_heap_t *heap, struct heap_page *page)
{
    asan_unpoison_memory_region(&page->freelist, sizeof(RVALUE*), false);
    if (page->freelist) {
	page->free_next = heap->pooled_pages;
	heap->pooled_pages = page;
	objspace->rincgc.pooled_slots += page->free_slots;
        asan_poison_memory_region(&page->freelist, sizeof(RVALUE*));

	return TRUE;
    }
    else {
        asan_poison_memory_region(&page->freelist, sizeof(RVALUE*));

	return FALSE;
    }
}
#endif

static void
heap_unlink_page(rb_objspace_t *objspace, rb_heap_t *heap, struct heap_page *page)
{
    list_del(&page->page_node);
    heap->total_pages--;
    heap->total_slots -= page->total_slots;
}

static void rb_aligned_free(void *ptr, size_t size);

static void
heap_page_free(rb_objspace_t *objspace, struct heap_page *page)
{
    heap_allocated_pages--;
    objspace->profile.total_freed_pages++;
    rb_aligned_free(GET_PAGE_BODY(page->start), HEAP_PAGE_SIZE);
    free(page);
}

static void
heap_pages_free_unused_pages(rb_objspace_t *objspace)
{
    size_t i, j;

    if (!list_empty(&heap_tomb->pages)) {
	for (i = j = 1; j < heap_allocated_pages; i++) {
	    struct heap_page *page = heap_pages_sorted[i];

	    if (page->flags.in_tomb && page->free_slots == page->total_slots) {
		heap_unlink_page(objspace, heap_tomb, page);
		heap_page_free(objspace, page);
	    }
	    else {
		if (i != j) {
		    heap_pages_sorted[j] = page;
		}
		j++;
	    }
	}

        struct heap_page *hipage = heap_pages_sorted[heap_allocated_pages - 1];
        RVALUE *himem = hipage->start + hipage->total_slots;
        GC_ASSERT(himem <= heap_pages_himem);
        heap_pages_himem = himem;

	GC_ASSERT(j == heap_allocated_pages);
    }
}

static struct heap_page *
heap_page_allocate(rb_objspace_t *objspace)
{
    RVALUE *start, *end, *p;
    struct heap_page *page;
    struct heap_page_body *page_body = 0;
    size_t hi, lo, mid;
    int limit = HEAP_PAGE_OBJ_LIMIT;

    /* assign heap_page body (contains heap_page_header and RVALUEs) */
    page_body = (struct heap_page_body *)rb_aligned_malloc(HEAP_PAGE_ALIGN, HEAP_PAGE_SIZE);
    if (page_body == 0) {
	rb_memerror();
    }

    /* assign heap_page entry */
    page = calloc1(sizeof(struct heap_page));
    if (page == 0) {
        rb_aligned_free(page_body, HEAP_PAGE_SIZE);
	rb_memerror();
    }

    /* adjust obj_limit (object number available in this page) */
    start = (RVALUE*)((VALUE)page_body + sizeof(struct heap_page_header));
    if ((VALUE)start % sizeof(RVALUE) != 0) {
	int delta = (int)(sizeof(RVALUE) - ((VALUE)start % sizeof(RVALUE)));
	start = (RVALUE*)((VALUE)start + delta);
	limit = (HEAP_PAGE_SIZE - (int)((VALUE)start - (VALUE)page_body))/(int)sizeof(RVALUE);
    }
    end = start + limit;

    /* setup heap_pages_sorted */
    lo = 0;
    hi = heap_allocated_pages;
    while (lo < hi) {
	struct heap_page *mid_page;

	mid = (lo + hi) / 2;
	mid_page = heap_pages_sorted[mid];
	if (mid_page->start < start) {
	    lo = mid + 1;
	}
	else if (mid_page->start > start) {
	    hi = mid;
	}
	else {
	    rb_bug("same heap page is allocated: %p at %"PRIuVALUE, (void *)page_body, (VALUE)mid);
	}
    }

    if (hi < heap_allocated_pages) {
	MEMMOVE(&heap_pages_sorted[hi+1], &heap_pages_sorted[hi], struct heap_page_header*, heap_allocated_pages - hi);
    }

    heap_pages_sorted[hi] = page;

    heap_allocated_pages++;

    GC_ASSERT(heap_eden->total_pages + heap_allocatable_pages <= heap_pages_sorted_length);
    GC_ASSERT(heap_eden->total_pages + heap_tomb->total_pages == heap_allocated_pages - 1);
    GC_ASSERT(heap_allocated_pages <= heap_pages_sorted_length);

    objspace->profile.total_allocated_pages++;

    if (heap_allocated_pages > heap_pages_sorted_length) {
	rb_bug("heap_page_allocate: allocated(%"PRIdSIZE") > sorted(%"PRIdSIZE")",
	       heap_allocated_pages, heap_pages_sorted_length);
    }

    if (heap_pages_lomem == 0 || heap_pages_lomem > start) heap_pages_lomem = start;
    if (heap_pages_himem < end) heap_pages_himem = end;

    page->start = start;
    page->total_slots = limit;
    page_body->header.page = page;

    for (p = start; p != end; p++) {
	gc_report(3, objspace, "assign_heap_page: %p is added to freelist\n", (void *)p);
	heap_page_add_freeobj(objspace, page, (VALUE)p);
    }
    page->free_slots = limit;

    asan_poison_memory_region(&page->freelist, sizeof(RVALUE*));
    return page;
}

static struct heap_page *
heap_page_resurrect(rb_objspace_t *objspace)
{
    struct heap_page *page = 0, *next;

    list_for_each_safe(&heap_tomb->pages, page, next, page_node) {
        asan_unpoison_memory_region(&page->freelist, sizeof(RVALUE*), false);
	if (page->freelist != NULL) {
	    heap_unlink_page(objspace, heap_tomb, page);
            asan_poison_memory_region(&page->freelist, sizeof(RVALUE*));
	    return page;
	}
    }

    return NULL;
}

static struct heap_page *
heap_page_create(rb_objspace_t *objspace)
{
    struct heap_page *page;
    const char *method = "recycle";

    heap_allocatable_pages--;

    page = heap_page_resurrect(objspace);

    if (page == NULL) {
	page = heap_page_allocate(objspace);
	method = "allocate";
    }
    if (0) fprintf(stderr, "heap_page_create: %s - %p, "
                   "heap_allocated_pages: %"PRIdSIZE", "
                   "heap_allocated_pages: %"PRIdSIZE", "
                   "tomb->total_pages: %"PRIdSIZE"\n",
                   method, (void *)page, heap_pages_sorted_length, heap_allocated_pages, heap_tomb->total_pages);
    return page;
}

static void
heap_add_page(rb_objspace_t *objspace, rb_heap_t *heap, struct heap_page *page)
{
    /* Adding to eden heap during incremental sweeping is forbidden */
    GC_ASSERT(!(heap == heap_eden && heap->sweeping_page));
    page->flags.in_tomb = (heap == heap_tomb);
    list_add_tail(&heap->pages, &page->page_node);
    heap->total_pages++;
    heap->total_slots += page->total_slots;
}

static void
heap_assign_page(rb_objspace_t *objspace, rb_heap_t *heap)
{
    struct heap_page *page = heap_page_create(objspace);
    heap_add_page(objspace, heap, page);
    heap_add_freepage(heap, page);
}

static void
heap_add_pages(rb_objspace_t *objspace, rb_heap_t *heap, size_t add)
{
    size_t i;

    heap_allocatable_pages_set(objspace, add);

    for (i = 0; i < add; i++) {
	heap_assign_page(objspace, heap);
    }

    GC_ASSERT(heap_allocatable_pages == 0);
}

static size_t
heap_extend_pages(rb_objspace_t *objspace, size_t free_slots, size_t total_slots)
{
    double goal_ratio = gc_params.heap_free_slots_goal_ratio;
    size_t used = heap_allocated_pages + heap_allocatable_pages;
    size_t next_used;

    if (goal_ratio == 0.0) {
	next_used = (size_t)(used * gc_params.growth_factor);
    }
    else {
	/* Find `f' where free_slots = f * total_slots * goal_ratio
	 * => f = (total_slots - free_slots) / ((1 - goal_ratio) * total_slots)
	 */
	double f = (double)(total_slots - free_slots) / ((1 - goal_ratio) * total_slots);

	if (f > gc_params.growth_factor) f = gc_params.growth_factor;
	if (f < 1.0) f = 1.1;

	next_used = (size_t)(f * used);

	if (0) {
	    fprintf(stderr,
		    "free_slots(%8"PRIuSIZE")/total_slots(%8"PRIuSIZE")=%1.2f,"
		    " G(%1.2f), f(%1.2f),"
		    " used(%8"PRIuSIZE") => next_used(%8"PRIuSIZE")\n",
		    free_slots, total_slots, free_slots/(double)total_slots,
		    goal_ratio, f, used, next_used);
	}
    }

    if (gc_params.growth_max_slots > 0) {
	size_t max_used = (size_t)(used + gc_params.growth_max_slots/HEAP_PAGE_OBJ_LIMIT);
	if (next_used > max_used) next_used = max_used;
    }

    return next_used - used;
}

static void
heap_set_increment(rb_objspace_t *objspace, size_t additional_pages)
{
    size_t used = heap_eden->total_pages;
    size_t next_used_limit = used + additional_pages;

    if (next_used_limit == heap_allocated_pages) next_used_limit++;

    heap_allocatable_pages_set(objspace, next_used_limit - used);

    gc_report(1, objspace, "heap_set_increment: heap_allocatable_pages is %"PRIdSIZE"\n",
              heap_allocatable_pages);
}

static int
heap_increment(rb_objspace_t *objspace, rb_heap_t *heap)
{
    if (heap_allocatable_pages > 0) {
	gc_report(1, objspace, "heap_increment: heap_pages_sorted_length: %"PRIdSIZE", "
                  "heap_pages_inc: %"PRIdSIZE", heap->total_pages: %"PRIdSIZE"\n",
		  heap_pages_sorted_length, heap_allocatable_pages, heap->total_pages);

	GC_ASSERT(heap_allocatable_pages + heap_eden->total_pages <= heap_pages_sorted_length);
	GC_ASSERT(heap_allocated_pages <= heap_pages_sorted_length);

	heap_assign_page(objspace, heap);
	return TRUE;
    }
    return FALSE;
}

static void
heap_prepare(rb_objspace_t *objspace, rb_heap_t *heap)
{
    GC_ASSERT(heap->free_pages == NULL);

    if (is_lazy_sweeping(heap)) {
	gc_sweep_continue(objspace, heap);
    }
    else if (is_incremental_marking(objspace)) {
	gc_marks_continue(objspace, heap);
    }

    if (heap->free_pages == NULL &&
	(will_be_incremental_marking(objspace) || heap_increment(objspace, heap) == FALSE) &&
	gc_start(objspace, GPR_FLAG_NEWOBJ) == FALSE) {
	rb_memerror();
    }
}

void
rb_objspace_set_event_hook(const rb_event_flag_t event)
{
    rb_objspace_t *objspace = &rb_objspace;
    objspace->hook_events = event & RUBY_INTERNAL_EVENT_OBJSPACE_MASK;
    objspace->flags.has_hook = (objspace->hook_events != 0);
}

static void
gc_event_hook_body(rb_execution_context_t *ec, rb_objspace_t *objspace, const rb_event_flag_t event, VALUE data)
{
    const VALUE *pc = ec->cfp->pc;
    if (pc && VM_FRAME_RUBYFRAME_P(ec->cfp)) {
        /* increment PC because source line is calculated with PC-1 */
        ec->cfp->pc++;
    }
    EXEC_EVENT_HOOK(ec, event, ec->cfp->self, 0, 0, 0, data);
    ec->cfp->pc = pc;
}

#define gc_event_hook_available_p(objspace) ((objspace)->flags.has_hook)
#define gc_event_hook_needed_p(objspace, event) ((objspace)->hook_events & (event))

#define gc_event_hook_prep(objspace, event, data, prep) do { \
    if (UNLIKELY(gc_event_hook_needed_p(objspace, event))) { \
        prep; \
	gc_event_hook_body(GET_EC(), (objspace), (event), (data)); \
    } \
} while (0)

#define gc_event_hook(objspace, event, data) gc_event_hook_prep(objspace, event, data, (void)0)

static inline VALUE
newobj_init(VALUE klass, VALUE flags, int wb_protected, rb_objspace_t *objspace, VALUE obj)
{
#if !__has_feature(memory_sanitizer)
    GC_ASSERT(BUILTIN_TYPE(obj) == T_NONE);
    GC_ASSERT((flags & FL_WB_PROTECTED) == 0);
#endif
    RVALUE *p = RANY(obj);
    p->as.basic.flags = flags;
    *((VALUE *)&p->as.basic.klass) = klass;

#if RACTOR_CHECK_MODE
    rb_ractor_setup_belonging(obj);
#endif

#if RGENGC_CHECK_MODE
    p->as.values.v1 = p->as.values.v2 = p->as.values.v3 = 0;

    RB_VM_LOCK_ENTER_NO_BARRIER();
    {
        check_rvalue_consistency(obj);

        GC_ASSERT(RVALUE_MARKED(obj) == FALSE);
        GC_ASSERT(RVALUE_MARKING(obj) == FALSE);
        GC_ASSERT(RVALUE_OLD_P(obj) == FALSE);
        GC_ASSERT(RVALUE_WB_UNPROTECTED(obj) == FALSE);

        if (flags & FL_PROMOTED1) {
            if (RVALUE_AGE(obj) != 2) rb_bug("newobj: %s of age (%d) != 2.", obj_info(obj), RVALUE_AGE(obj));
        }
        else {
            if (RVALUE_AGE(obj) > 0) rb_bug("newobj: %s of age (%d) > 0.", obj_info(obj), RVALUE_AGE(obj));
        }
        if (rgengc_remembered(objspace, (VALUE)obj)) rb_bug("newobj: %s is remembered.", obj_info(obj));
    }
    RB_VM_LOCK_LEAVE_NO_BARRIER();
#endif

    if (UNLIKELY(wb_protected == FALSE)) {
        ASSERT_vm_locking();
        MARK_IN_BITMAP(GET_HEAP_WB_UNPROTECTED_BITS(obj), obj);
    }

    // TODO: make it atomic, or ractor local
    objspace->total_allocated_objects++;

#if RGENGC_PROFILE
    if (wb_protected) {
        objspace->profile.total_generated_normal_object_count++;
#if RGENGC_PROFILE >= 2
        objspace->profile.generated_normal_object_count_types[BUILTIN_TYPE(obj)]++;
#endif
    }
    else {
        objspace->profile.total_generated_shady_object_count++;
#if RGENGC_PROFILE >= 2
        objspace->profile.generated_shady_object_count_types[BUILTIN_TYPE(obj)]++;
#endif
    }
#endif

#if GC_DEBUG
    RANY(obj)->file = rb_source_location_cstr(&RANY(obj)->line);
    GC_ASSERT(!SPECIAL_CONST_P(obj)); /* check alignment */
#endif

    gc_report(5, objspace, "newobj: %s\n", obj_info(obj));

#if RGENGC_OLD_NEWOBJ_CHECK > 0
    {
        static int newobj_cnt = RGENGC_OLD_NEWOBJ_CHECK;

        if (!is_incremental_marking(objspace) &&
            flags & FL_WB_PROTECTED &&   /* do not promote WB unprotected objects */
            ! RB_TYPE_P(obj, T_ARRAY)) { /* array.c assumes that allocated objects are new */
            if (--newobj_cnt == 0) {
                newobj_cnt = RGENGC_OLD_NEWOBJ_CHECK;

                gc_mark_set(objspace, obj);
                RVALUE_AGE_SET_OLD(objspace, obj);

                rb_gc_writebarrier_remember(obj);
            }
        }
    }
#endif
    // RUBY_DEBUG_LOG("obj:%p (%s)", (void *)obj, obj_type_name(obj));
    return obj;
}

static unsigned long
rvargc_slot_count(size_t size)
{
    // roomof == ceiling division, so we don't have to do div then mod
    return roomof(size + sizeof(struct RPayload), sizeof(RVALUE));
}

static RVALUE *
rvargc_find_contiguous_slots(int slots, RVALUE *freelist)
{
    RVALUE *cursor = freelist;
    RVALUE *previous_region = NULL;

    while(cursor) {
        int i;
        RVALUE *search = cursor;
        for (i = 0; i < (slots - 1); i++) {

            // Peek ahead to see if the region is contiguous
            if (search->as.free.next == (search - 1)) {
                search = search->as.free.next;
            } else {
                // Next slot is not contiguous
                if (search->as.free.next) {
                    cursor = search->as.free.next;
                    previous_region = search;

                    break;
                } else {
                    // Hit the end of the free list
                    return NULL;
                }
            }
        }

        if (i == slots - 1) {
            if (previous_region) {
                previous_region->as.free.next = search->as.free.next;
                search->as.free.next = freelist;
            }
            return search;
        }
    }
    rb_bug("rvargc_find_contiguous_slots: unreachable");
}

static inline bool heap_add_freepage(rb_heap_t *heap, struct heap_page *page);
static struct heap_page * heap_next_freepage(rb_objspace_t *objspace, rb_heap_t *heap);
static inline void ractor_set_cache(rb_ractor_t *cr, struct heap_page *page);

static void *
rvargc_find_region(size_t size, rb_ractor_t *cr, RVALUE *freelist)
{
    if (!freelist) return 0;

    void *poisoned = asan_poisoned_object_p((VALUE)freelist);
    asan_unpoison_object((VALUE)freelist, false);

    if (poisoned) {
        asan_poison_object((VALUE)freelist);
    }

    if (size == sizeof(RVALUE))
        return freelist;

    if (!freelist) return 0;

    rb_objspace_t *objspace = &rb_objspace;

    int slots = (int)rvargc_slot_count(size);

    RVALUE * p = rvargc_find_contiguous_slots(slots, freelist);

    // We found a contiguous space on the freelist stored in the ractor cache
    if (p) {
        struct heap_page *page = GET_HEAP_PAGE(p);

        page->free_slots -= slots;
        asan_unpoison_memory_region(p, sizeof(RVALUE) * slots, false);
        return p;
    }
    else {
        struct heap_page *search_page;

        heap_allocatable_pages_set(objspace, heap_allocatable_pages + 1);

        while (!p) {
            // search_page is the page we're going to search for contiguous slots
            search_page = heap_next_freepage(objspace, heap_eden);

            p = rvargc_find_contiguous_slots(slots, search_page->freelist);

            if (p) {
                // Remove the region from the freelist
                search_page->freelist = p->as.free.next;
                search_page->free_slots -= slots;

                // If we started sweeping, the object cache can be removed
                // from the ractor.  Set it to the page we found
                if (!cr->newobj_cache.using_page) {
                    ractor_set_cache(cr, search_page);
                }
                // Otherwise we need to add this page back to the list of free
                // pages.
                else {
                    // make this pointer point at the Ractor's freelist
                    p->as.free.next = freelist;
                }

                asan_unpoison_memory_region(p, sizeof(RVALUE) * slots, false);
                return p;
            }
        }
    }
    return NULL;
}

int
rb_slot_size()
{
    return sizeof(RVALUE);
}

VALUE
rb_rvargc_payload_init(VALUE obj, size_t size)
{
    rb_objspace_t * objspace = &rb_objspace;
    struct RPayload *ph = (struct RPayload *)obj;
    memset(ph, 0, rvargc_slot_count(size) * sizeof(RVALUE));

    ph->flags = T_PAYLOAD;
    ph->len = rvargc_slot_count(size);
    objspace->total_allocated_objects += rvargc_slot_count(size);

    return (VALUE)ph;
}

void *
rb_rvargc_payload_data_ptr(VALUE phead)
{
    return (void *)(phead + sizeof(struct RPayload));
}

static inline VALUE
ractor_cached_free_region(rb_objspace_t *objspace, rb_ractor_t *cr, size_t size)
{
    RVALUE *p = rvargc_find_region(size, cr, cr->newobj_cache.freelist);

    if (p) {
        VALUE obj = (VALUE)p;
        cr->newobj_cache.freelist = p->as.free.next;
        asan_unpoison_object(obj, true);
        return obj;
    }
    else {
        return Qfalse;
    }
}

static struct heap_page *
heap_next_freepage(rb_objspace_t *objspace, rb_heap_t *heap)
{
    ASSERT_vm_locking();

    struct heap_page *page;

    while (heap->free_pages == NULL) {
	heap_prepare(objspace, heap);
    }
    page = heap->free_pages;
    heap->free_pages = page->free_next;

    GC_ASSERT(page->free_slots != 0);
    RUBY_DEBUG_LOG("page:%p freelist:%p cnt:%d", page, page->freelist, page->free_slots);

    asan_unpoison_memory_region(&page->freelist, sizeof(RVALUE*), false);

    return page;
}

static inline void
ractor_set_cache(rb_ractor_t *cr, struct heap_page *page)
{
    gc_report(3, &rb_objspace, "ractor_set_cache: Using page %p\n", (void *)GET_PAGE_BODY(page->start));
    cr->newobj_cache.using_page = page;
    cr->newobj_cache.freelist = page->freelist;
    page->free_slots = 0;
    page->freelist = NULL;

    asan_unpoison_object((VALUE)cr->newobj_cache.freelist, false);
    GC_ASSERT(RB_TYPE_P((VALUE)cr->newobj_cache.freelist, T_NONE));
    asan_poison_object((VALUE)cr->newobj_cache.freelist);
}

static inline void
ractor_cache_slots(rb_objspace_t *objspace, rb_ractor_t *cr)
{
    ASSERT_vm_locking();

    struct heap_page *page = heap_next_freepage(objspace, heap_eden);

    ractor_set_cache(cr, page);
}

static inline VALUE
newobj_fill(VALUE obj, VALUE v1, VALUE v2, VALUE v3)
{
    RVALUE *p = (RVALUE *)obj;
    p->as.values.v1 = v1;
    p->as.values.v2 = v2;
    p->as.values.v3 = v3;
    return obj;
}

ALWAYS_INLINE(static VALUE newobj_slowpath(VALUE klass, VALUE flags, rb_objspace_t *objspace, rb_ractor_t *cr, int wb_protected, size_t alloc_size));

static inline VALUE
newobj_slowpath(VALUE klass, VALUE flags, rb_objspace_t *objspace, rb_ractor_t *cr, int wb_protected, size_t alloc_size)
{
    VALUE obj;
    unsigned int lev;

    RB_VM_LOCK_ENTER_CR_LEV(cr, &lev);
    {
        if (UNLIKELY(during_gc || ruby_gc_stressful)) {
            if (during_gc) {
                dont_gc_on();
                during_gc = 0;
                rb_bug("object allocation during garbage collection phase");
            }

            if (ruby_gc_stressful) {
                if (!garbage_collect(objspace, GPR_FLAG_NEWOBJ)) {
                    rb_memerror();
                }
            }
        }

        // allocate new slot
        while ((obj = ractor_cached_free_region(objspace, cr, alloc_size)) == Qfalse) {
            ractor_cache_slots(objspace, cr);
        }
        GC_ASSERT(obj != 0);
        newobj_init(klass, flags, wb_protected, objspace, obj);

        if (alloc_size > sizeof(RVALUE))
            rb_rvargc_payload_init(obj + sizeof(RVALUE), alloc_size - sizeof(RVALUE));

        gc_event_hook_prep(objspace, RUBY_INTERNAL_EVENT_NEWOBJ, obj, newobj_fill(obj, 0, 0, 0));
    }
    RB_VM_LOCK_LEAVE_CR_LEV(cr, &lev);

    return obj;
}

NOINLINE(static VALUE newobj_slowpath_wb_protected(VALUE klass, VALUE flags,
                                                   rb_objspace_t *objspace, rb_ractor_t *cr, size_t alloc_size));
NOINLINE(static VALUE newobj_slowpath_wb_unprotected(VALUE klass, VALUE flags,
                                                     rb_objspace_t *objspace, rb_ractor_t *cr, size_t alloc_size));

static VALUE
newobj_slowpath_wb_protected(VALUE klass, VALUE flags, rb_objspace_t *objspace, rb_ractor_t *cr, size_t alloc_size)
{
    return newobj_slowpath(klass, flags, objspace, cr, TRUE, alloc_size);
}

static VALUE
newobj_slowpath_wb_unprotected(VALUE klass, VALUE flags, rb_objspace_t *objspace, rb_ractor_t *cr, size_t alloc_size)
{
    return newobj_slowpath(klass, flags, objspace, cr, FALSE, alloc_size);
}

static inline VALUE
newobj_of0(VALUE klass, VALUE flags, int wb_protected, rb_ractor_t *cr, size_t alloc_size)
{
    VALUE obj;
    rb_objspace_t *objspace = &rb_objspace;

    RB_DEBUG_COUNTER_INC(obj_newobj);
    (void)RB_DEBUG_COUNTER_INC_IF(obj_newobj_wb_unprotected, !wb_protected);

#if GC_DEBUG_STRESS_TO_CLASS
    if (UNLIKELY(stress_to_class)) {
        long i, cnt = RARRAY_LEN(stress_to_class);
        for (i = 0; i < cnt; ++i) {
            if (klass == RARRAY_AREF(stress_to_class, i)) rb_memerror();
        }
    }
#endif

    if ((!UNLIKELY(during_gc ||
                   ruby_gc_stressful ||
                   gc_event_hook_available_p(objspace)) &&
         wb_protected &&
         (obj = ractor_cached_free_region(objspace, cr, alloc_size)) != Qfalse)) {

        newobj_init(klass, flags, wb_protected, objspace, obj);

        if (alloc_size > sizeof(RVALUE))
            rb_rvargc_payload_init(obj + sizeof(RVALUE), alloc_size - sizeof(RVALUE));
    }
    else {
        RB_DEBUG_COUNTER_INC(obj_newobj_slowpath);

        obj = wb_protected ?
          newobj_slowpath_wb_protected(klass, flags, objspace, cr, alloc_size) :
          newobj_slowpath_wb_unprotected(klass, flags, objspace, cr, alloc_size);
    }

    return obj;
}

static inline VALUE
newobj_of(VALUE klass, VALUE flags, VALUE v1, VALUE v2, VALUE v3, int wb_protected, size_t alloc_size)
{
    VALUE obj = newobj_of0(klass, flags, wb_protected, GET_RACTOR(), alloc_size);
    return newobj_fill(obj, v1, v2, v3);
}

static inline VALUE
newobj_of_cr(rb_ractor_t *cr, VALUE klass, VALUE flags, VALUE v1, VALUE v2, VALUE v3, int wb_protected, size_t alloc_size)
{
    VALUE obj = newobj_of0(klass, flags, wb_protected, cr, alloc_size);
    return newobj_fill(obj, v1, v2, v3);
}

VALUE
rb_wb_unprotected_newobj_of(VALUE klass, VALUE flags, size_t size)
{
    GC_ASSERT((flags & FL_WB_PROTECTED) == 0);
    size = size + sizeof(RVALUE);
    return newobj_of(klass, flags, 0, 0, 0, FALSE, size);
}

VALUE
rb_wb_protected_newobj_of(VALUE klass, VALUE flags, size_t size)
{
    GC_ASSERT((flags & FL_WB_PROTECTED) == 0);
    size = size + sizeof(RVALUE);
    return newobj_of(klass, flags, 0, 0, 0, TRUE, size);
}

VALUE
rb_ec_wb_protected_newobj_of(rb_execution_context_t *ec, VALUE klass, VALUE flags, size_t size)
{
    GC_ASSERT((flags & FL_WB_PROTECTED) == 0);
    size = size + sizeof(RVALUE);
    return newobj_of_cr(rb_ec_ractor_ptr(ec), klass, flags, 0, 0, 0, TRUE, size);
}

/* for compatibility */

VALUE
rb_newobj(void)
{
    return newobj_of(0, T_NONE, 0, 0, 0, FALSE, sizeof(RVALUE));
}

VALUE
rb_newobj_of(VALUE klass, VALUE flags)
{
    if ((flags & RUBY_T_MASK) == T_OBJECT) {
        return newobj_of(klass, (flags | ROBJECT_EMBED) & ~FL_WB_PROTECTED , Qundef, Qundef, Qundef, flags & FL_WB_PROTECTED, sizeof(RVALUE));
    }
    else {
        return newobj_of(klass, flags & ~FL_WB_PROTECTED, 0, 0, 0, flags & FL_WB_PROTECTED, sizeof(RVALUE));
    }
}

#define UNEXPECTED_NODE(func) \
    rb_bug(#func"(): GC does not handle T_NODE 0x%x(%p) 0x%"PRIxVALUE, \
	   BUILTIN_TYPE(obj), (void*)(obj), RBASIC(obj)->flags)

const char *
rb_imemo_name(enum imemo_type type)
{
    // put no default case to get a warning if an imemo type is missing
    switch (type) {
#define IMEMO_NAME(x) case imemo_##x: return #x;
        IMEMO_NAME(env);
        IMEMO_NAME(cref);
        IMEMO_NAME(svar);
        IMEMO_NAME(throw_data);
        IMEMO_NAME(ifunc);
        IMEMO_NAME(memo);
        IMEMO_NAME(ment);
        IMEMO_NAME(iseq);
        IMEMO_NAME(tmpbuf);
        IMEMO_NAME(ast);
        IMEMO_NAME(parser_strterm);
        IMEMO_NAME(callinfo);
        IMEMO_NAME(callcache);
        IMEMO_NAME(constcache);
#undef IMEMO_NAME
    }
    return "unknown";
}

#undef rb_imemo_new

VALUE
rb_imemo_new(enum imemo_type type, VALUE v1, VALUE v2, VALUE v3, VALUE v0)
{
    size_t size = sizeof(RVALUE);
    VALUE flags = T_IMEMO | (type << FL_USHIFT);
    return newobj_of(v0, flags, v1, v2, v3, TRUE, size);
}

static VALUE
rb_imemo_tmpbuf_new(VALUE v1, VALUE v2, VALUE v3, VALUE v0)
{
    size_t size = sizeof(RVALUE);
    VALUE flags = T_IMEMO | (imemo_tmpbuf << FL_USHIFT);
    return newobj_of(v0, flags, v1, v2, v3, FALSE, size);
}

static VALUE
rb_imemo_tmpbuf_auto_free_maybe_mark_buffer(void *buf, size_t cnt)
{
    return rb_imemo_tmpbuf_new((VALUE)buf, 0, (VALUE)cnt, 0);
}

rb_imemo_tmpbuf_t *
rb_imemo_tmpbuf_parser_heap(void *buf, rb_imemo_tmpbuf_t *old_heap, size_t cnt)
{
    return (rb_imemo_tmpbuf_t *)rb_imemo_tmpbuf_new((VALUE)buf, (VALUE)old_heap, (VALUE)cnt, 0);
}

static size_t
imemo_memsize(VALUE obj)
{
    size_t size = 0;
    switch (imemo_type(obj)) {
      case imemo_ment:
        size += sizeof(RANY(obj)->as.imemo.ment.def);
        break;
      case imemo_iseq:
        size += rb_iseq_memsize((rb_iseq_t *)obj);
        break;
      case imemo_env:
        size += RANY(obj)->as.imemo.env.env_size * sizeof(VALUE);
        break;
      case imemo_tmpbuf:
        size += RANY(obj)->as.imemo.alloc.cnt * sizeof(VALUE);
        break;
      case imemo_ast:
        size += rb_ast_memsize(&RANY(obj)->as.imemo.ast);
        break;
      case imemo_cref:
      case imemo_svar:
      case imemo_throw_data:
      case imemo_ifunc:
      case imemo_memo:
      case imemo_parser_strterm:
        break;
      default:
        /* unreachable */
        break;
    }
    return size;
}

#if IMEMO_DEBUG
VALUE
rb_imemo_new_debug(enum imemo_type type, VALUE v1, VALUE v2, VALUE v3, VALUE v0, const char *file, int line)
{
    VALUE memo = rb_imemo_new(type, v1, v2, v3, v0);
    fprintf(stderr, "memo %p (type: %d) @ %s:%d\n", (void *)memo, imemo_type(memo), file, line);
    return memo;
}
#endif

VALUE
rb_class_allocate_instance(VALUE klass)
{
    VALUE flags = T_OBJECT | ROBJECT_EMBED;
    return newobj_of(klass, flags, Qundef, Qundef, Qundef, RGENGC_WB_PROTECTED_OBJECT, sizeof(RVALUE));
}

VALUE
rb_data_object_wrap(VALUE klass, void *datap, RUBY_DATA_FUNC dmark, RUBY_DATA_FUNC dfree)
{
    RUBY_ASSERT_ALWAYS(dfree != (RUBY_DATA_FUNC)1);
    if (klass) Check_Type(klass, T_CLASS);
    return newobj_of(klass, T_DATA, (VALUE)dmark, (VALUE)dfree, (VALUE)datap, FALSE, sizeof(RVALUE));
}

VALUE
rb_data_object_zalloc(VALUE klass, size_t size, RUBY_DATA_FUNC dmark, RUBY_DATA_FUNC dfree)
{
    VALUE obj = rb_data_object_wrap(klass, 0, dmark, dfree);
    DATA_PTR(obj) = xcalloc(1, size);
    return obj;
}

VALUE
rb_data_typed_object_wrap(VALUE klass, void *datap, const rb_data_type_t *type)
{
    RUBY_ASSERT_ALWAYS(type);
    if (klass) Check_Type(klass, T_CLASS);
    return newobj_of(klass, T_DATA, (VALUE)type, (VALUE)1, (VALUE)datap, type->flags & RUBY_FL_WB_PROTECTED, sizeof(RVALUE));
}

VALUE
rb_data_typed_object_zalloc(VALUE klass, size_t size, const rb_data_type_t *type)
{
    VALUE obj = rb_data_typed_object_wrap(klass, 0, type);
    DATA_PTR(obj) = xcalloc(1, size);
    return obj;
}

size_t
rb_objspace_data_type_memsize(VALUE obj)
{
    if (RTYPEDDATA_P(obj)) {
	const rb_data_type_t *type = RTYPEDDATA_TYPE(obj);
	const void *ptr = RTYPEDDATA_DATA(obj);
	if (ptr && type->function.dsize) {
	    return type->function.dsize(ptr);
	}
    }
    return 0;
}

const char *
rb_objspace_data_type_name(VALUE obj)
{
    if (RTYPEDDATA_P(obj)) {
	return RTYPEDDATA_TYPE(obj)->wrap_struct_name;
    }
    else {
	return 0;
    }
}

PUREFUNC(static inline int is_pointer_to_heap(rb_objspace_t *objspace, void *ptr);)
static inline int
is_pointer_to_heap(rb_objspace_t *objspace, void *ptr)
{
    register RVALUE *p = RANY(ptr);
    register struct heap_page *page;
    register size_t hi, lo, mid;

    RB_DEBUG_COUNTER_INC(gc_isptr_trial);

    if (p < heap_pages_lomem || p > heap_pages_himem) return FALSE;
    RB_DEBUG_COUNTER_INC(gc_isptr_range);

    if ((VALUE)p % sizeof(RVALUE) != 0) return FALSE;
    RB_DEBUG_COUNTER_INC(gc_isptr_align);

    /* check if p looks like a pointer using bsearch*/
    lo = 0;
    hi = heap_allocated_pages;
    while (lo < hi) {
	mid = (lo + hi) / 2;
	page = heap_pages_sorted[mid];
	if (page->start <= p) {
	    if (p < page->start + page->total_slots) {
                RB_DEBUG_COUNTER_INC(gc_isptr_maybe);

                if (page->flags.in_tomb) {
                    return FALSE;
                }
                else {
                    return TRUE;
                }
	    }
	    lo = mid + 1;
	}
	else {
	    hi = mid;
	}
    }
    return FALSE;
}

static enum rb_id_table_iterator_result
free_const_entry_i(VALUE value, void *data)
{
    rb_const_entry_t *ce = (rb_const_entry_t *)value;
    xfree(ce);
    return ID_TABLE_CONTINUE;
}

void
rb_free_const_table(struct rb_id_table *tbl)
{
    rb_id_table_foreach_values(tbl, free_const_entry_i, 0);
    rb_id_table_free(tbl);
}

static int
free_iv_index_tbl_free_i(st_data_t key, st_data_t value, st_data_t data)
{
    xfree((void *)value);
    return ST_CONTINUE;
}

static void
iv_index_tbl_free(struct st_table *tbl)
{
    st_foreach(tbl, free_iv_index_tbl_free_i, 0);
    st_free_table(tbl);
}

// alive: if false, target pointers can be freed already.
//        To check it, we need objspace parameter.
static void
vm_ccs_free(struct rb_class_cc_entries *ccs, int alive, rb_objspace_t *objspace, VALUE klass)
{
    if (ccs->entries) {
        for (int i=0; i<ccs->len; i++) {
            const struct rb_callcache *cc = ccs->entries[i].cc;
            if (!alive) {
                void *ptr = asan_poisoned_object_p((VALUE)cc);
                asan_unpoison_object((VALUE)cc, false);
                // ccs can be free'ed.
                if (is_pointer_to_heap(objspace, (void *)cc) &&
                    IMEMO_TYPE_P(cc, imemo_callcache) &&
                    cc->klass == klass) {
                    // OK. maybe target cc.
                }
                else {
                    if (ptr) {
                        asan_poison_object((VALUE)cc);
                    }
                    continue;
                }
                if (ptr) {
                    asan_poison_object((VALUE)cc);
                }
            }
            vm_cc_invalidate(cc);
        }
        ruby_xfree(ccs->entries);
    }
    ruby_xfree(ccs);
}

void
rb_vm_ccs_free(struct rb_class_cc_entries *ccs)
{
    RB_DEBUG_COUNTER_INC(ccs_free);
    vm_ccs_free(ccs, TRUE, NULL, Qundef);
}

struct cc_tbl_i_data {
    rb_objspace_t *objspace;
    VALUE klass;
    bool alive;
};

static enum rb_id_table_iterator_result
cc_table_mark_i(ID id, VALUE ccs_ptr, void *data_ptr)
{
    struct cc_tbl_i_data *data = data_ptr;
    struct rb_class_cc_entries *ccs = (struct rb_class_cc_entries *)ccs_ptr;
    VM_ASSERT(vm_ccs_p(ccs));
    VM_ASSERT(id == ccs->cme->called_id);

    if (METHOD_ENTRY_INVALIDATED(ccs->cme)) {
        rb_vm_ccs_free(ccs);
        return ID_TABLE_DELETE;
    }
    else {
        gc_mark(data->objspace, (VALUE)ccs->cme);

        for (int i=0; i<ccs->len; i++) {
            VM_ASSERT(data->klass == ccs->entries[i].cc->klass);
            VM_ASSERT(ccs->cme == vm_cc_cme(ccs->entries[i].cc));

            gc_mark(data->objspace, (VALUE)ccs->entries[i].ci);
            gc_mark(data->objspace, (VALUE)ccs->entries[i].cc);
        }
        return ID_TABLE_CONTINUE;
    }
}

static void
cc_table_mark(rb_objspace_t *objspace, VALUE klass)
{
    struct rb_id_table *cc_tbl = RCLASS_CC_TBL(klass);
    if (cc_tbl) {
        struct cc_tbl_i_data data = {
            .objspace = objspace,
            .klass = klass,
        };
        rb_id_table_foreach(cc_tbl, cc_table_mark_i, &data);
    }
}

static enum rb_id_table_iterator_result
cc_table_free_i(VALUE ccs_ptr, void *data_ptr)
{
    struct cc_tbl_i_data *data = data_ptr;
    struct rb_class_cc_entries *ccs = (struct rb_class_cc_entries *)ccs_ptr;
    VM_ASSERT(vm_ccs_p(ccs));
    vm_ccs_free(ccs, data->alive, data->objspace, data->klass);
    return ID_TABLE_CONTINUE;
}

static void
cc_table_free(rb_objspace_t *objspace, VALUE klass, bool alive)
{
    struct rb_id_table *cc_tbl = RCLASS_CC_TBL(klass);

    if (cc_tbl) {
        struct cc_tbl_i_data data = {
            .objspace = objspace,
            .klass = klass,
            .alive = alive,
        };
        rb_id_table_foreach_values(cc_tbl, cc_table_free_i, &data);
        rb_id_table_free(cc_tbl);
    }
}

void
rb_cc_table_free(VALUE klass)
{
    cc_table_free(&rb_objspace, klass, TRUE);
}

static inline void
make_zombie(rb_objspace_t *objspace, VALUE obj, void (*dfree)(void *), void *data)
{
    struct RZombie *zombie = RZOMBIE(obj);
    zombie->basic.flags = T_ZOMBIE | (zombie->basic.flags & FL_SEEN_OBJ_ID);
    zombie->dfree = dfree;
    zombie->data = data;
    zombie->next = heap_pages_deferred_final;
    heap_pages_deferred_final = (VALUE)zombie;

    struct heap_page *page = GET_HEAP_PAGE(obj);
    page->final_slots++;
    heap_pages_final_slots++;
}

static inline void
make_io_zombie(rb_objspace_t *objspace, VALUE obj)
{
    rb_io_t *fptr = RANY(obj)->as.file.fptr;
    make_zombie(objspace, obj, rb_io_fptr_finalize_internal, fptr);
}

static void
obj_free_object_id(rb_objspace_t *objspace, VALUE obj)
{
    ASSERT_vm_locking();
    st_data_t o = (st_data_t)obj, id;

    GC_ASSERT(FL_TEST(obj, FL_SEEN_OBJ_ID));
    FL_UNSET(obj, FL_SEEN_OBJ_ID);

    if (st_delete(objspace->obj_to_id_tbl, &o, &id)) {
        GC_ASSERT(id);
        st_delete(objspace->id_to_obj_tbl, &id, NULL);
    }
    else {
        rb_bug("Object ID seen, but not in mapping table: %s\n", obj_info(obj));
    }
}

static int
obj_free(rb_objspace_t *objspace, VALUE obj)
{
    RB_DEBUG_COUNTER_INC(obj_free);
    // RUBY_DEBUG_LOG("obj:%p (%s)", (void *)obj, obj_type_name(obj));

    gc_event_hook(objspace, RUBY_INTERNAL_EVENT_FREEOBJ, obj);

    switch (BUILTIN_TYPE(obj)) {
      case T_NIL:
      case T_FIXNUM:
      case T_TRUE:
      case T_FALSE:
	rb_bug("obj_free() called for broken object");
	break;
      default:
        break;
    }

    if (FL_TEST(obj, FL_EXIVAR)) {
	rb_free_generic_ivar((VALUE)obj);
	FL_UNSET(obj, FL_EXIVAR);
    }

    if (FL_TEST(obj, FL_SEEN_OBJ_ID) && !FL_TEST(obj, FL_FINALIZE)) {
        obj_free_object_id(objspace, obj);
    }

    if (RVALUE_WB_UNPROTECTED(obj)) CLEAR_IN_BITMAP(GET_HEAP_WB_UNPROTECTED_BITS(obj), obj);

#if RGENGC_CHECK_MODE
#define CHECK(x) if (x(obj) != FALSE) rb_bug("obj_free: " #x "(%s) != FALSE", obj_info(obj))
	CHECK(RVALUE_WB_UNPROTECTED);
	CHECK(RVALUE_MARKED);
	CHECK(RVALUE_MARKING);
	CHECK(RVALUE_UNCOLLECTIBLE);
#undef CHECK
#endif

    switch (BUILTIN_TYPE(obj)) {
      case T_OBJECT:
        if (RANY(obj)->as.basic.flags & ROBJECT_EMBED) {
            RB_DEBUG_COUNTER_INC(obj_obj_embed);
        }
        else if (ROBJ_TRANSIENT_P(obj)) {
            RB_DEBUG_COUNTER_INC(obj_obj_transient);
        }
        else {
            xfree(RANY(obj)->as.object.as.heap.ivptr);
            RB_DEBUG_COUNTER_INC(obj_obj_ptr);
        }
        break;
      case T_MODULE:
      case T_CLASS:
	rb_id_table_free(RCLASS_M_TBL(obj));
        cc_table_free(objspace, obj, FALSE);
	if (RCLASS_IV_TBL(obj)) {
	    st_free_table(RCLASS_IV_TBL(obj));
	}
	if (RCLASS_CONST_TBL(obj)) {
	    rb_free_const_table(RCLASS_CONST_TBL(obj));
	}
	if (RCLASS_IV_INDEX_TBL(obj)) {
            iv_index_tbl_free(RCLASS_IV_INDEX_TBL(obj));
	}
	if (RCLASS_SUBCLASSES(obj)) {
	    if (BUILTIN_TYPE(obj) == T_MODULE) {
		rb_class_detach_module_subclasses(obj);
	    }
	    else {
		rb_class_detach_subclasses(obj);
	    }
	    RCLASS_SUBCLASSES(obj) = NULL;
	}
	rb_class_remove_from_module_subclasses(obj);
	rb_class_remove_from_super_subclasses(obj);
	if (RCLASS_EXT(obj))
            RCLASS_EXT(obj) = NULL;

        (void)RB_DEBUG_COUNTER_INC_IF(obj_module_ptr, BUILTIN_TYPE(obj) == T_MODULE);
        (void)RB_DEBUG_COUNTER_INC_IF(obj_class_ptr, BUILTIN_TYPE(obj) == T_CLASS);
	break;
      case T_STRING:
	rb_str_free(obj);
	break;
      case T_ARRAY:
        rb_ary_free(obj);
	break;
      case T_HASH:
#if USE_DEBUG_COUNTER
        switch (RHASH_SIZE(obj)) {
          case 0:
            RB_DEBUG_COUNTER_INC(obj_hash_empty);
            break;
          case 1:
            RB_DEBUG_COUNTER_INC(obj_hash_1);
            break;
          case 2:
            RB_DEBUG_COUNTER_INC(obj_hash_2);
            break;
          case 3:
            RB_DEBUG_COUNTER_INC(obj_hash_3);
            break;
          case 4:
            RB_DEBUG_COUNTER_INC(obj_hash_4);
            break;
          case 5:
          case 6:
          case 7:
          case 8:
            RB_DEBUG_COUNTER_INC(obj_hash_5_8);
            break;
          default:
            GC_ASSERT(RHASH_SIZE(obj) > 8);
            RB_DEBUG_COUNTER_INC(obj_hash_g8);
        }

        if (RHASH_AR_TABLE_P(obj)) {
            if (RHASH_AR_TABLE(obj) == NULL) {
                RB_DEBUG_COUNTER_INC(obj_hash_null);
            }
            else {
                RB_DEBUG_COUNTER_INC(obj_hash_ar);
            }
        }
        else {
            RB_DEBUG_COUNTER_INC(obj_hash_st);
        }
#endif
        if (/* RHASH_AR_TABLE_P(obj) */ !FL_TEST_RAW(obj, RHASH_ST_TABLE_FLAG)) {
            struct ar_table_struct *tab = RHASH(obj)->as.ar;

            if (tab) {
                if (RHASH_TRANSIENT_P(obj)) {
                    RB_DEBUG_COUNTER_INC(obj_hash_transient);
                }
                else {
                    ruby_xfree(tab);
                }
            }
        }
        else {
            GC_ASSERT(RHASH_ST_TABLE_P(obj));
            st_free_table(RHASH(obj)->as.st);
        }
	break;
      case T_REGEXP:
	if (RANY(obj)->as.regexp.ptr) {
	    onig_free(RANY(obj)->as.regexp.ptr);
            RB_DEBUG_COUNTER_INC(obj_regexp_ptr);
	}
	break;
      case T_DATA:
	if (DATA_PTR(obj)) {
	    int free_immediately = FALSE;
	    void (*dfree)(void *);
	    void *data = DATA_PTR(obj);

	    if (RTYPEDDATA_P(obj)) {
		free_immediately = (RANY(obj)->as.typeddata.type->flags & RUBY_TYPED_FREE_IMMEDIATELY) != 0;
		dfree = RANY(obj)->as.typeddata.type->function.dfree;
		if (0 && free_immediately == 0) {
		    /* to expose non-free-immediate T_DATA */
		    fprintf(stderr, "not immediate -> %s\n", RANY(obj)->as.typeddata.type->wrap_struct_name);
		}
	    }
	    else {
		dfree = RANY(obj)->as.data.dfree;
	    }

	    if (dfree) {
		if (dfree == RUBY_DEFAULT_FREE) {
		    xfree(data);
                    RB_DEBUG_COUNTER_INC(obj_data_xfree);
		}
		else if (free_immediately) {
		    (*dfree)(data);
                    RB_DEBUG_COUNTER_INC(obj_data_imm_free);
		}
		else {
		    make_zombie(objspace, obj, dfree, data);
                    RB_DEBUG_COUNTER_INC(obj_data_zombie);
		    return 1;
		}
	    }
            else {
                RB_DEBUG_COUNTER_INC(obj_data_empty);
            }
	}
	break;
      case T_MATCH:
	if (RANY(obj)->as.match.rmatch) {
            struct rmatch *rm = RANY(obj)->as.match.rmatch;
#if USE_DEBUG_COUNTER
            if (rm->regs.num_regs >= 8) {
                RB_DEBUG_COUNTER_INC(obj_match_ge8);
            }
            else if (rm->regs.num_regs >= 4) {
                RB_DEBUG_COUNTER_INC(obj_match_ge4);
            }
            else if (rm->regs.num_regs >= 1) {
                RB_DEBUG_COUNTER_INC(obj_match_under4);
            }
#endif
	    onig_region_free(&rm->regs, 0);
            if (rm->char_offset)
		xfree(rm->char_offset);
	    xfree(rm);

            RB_DEBUG_COUNTER_INC(obj_match_ptr);
	}
	break;
      case T_FILE:
	if (RANY(obj)->as.file.fptr) {
	    make_io_zombie(objspace, obj);
            RB_DEBUG_COUNTER_INC(obj_file_ptr);
	    return 1;
	}
	break;
      case T_RATIONAL:
        RB_DEBUG_COUNTER_INC(obj_rational);
        break;
      case T_COMPLEX:
        RB_DEBUG_COUNTER_INC(obj_complex);
        break;
      case T_MOVED:
	break;
      case T_ICLASS:
	/* Basically , T_ICLASS shares table with the module */
        if (RICLASS_OWNS_M_TBL_P(obj)) {
            /* Method table is not shared for origin iclasses of classes */
            rb_id_table_free(RCLASS_M_TBL(obj));
        }
	if (RCLASS_CALLABLE_M_TBL(obj) != NULL) {
	    rb_id_table_free(RCLASS_CALLABLE_M_TBL(obj));
	}
	if (RCLASS_SUBCLASSES(obj)) {
	    rb_class_detach_subclasses(obj);
	    RCLASS_SUBCLASSES(obj) = NULL;
	}
        cc_table_free(objspace, obj, FALSE);
	rb_class_remove_from_module_subclasses(obj);
	rb_class_remove_from_super_subclasses(obj);
	RCLASS_EXT(obj) = NULL;

        RB_DEBUG_COUNTER_INC(obj_iclass_ptr);
	break;

      case T_FLOAT:
        RB_DEBUG_COUNTER_INC(obj_float);
	break;

      case T_BIGNUM:
	if (!BIGNUM_EMBED_P(obj) && BIGNUM_DIGITS(obj)) {
	    xfree(BIGNUM_DIGITS(obj));
            RB_DEBUG_COUNTER_INC(obj_bignum_ptr);
	}
        else {
            RB_DEBUG_COUNTER_INC(obj_bignum_embed);
        }
	break;

      case T_NODE:
	UNEXPECTED_NODE(obj_free);
	break;

      case T_STRUCT:
        if ((RBASIC(obj)->flags & RSTRUCT_EMBED_LEN_MASK) ||
            RANY(obj)->as.rstruct.as.heap.ptr == NULL) {
            RB_DEBUG_COUNTER_INC(obj_struct_embed);
        }
        else if (RSTRUCT_TRANSIENT_P(obj)) {
            RB_DEBUG_COUNTER_INC(obj_struct_transient);
        }
        else {
            xfree((void *)RANY(obj)->as.rstruct.as.heap.ptr);
            RB_DEBUG_COUNTER_INC(obj_struct_ptr);
	}
	break;

      case T_SYMBOL:
	{
            rb_gc_free_dsymbol(obj);
            RB_DEBUG_COUNTER_INC(obj_symbol);
	}
	break;

      case T_IMEMO:
	switch (imemo_type(obj)) {
	  case imemo_ment:
	    rb_free_method_entry(&RANY(obj)->as.imemo.ment);
            RB_DEBUG_COUNTER_INC(obj_imemo_ment);
	    break;
	  case imemo_iseq:
	    rb_iseq_free(&RANY(obj)->as.imemo.iseq);
            RB_DEBUG_COUNTER_INC(obj_imemo_iseq);
	    break;
	  case imemo_env:
	    GC_ASSERT(VM_ENV_ESCAPED_P(RANY(obj)->as.imemo.env.ep));
	    xfree((VALUE *)RANY(obj)->as.imemo.env.env);
            RB_DEBUG_COUNTER_INC(obj_imemo_env);
	    break;
	  case imemo_tmpbuf:
	    xfree(RANY(obj)->as.imemo.alloc.ptr);
            RB_DEBUG_COUNTER_INC(obj_imemo_tmpbuf);
	    break;
	  case imemo_ast:
	    rb_ast_free(&RANY(obj)->as.imemo.ast);
            RB_DEBUG_COUNTER_INC(obj_imemo_ast);
	    break;
          case imemo_cref:
            RB_DEBUG_COUNTER_INC(obj_imemo_cref);
            break;
          case imemo_svar:
            RB_DEBUG_COUNTER_INC(obj_imemo_svar);
            break;
          case imemo_throw_data:
            RB_DEBUG_COUNTER_INC(obj_imemo_throw_data);
            break;
          case imemo_ifunc:
            RB_DEBUG_COUNTER_INC(obj_imemo_ifunc);
            break;
          case imemo_memo:
            RB_DEBUG_COUNTER_INC(obj_imemo_memo);
            break;
          case imemo_parser_strterm:
            RB_DEBUG_COUNTER_INC(obj_imemo_parser_strterm);
            break;
          case imemo_callinfo:
            RB_DEBUG_COUNTER_INC(obj_imemo_callinfo);
            break;
          case imemo_callcache:
            RB_DEBUG_COUNTER_INC(obj_imemo_callcache);
            break;
          case imemo_constcache:
            RB_DEBUG_COUNTER_INC(obj_imemo_constcache);
            break;
	}
	return 0;

      default:
	rb_bug("gc_sweep(): unknown data type 0x%x(%p) 0x%"PRIxVALUE,
	       BUILTIN_TYPE(obj), (void*)obj, RBASIC(obj)->flags);
    }

    if (FL_TEST(obj, FL_FINALIZE)) {
        make_zombie(objspace, obj, 0, 0);
	return 1;
    }
    else {
	return 0;
    }
}


#define OBJ_ID_INCREMENT (sizeof(RVALUE) / 2)
#define OBJ_ID_INITIAL (OBJ_ID_INCREMENT * 2)

static int
object_id_cmp(st_data_t x, st_data_t y)
{
    if (RB_TYPE_P(x, T_BIGNUM)) {
        return !rb_big_eql(x, y);
    }
    else {
        return x != y;
    }
}

static st_index_t
object_id_hash(st_data_t n)
{
    if (RB_TYPE_P(n, T_BIGNUM)) {
        return FIX2LONG(rb_big_hash(n));
    }
    else {
        return st_numhash(n);
    }
}
static const struct st_hash_type object_id_hash_type = {
    object_id_cmp,
    object_id_hash,
};

void
Init_heap(void)
{
    rb_objspace_t *objspace = &rb_objspace;

#if defined(HAVE_SYSCONF) && defined(_SC_PAGE_SIZE)
    /* If Ruby's heap pages are not a multiple of the system page size, we
     * cannot use mprotect for the read barrier, so we must disable automatic
     * compaction. */
    int pagesize;
    pagesize = (int)sysconf(_SC_PAGE_SIZE);
    if ((HEAP_PAGE_SIZE % pagesize) != 0) {
        ruby_enable_autocompact = 0;
    }
#endif

    objspace->next_object_id = INT2FIX(OBJ_ID_INITIAL);
    objspace->id_to_obj_tbl = st_init_table(&object_id_hash_type);
    objspace->obj_to_id_tbl = st_init_numtable();

#if RGENGC_ESTIMATE_OLDMALLOC
    objspace->rgengc.oldmalloc_increase_limit = gc_params.oldmalloc_limit_min;
#endif

    heap_add_pages(objspace, heap_eden, gc_params.heap_init_slots / HEAP_PAGE_OBJ_LIMIT);
    init_mark_stack(&objspace->mark_stack);

    objspace->profile.invoke_time = getrusage_time();
    finalizer_table = st_init_numtable();
}

void
Init_gc_stress(void)
{
    rb_objspace_t *objspace = &rb_objspace;

    gc_stress_set(objspace, ruby_initial_gc_stress);
}

typedef int each_obj_callback(void *, void *, size_t, void *);

static void objspace_each_objects(rb_objspace_t *objspace, each_obj_callback *callback, void *data, bool protected);
static void objspace_reachable_objects_from_root(rb_objspace_t *, void (func)(const char *, VALUE, void *), void *);

struct each_obj_data {
    rb_objspace_t *objspace;
    bool reenable_incremental;

    each_obj_callback *callback;
    void *data;

    struct heap_page **pages;
    size_t pages_count;
};

static VALUE
objspace_each_objects_ensure(VALUE arg)
{
    struct each_obj_data *data = (struct each_obj_data *)arg;
    rb_objspace_t *objspace = data->objspace;

<<<<<<< HEAD
        RVALUE * cursor_end = pstart;

        while (cursor_end < pend) {
            int payload_len = 0;
            while(cursor_end < pend && BUILTIN_TYPE((VALUE)cursor_end) != T_PAYLOAD) {
                cursor_end++;
            }

            // Make sure the payload slot is yielded
            if (cursor_end < pend && BUILTIN_TYPE((VALUE)cursor_end) == T_PAYLOAD) {
                payload_len = RPAYLOAD((VALUE)cursor_end)->len;
                cursor_end++;
            }

            if ((*callback)(pstart, cursor_end, sizeof(RVALUE), data)) {
                break;
            }

            if (payload_len) {
                cursor_end += (payload_len - 1);
                pstart = cursor_end;
            }
        }
=======
    /* Reenable incremental GC */
    if (data->reenable_incremental) {
        objspace->flags.dont_incremental = FALSE;
>>>>>>> b507f65d
    }

    /* Free pages buffer */
    struct heap_page **pages = data->pages;
    GC_ASSERT(pages);
    free(pages);

    return Qnil;
}

static VALUE
objspace_each_objects_try(VALUE arg)
{
    struct each_obj_data *data = (struct each_obj_data *)arg;
    rb_objspace_t *objspace = data->objspace;
    struct heap_page **pages = data->pages;
    size_t pages_count = data->pages_count;

    struct heap_page *page = list_top(&heap_eden->pages, struct heap_page, page_node);
    for (size_t i = 0; i < pages_count; i++) {
        /* If we have reached the end of the linked list then there are no
         * more pages, so break. */
        if (page == NULL) break;

        /* If this page does not match the one in the buffer, then move to
         * the next page in the buffer. */
        if (pages[i] != page) continue;

        RVALUE *pstart = page->start;
        RVALUE *pend = pstart + page->total_slots;

        if ((*data->callback)(pstart, pend, sizeof(RVALUE), data->data)) {
            break;
        }

        page = list_next(&heap_eden->pages, page, page_node);
    }

    return Qnil;
}

/*
 * rb_objspace_each_objects() is special C API to walk through
 * Ruby object space.  This C API is too difficult to use it.
 * To be frank, you should not use it. Or you need to read the
 * source code of this function and understand what this function does.
 *
 * 'callback' will be called several times (the number of heap page,
 * at current implementation) with:
 *   vstart: a pointer to the first living object of the heap_page.
 *   vend: a pointer to next to the valid heap_page area.
 *   stride: a distance to next VALUE.
 *
 * If callback() returns non-zero, the iteration will be stopped.
 *
 * This is a sample callback code to iterate liveness objects:
 *
 *   int
 *   sample_callback(void *vstart, void *vend, int stride, void *data) {
 *     VALUE v = (VALUE)vstart;
 *     for (; v != (VALUE)vend; v += stride) {
 *       if (RBASIC(v)->flags) { // liveness check
 *       // do something with live object 'v'
 *     }
 *     return 0; // continue to iteration
 *   }
 *
 * Note: 'vstart' is not a top of heap_page.  This point the first
 *       living object to grasp at least one object to avoid GC issue.
 *       This means that you can not walk through all Ruby object page
 *       including freed object page.
 *
 * Note: On this implementation, 'stride' is the same as sizeof(RVALUE).
 *       However, there are possibilities to pass variable values with
 *       'stride' with some reasons.  You must use stride instead of
 *       use some constant value in the iteration.
 */
void
rb_objspace_each_objects(each_obj_callback *callback, void *data)
{
    objspace_each_objects(&rb_objspace, callback, data, TRUE);
}

static void
objspace_each_objects(rb_objspace_t *objspace, each_obj_callback *callback, void *data, bool protected)
{
    /* Disable incremental GC */
    bool reenable_incremental = FALSE;
    if (protected) {
        reenable_incremental = !objspace->flags.dont_incremental;

        gc_rest(objspace);
        objspace->flags.dont_incremental = TRUE;
    }

    /* Create pages buffer */
    size_t size = size_mul_or_raise(heap_allocated_pages, sizeof(struct heap_page *), rb_eRuntimeError);
    struct heap_page **pages = malloc(size);
    if (!pages) rb_memerror();

    /* Set up pages buffer by iterating over all pages in the current eden
     * heap. This will be a snapshot of the state of the heap before we
     * call the callback over each page that exists in this buffer. Thus it
     * is safe for the callback to allocate objects without possibly entering
     * an infinte loop. */
    struct heap_page *page;
    size_t pages_count = 0;
    list_for_each(&heap_eden->pages, page, page_node) {
        pages[pages_count] = page;
        pages_count++;
    }
    GC_ASSERT(pages_count <= heap_allocated_pages);

    /* Run the callback */
    struct each_obj_data each_obj_data = {
        .objspace = objspace,
        .reenable_incremental = reenable_incremental,

        .callback = callback,
        .data = data,

        .pages = pages,
        .pages_count = pages_count
    };
    rb_ensure(objspace_each_objects_try, (VALUE)&each_obj_data,
              objspace_each_objects_ensure, (VALUE)&each_obj_data);
}

void
rb_objspace_each_objects_without_setup(each_obj_callback *callback, void *data)
{
    objspace_each_objects(&rb_objspace, callback, data, FALSE);
}

struct os_each_struct {
    size_t num;
    VALUE of;
};

static int
internal_object_p(VALUE obj)
{
    RVALUE *p = (RVALUE *)obj;
    void *ptr = __asan_region_is_poisoned(p, SIZEOF_VALUE);
    asan_unpoison_object(obj, false);
    bool used_p = p->as.basic.flags;

    if (used_p) {
        switch (BUILTIN_TYPE(obj)) {
	  case T_NODE:
	    UNEXPECTED_NODE(internal_object_p);
	    break;
	  case T_NONE:
          case T_MOVED:
	  case T_IMEMO:
	  case T_ICLASS:
	  case T_ZOMBIE:
          case T_PAYLOAD:
	    break;
	  case T_CLASS:
	    if (!p->as.basic.klass) break;
	    if (FL_TEST(obj, FL_SINGLETON)) {
		return rb_singleton_class_internal_p(obj);
	    }
	    return 0;
	  default:
	    if (!p->as.basic.klass) break;
	    return 0;
	}
    }
    if (ptr || ! used_p) {
        asan_poison_object(obj);
    }
    return 1;
}

int
rb_objspace_internal_object_p(VALUE obj)
{
    return internal_object_p(obj);
}

static int
os_obj_of_i(void *vstart, void *vend, size_t stride, void *data)
{
    struct os_each_struct *oes = (struct os_each_struct *)data;
    RVALUE *p = (RVALUE *)vstart, *pend = (RVALUE *)vend;

    for (; p != pend; p++) {
	volatile VALUE v = (VALUE)p;
	if (!internal_object_p(v)) {
	    if (!oes->of || rb_obj_is_kind_of(v, oes->of)) {
                if (!rb_multi_ractor_p() || rb_ractor_shareable_p(v)) {
                    rb_yield(v);
                    oes->num++;
                }
	    }
	}
    }

    return 0;
}

static VALUE
os_obj_of(VALUE of)
{
    struct os_each_struct oes;

    oes.num = 0;
    oes.of = of;
    rb_objspace_each_objects(os_obj_of_i, &oes);
    return SIZET2NUM(oes.num);
}

/*
 *  call-seq:
 *     ObjectSpace.each_object([module]) {|obj| ... } -> integer
 *     ObjectSpace.each_object([module])              -> an_enumerator
 *
 *  Calls the block once for each living, nonimmediate object in this
 *  Ruby process. If <i>module</i> is specified, calls the block
 *  for only those classes or modules that match (or are a subclass of)
 *  <i>module</i>. Returns the number of objects found. Immediate
 *  objects (<code>Fixnum</code>s, <code>Symbol</code>s
 *  <code>true</code>, <code>false</code>, and <code>nil</code>) are
 *  never returned. In the example below, #each_object returns both
 *  the numbers we defined and several constants defined in the Math
 *  module.
 *
 *  If no block is given, an enumerator is returned instead.
 *
 *     a = 102.7
 *     b = 95       # Won't be returned
 *     c = 12345678987654321
 *     count = ObjectSpace.each_object(Numeric) {|x| p x }
 *     puts "Total count: #{count}"
 *
 *  <em>produces:</em>
 *
 *     12345678987654321
 *     102.7
 *     2.71828182845905
 *     3.14159265358979
 *     2.22044604925031e-16
 *     1.7976931348623157e+308
 *     2.2250738585072e-308
 *     Total count: 7
 *
 */

static VALUE
os_each_obj(int argc, VALUE *argv, VALUE os)
{
    VALUE of;

    of = (!rb_check_arity(argc, 0, 1) ? 0 : argv[0]);
    RETURN_ENUMERATOR(os, 1, &of);
    return os_obj_of(of);
}

/*
 *  call-seq:
 *     ObjectSpace.undefine_finalizer(obj)
 *
 *  Removes all finalizers for <i>obj</i>.
 *
 */

static VALUE
undefine_final(VALUE os, VALUE obj)
{
    return rb_undefine_finalizer(obj);
}

VALUE
rb_undefine_finalizer(VALUE obj)
{
    rb_objspace_t *objspace = &rb_objspace;
    st_data_t data = obj;
    rb_check_frozen(obj);
    st_delete(finalizer_table, &data, 0);
    FL_UNSET(obj, FL_FINALIZE);
    return obj;
}

static void
should_be_callable(VALUE block)
{
    if (!rb_obj_respond_to(block, idCall, TRUE)) {
	rb_raise(rb_eArgError, "wrong type argument %"PRIsVALUE" (should be callable)",
		 rb_obj_class(block));
    }
}

static void
should_be_finalizable(VALUE obj)
{
    if (!FL_ABLE(obj)) {
	rb_raise(rb_eArgError, "cannot define finalizer for %s",
		 rb_obj_classname(obj));
    }
    rb_check_frozen(obj);
}

/*
 *  call-seq:
 *     ObjectSpace.define_finalizer(obj, aProc=proc())
 *
 *  Adds <i>aProc</i> as a finalizer, to be called after <i>obj</i>
 *  was destroyed. The object ID of the <i>obj</i> will be passed
 *  as an argument to <i>aProc</i>. If <i>aProc</i> is a lambda or
 *  method, make sure it can be called with a single argument.
 *
 *  The return value is an array <code>[0, aProc]</code>.
 *
 *  The two recommended patterns are to either create the finaliser proc
 *  in a non-instance method where it can safely capture the needed state,
 *  or to use a custom callable object that stores the needed state
 *  explicitly as instance variables.
 *
 *      class Foo
 *        def initialize(data_needed_for_finalization)
 *          ObjectSpace.define_finalizer(self, self.class.create_finalizer(data_needed_for_finalization))
 *        end
 *
 *        def self.create_finalizer(data_needed_for_finalization)
 *          proc {
 *            puts "finalizing #{data_needed_for_finalization}"
 *          }
 *        end
 *      end
 *
 *      class Bar
 *       class Remover
 *          def initialize(data_needed_for_finalization)
 *            @data_needed_for_finalization = data_needed_for_finalization
 *          end
 *
 *          def call(id)
 *            puts "finalizing #{@data_needed_for_finalization}"
 *          end
 *        end
 *
 *        def initialize(data_needed_for_finalization)
 *          ObjectSpace.define_finalizer(self, Remover.new(data_needed_for_finalization))
 *        end
 *      end
 *
 *  Note that if your finalizer references the object to be
 *  finalized it will never be run on GC, although it will still be
 *  run at exit. You will get a warning if you capture the object
 *  to be finalized as the receiver of the finalizer.
 *
 *      class CapturesSelf
 *        def initialize(name)
 *          ObjectSpace.define_finalizer(self, proc {
 *            # this finalizer will only be run on exit
 *            puts "finalizing #{name}"
 *          })
 *        end
 *      end
 *
 *  Also note that finalization can be unpredictable and is never guaranteed
 *  to be run except on exit.
 */

static VALUE
define_final(int argc, VALUE *argv, VALUE os)
{
    VALUE obj, block;

    rb_scan_args(argc, argv, "11", &obj, &block);
    should_be_finalizable(obj);
    if (argc == 1) {
	block = rb_block_proc();
    }
    else {
	should_be_callable(block);
    }

    if (rb_callable_receiver(block) == obj) {
        rb_warn("finalizer references object to be finalized");
    }

    return define_final0(obj, block);
}

static VALUE
define_final0(VALUE obj, VALUE block)
{
    rb_objspace_t *objspace = &rb_objspace;
    VALUE table;
    st_data_t data;

    RBASIC(obj)->flags |= FL_FINALIZE;

    block = rb_ary_new3(2, INT2FIX(0), block);
    OBJ_FREEZE(block);

    if (st_lookup(finalizer_table, obj, &data)) {
	table = (VALUE)data;

	/* avoid duplicate block, table is usually small */
	{
	    long len = RARRAY_LEN(table);
	    long i;

            for (i = 0; i < len; i++) {
                VALUE recv = RARRAY_AREF(table, i);
                if (rb_funcall(recv, idEq, 1, block)) {
                    return recv;
		}
	    }
	}

	rb_ary_push(table, block);
    }
    else {
	table = rb_ary_new3(1, block);
	RBASIC_CLEAR_CLASS(table);
	st_add_direct(finalizer_table, obj, table);
    }
    return block;
}

VALUE
rb_define_finalizer(VALUE obj, VALUE block)
{
    should_be_finalizable(obj);
    should_be_callable(block);
    return define_final0(obj, block);
}

void
rb_gc_copy_finalizer(VALUE dest, VALUE obj)
{
    rb_objspace_t *objspace = &rb_objspace;
    VALUE table;
    st_data_t data;

    if (!FL_TEST(obj, FL_FINALIZE)) return;
    if (st_lookup(finalizer_table, obj, &data)) {
	table = (VALUE)data;
	st_insert(finalizer_table, dest, table);
    }
    FL_SET(dest, FL_FINALIZE);
}

static VALUE
run_single_final(VALUE final, VALUE objid)
{
    const VALUE cmd = RARRAY_AREF(final, 1);
    return rb_check_funcall(cmd, idCall, 1, &objid);
}

static void
run_finalizer(rb_objspace_t *objspace, VALUE obj, VALUE table)
{
    long i;
    enum ruby_tag_type state;
    volatile struct {
	VALUE errinfo;
	VALUE objid;
	rb_control_frame_t *cfp;
	long finished;
    } saved;
    rb_execution_context_t * volatile ec = GET_EC();
#define RESTORE_FINALIZER() (\
	ec->cfp = saved.cfp, \
	rb_set_errinfo(saved.errinfo))

    saved.errinfo = rb_errinfo();
    saved.objid = rb_obj_id(obj);
    saved.cfp = ec->cfp;
    saved.finished = 0;

    EC_PUSH_TAG(ec);
    state = EC_EXEC_TAG();
    if (state != TAG_NONE) {
	++saved.finished;	/* skip failed finalizer */
    }
    for (i = saved.finished;
	 RESTORE_FINALIZER(), i<RARRAY_LEN(table);
	 saved.finished = ++i) {
	run_single_final(RARRAY_AREF(table, i), saved.objid);
    }
    EC_POP_TAG();
#undef RESTORE_FINALIZER
}

static void
run_final(rb_objspace_t *objspace, VALUE zombie)
{
    st_data_t key, table;

    if (RZOMBIE(zombie)->dfree) {
	RZOMBIE(zombie)->dfree(RZOMBIE(zombie)->data);
    }

    key = (st_data_t)zombie;
    if (st_delete(finalizer_table, &key, &table)) {
	run_finalizer(objspace, zombie, (VALUE)table);
    }
}

static void
finalize_list(rb_objspace_t *objspace, VALUE zombie)
{
    while (zombie) {
        VALUE next_zombie;
        struct heap_page *page;
        asan_unpoison_object(zombie, false);
        next_zombie = RZOMBIE(zombie)->next;
        page = GET_HEAP_PAGE(zombie);

	run_final(objspace, zombie);

        RB_VM_LOCK_ENTER();
        {
            GC_ASSERT(BUILTIN_TYPE(zombie) == T_ZOMBIE);
            if (FL_TEST(zombie, FL_SEEN_OBJ_ID)) {
                obj_free_object_id(objspace, zombie);
            }

            RZOMBIE(zombie)->basic.flags = 0;
            GC_ASSERT(heap_pages_final_slots > 0);
            GC_ASSERT(page->final_slots > 0);

            heap_pages_final_slots--;
            page->final_slots--;
            page->free_slots++;
            heap_page_add_freeobj(objspace, GET_HEAP_PAGE(zombie), zombie);
            objspace->profile.total_freed_objects++;
        }
        RB_VM_LOCK_LEAVE();

        zombie = next_zombie;
    }
}

static void
finalize_deferred(rb_objspace_t *objspace)
{
    VALUE zombie;

    while ((zombie = ATOMIC_VALUE_EXCHANGE(heap_pages_deferred_final, 0)) != 0) {
	finalize_list(objspace, zombie);
    }
}

static void
gc_finalize_deferred(void *dmy)
{
    rb_objspace_t *objspace = dmy;
    if (ATOMIC_EXCHANGE(finalizing, 1)) return;

    RB_VM_LOCK_ENTER();
    {
        finalize_deferred(objspace);
        ATOMIC_SET(finalizing, 0);
    }
    RB_VM_LOCK_LEAVE();
}

static void
gc_finalize_deferred_register(rb_objspace_t *objspace)
{
    if (rb_postponed_job_register_one(0, gc_finalize_deferred, objspace) == 0) {
	rb_bug("gc_finalize_deferred_register: can't register finalizer.");
    }
}

struct force_finalize_list {
    VALUE obj;
    VALUE table;
    struct force_finalize_list *next;
};

static int
force_chain_object(st_data_t key, st_data_t val, st_data_t arg)
{
    struct force_finalize_list **prev = (struct force_finalize_list **)arg;
    struct force_finalize_list *curr = ALLOC(struct force_finalize_list);
    curr->obj = key;
    curr->table = val;
    curr->next = *prev;
    *prev = curr;
    return ST_CONTINUE;
}

bool rb_obj_is_main_ractor(VALUE gv);

void
rb_objspace_call_finalizer(rb_objspace_t *objspace)
{
    RVALUE *p, *pend;
    size_t i;

#if RGENGC_CHECK_MODE >= 2
    gc_verify_internal_consistency(objspace);
#endif
    gc_rest(objspace);

    if (ATOMIC_EXCHANGE(finalizing, 1)) return;

    /* run finalizers */
    finalize_deferred(objspace);
    GC_ASSERT(heap_pages_deferred_final == 0);

    gc_rest(objspace);
    /* prohibit incremental GC */
    objspace->flags.dont_incremental = 1;

    /* force to run finalizer */
    while (finalizer_table->num_entries) {
	struct force_finalize_list *list = 0;
	st_foreach(finalizer_table, force_chain_object, (st_data_t)&list);
	while (list) {
	    struct force_finalize_list *curr = list;
	    st_data_t obj = (st_data_t)curr->obj;
	    run_finalizer(objspace, curr->obj, curr->table);
	    st_delete(finalizer_table, &obj, 0);
	    list = curr->next;
	    xfree(curr);
	}
    }

    /* prohibit GC because force T_DATA finalizers can break an object graph consistency */
    dont_gc_on();

    /* running data/file finalizers are part of garbage collection */
    unsigned int lock_lev;
    gc_enter(objspace, gc_enter_event_finalizer, &lock_lev);

    /* run data/file object's finalizers */
    for (i = 0; i < heap_allocated_pages; i++) {
	p = heap_pages_sorted[i]->start; pend = p + heap_pages_sorted[i]->total_slots;
	while (p < pend) {
            VALUE vp = (VALUE)p;
            void *poisoned = asan_poisoned_object_p(vp);
            asan_unpoison_object(vp, false);
            switch (BUILTIN_TYPE(vp)) {
	      case T_DATA:
		if (!DATA_PTR(p) || !RANY(p)->as.data.dfree) break;
                if (rb_obj_is_thread(vp)) break;
                if (rb_obj_is_mutex(vp)) break;
                if (rb_obj_is_fiber(vp)) break;
                if (rb_obj_is_main_ractor(vp)) break;
                if (RTYPEDDATA_P(vp)) {
		    RDATA(p)->dfree = RANY(p)->as.typeddata.type->function.dfree;
		}
                p->as.free.flags = 0;
		if (RANY(p)->as.data.dfree == RUBY_DEFAULT_FREE) {
		    xfree(DATA_PTR(p));
		}
		else if (RANY(p)->as.data.dfree) {
                    make_zombie(objspace, vp, RANY(p)->as.data.dfree, RANY(p)->as.data.data);
		}
		break;
	      case T_FILE:
		if (RANY(p)->as.file.fptr) {
                    make_io_zombie(objspace, vp);
		}
		break;
              default:
                break;
	    }
            if (poisoned) {
                GC_ASSERT(BUILTIN_TYPE(vp) == T_NONE);
                asan_poison_object(vp);
            }
	    p++;
	}
    }

    gc_exit(objspace, gc_enter_event_finalizer, &lock_lev);

    if (heap_pages_deferred_final) {
	finalize_list(objspace, heap_pages_deferred_final);
    }

    st_free_table(finalizer_table);
    finalizer_table = 0;
    ATOMIC_SET(finalizing, 0);
}

PUREFUNC(static inline int is_id_value(rb_objspace_t *objspace, VALUE ptr));
static inline int
is_id_value(rb_objspace_t *objspace, VALUE ptr)
{
    if (!is_pointer_to_heap(objspace, (void *)ptr)) return FALSE;
    if (BUILTIN_TYPE(ptr) > T_FIXNUM) return FALSE;
    if (BUILTIN_TYPE(ptr) == T_ICLASS) return FALSE;
    return TRUE;
}

static inline int
heap_is_swept_object(rb_objspace_t *objspace, rb_heap_t *heap, VALUE ptr)
{
    struct heap_page *page = GET_HEAP_PAGE(ptr);
    return page->flags.before_sweep ? FALSE : TRUE;
}

static inline int
is_swept_object(rb_objspace_t *objspace, VALUE ptr)
{
    if (heap_is_swept_object(objspace, heap_eden, ptr)) {
	return TRUE;
    }
    else {
	return FALSE;
    }
}

/* garbage objects will be collected soon. */
static inline int
is_garbage_object(rb_objspace_t *objspace, VALUE ptr)
{
    if (!is_lazy_sweeping(heap_eden) ||
	is_swept_object(objspace, ptr) ||
	MARKED_IN_BITMAP(GET_HEAP_MARK_BITS(ptr), ptr)) {

	return FALSE;
    }
    else {
	return TRUE;
    }
}

static inline int
is_live_object(rb_objspace_t *objspace, VALUE ptr)
{
    switch (BUILTIN_TYPE(ptr)) {
      case T_NONE:
      case T_MOVED:
      case T_ZOMBIE:
	return FALSE;
      default:
        break;
    }

    if (!is_garbage_object(objspace, ptr)) {
	return TRUE;
    }
    else {
	return FALSE;
    }
}

static inline int
is_markable_object(rb_objspace_t *objspace, VALUE obj)
{
    if (rb_special_const_p(obj)) return FALSE; /* special const is not markable */
    check_rvalue_consistency(obj);
    return TRUE;
}

int
rb_objspace_markable_object_p(VALUE obj)
{
    rb_objspace_t *objspace = &rb_objspace;
    return is_markable_object(objspace, obj) && is_live_object(objspace, obj);
}

int
rb_objspace_garbage_object_p(VALUE obj)
{
    rb_objspace_t *objspace = &rb_objspace;
    return is_garbage_object(objspace, obj);
}

static VALUE
id2ref_obj_tbl(rb_objspace_t *objspace, VALUE objid)
{
    VALUE orig;
    if (st_lookup(objspace->id_to_obj_tbl, objid, &orig)) {
        return orig;
    }
    else {
        return Qundef;
    }
}

/*
 *  call-seq:
 *     ObjectSpace._id2ref(object_id) -> an_object
 *
 *  Converts an object id to a reference to the object. May not be
 *  called on an object id passed as a parameter to a finalizer.
 *
 *     s = "I am a string"                    #=> "I am a string"
 *     r = ObjectSpace._id2ref(s.object_id)   #=> "I am a string"
 *     r == s                                 #=> true
 *
 *  On multi-ractor mode, if the object is not sharable, it raises
 *  RangeError.
 */

static VALUE
id2ref(VALUE objid)
{
#if SIZEOF_LONG == SIZEOF_VOIDP
#define NUM2PTR(x) NUM2ULONG(x)
#elif SIZEOF_LONG_LONG == SIZEOF_VOIDP
#define NUM2PTR(x) NUM2ULL(x)
#endif
    rb_objspace_t *objspace = &rb_objspace;
    VALUE ptr;
    VALUE orig;
    void *p0;

    objid = rb_to_int(objid);
    if (FIXNUM_P(objid) || rb_big_size(objid) <= SIZEOF_VOIDP) {
        ptr = NUM2PTR(objid);
        if (ptr == Qtrue) return Qtrue;
        if (ptr == Qfalse) return Qfalse;
        if (ptr == Qnil) return Qnil;
        if (FIXNUM_P(ptr)) return (VALUE)ptr;
        if (FLONUM_P(ptr)) return (VALUE)ptr;

        ptr = obj_id_to_ref(objid);
        if ((ptr % sizeof(RVALUE)) == (4 << 2)) {
            ID symid = ptr / sizeof(RVALUE);
            p0 = (void *)ptr;
            if (rb_id2str(symid) == 0)
                rb_raise(rb_eRangeError, "%p is not symbol id value", p0);
            return ID2SYM(symid);
        }
    }

    if ((orig = id2ref_obj_tbl(objspace, objid)) != Qundef &&
        is_live_object(objspace, orig)) {

        if (!rb_multi_ractor_p() || rb_ractor_shareable_p(orig)) {
            return orig;
        }
        else {
            rb_raise(rb_eRangeError, "%+"PRIsVALUE" is id of the unshareable object on multi-ractor", rb_int2str(objid, 10));
        }
    }

    if (rb_int_ge(objid, objspace->next_object_id)) {
        rb_raise(rb_eRangeError, "%+"PRIsVALUE" is not id value", rb_int2str(objid, 10));
    }
    else {
        rb_raise(rb_eRangeError, "%+"PRIsVALUE" is recycled object", rb_int2str(objid, 10));
    }
}

static VALUE
os_id2ref(VALUE os, VALUE objid)
{
    return id2ref(objid);
}

static VALUE
rb_find_object_id(VALUE obj, VALUE (*get_heap_object_id)(VALUE))
{
    if (STATIC_SYM_P(obj)) {
        return (SYM2ID(obj) * sizeof(RVALUE) + (4 << 2)) | FIXNUM_FLAG;
    }
    else if (FLONUM_P(obj)) {
#if SIZEOF_LONG == SIZEOF_VOIDP
        return LONG2NUM((SIGNED_VALUE)obj);
#else
        return LL2NUM((SIGNED_VALUE)obj);
#endif
    }
    else if (SPECIAL_CONST_P(obj)) {
        return LONG2NUM((SIGNED_VALUE)obj);
    }

    return get_heap_object_id(obj);
}

static VALUE
cached_object_id(VALUE obj)
{
    VALUE id;
    rb_objspace_t *objspace = &rb_objspace;

    RB_VM_LOCK_ENTER();
    if (st_lookup(objspace->obj_to_id_tbl, (st_data_t)obj, &id)) {
        GC_ASSERT(FL_TEST(obj, FL_SEEN_OBJ_ID));
    }
    else {
        GC_ASSERT(!FL_TEST(obj, FL_SEEN_OBJ_ID));

        id = objspace->next_object_id;
        objspace->next_object_id = rb_int_plus(id, INT2FIX(OBJ_ID_INCREMENT));

        VALUE already_disabled = rb_gc_disable_no_rest();
        st_insert(objspace->obj_to_id_tbl, (st_data_t)obj, (st_data_t)id);
        st_insert(objspace->id_to_obj_tbl, (st_data_t)id, (st_data_t)obj);
        if (already_disabled == Qfalse) rb_objspace_gc_enable(objspace);
        FL_SET(obj, FL_SEEN_OBJ_ID);
    }
    RB_VM_LOCK_LEAVE();

    return id;
}

static VALUE
nonspecial_obj_id_(VALUE obj)
{
    return nonspecial_obj_id(obj);
}


VALUE
rb_memory_id(VALUE obj)
{
    return rb_find_object_id(obj, nonspecial_obj_id_);
}

/*
 *  Document-method: __id__
 *  Document-method: object_id
 *
 *  call-seq:
 *     obj.__id__       -> integer
 *     obj.object_id    -> integer
 *
 *  Returns an integer identifier for +obj+.
 *
 *  The same number will be returned on all calls to +object_id+ for a given
 *  object, and no two active objects will share an id.
 *
 *  Note: that some objects of builtin classes are reused for optimization.
 *  This is the case for immediate values and frozen string literals.
 *
 *  BasicObject implements +__id__+, Kernel implements +object_id+.
 *
 *  Immediate values are not passed by reference but are passed by value:
 *  +nil+, +true+, +false+, Fixnums, Symbols, and some Floats.
 *
 *      Object.new.object_id  == Object.new.object_id  # => false
 *      (21 * 2).object_id    == (21 * 2).object_id    # => true
 *      "hello".object_id     == "hello".object_id     # => false
 *      "hi".freeze.object_id == "hi".freeze.object_id # => true
 */

VALUE
rb_obj_id(VALUE obj)
{
    /*
     *                32-bit VALUE space
     *          MSB ------------------------ LSB
     *  false   00000000000000000000000000000000
     *  true    00000000000000000000000000000010
     *  nil     00000000000000000000000000000100
     *  undef   00000000000000000000000000000110
     *  symbol  ssssssssssssssssssssssss00001110
     *  object  oooooooooooooooooooooooooooooo00        = 0 (mod sizeof(RVALUE))
     *  fixnum  fffffffffffffffffffffffffffffff1
     *
     *                    object_id space
     *                                       LSB
     *  false   00000000000000000000000000000000
     *  true    00000000000000000000000000000010
     *  nil     00000000000000000000000000000100
     *  undef   00000000000000000000000000000110
     *  symbol   000SSSSSSSSSSSSSSSSSSSSSSSSSSS0        S...S % A = 4 (S...S = s...s * A + 4)
     *  object   oooooooooooooooooooooooooooooo0        o...o % A = 0
     *  fixnum  fffffffffffffffffffffffffffffff1        bignum if required
     *
     *  where A = sizeof(RVALUE)/4
     *
     *  sizeof(RVALUE) is
     *  20 if 32-bit, double is 4-byte aligned
     *  24 if 32-bit, double is 8-byte aligned
     *  40 if 64-bit
     */

    return rb_find_object_id(obj, cached_object_id);
}

static enum rb_id_table_iterator_result
cc_table_memsize_i(VALUE ccs_ptr, void *data_ptr)
{
    size_t *total_size = data_ptr;
    struct rb_class_cc_entries *ccs = (struct rb_class_cc_entries *)ccs_ptr;
    *total_size += sizeof(*ccs);
    *total_size += sizeof(ccs->entries[0]) * ccs->capa;
    return ID_TABLE_CONTINUE;
}

static size_t
cc_table_memsize(struct rb_id_table *cc_table)
{
    size_t total = rb_id_table_memsize(cc_table);
    rb_id_table_foreach_values(cc_table, cc_table_memsize_i, &total);
    return total;
}

static size_t
obj_memsize_of(VALUE obj, int use_all_types)
{
    size_t size = 0;

    if (SPECIAL_CONST_P(obj)) {
	return 0;
    }

    if (FL_TEST(obj, FL_EXIVAR)) {
	size += rb_generic_ivar_memsize(obj);
    }

    switch (BUILTIN_TYPE(obj)) {
      case T_OBJECT:
	if (!(RBASIC(obj)->flags & ROBJECT_EMBED)) {
	    size += ROBJECT_NUMIV(obj) * sizeof(VALUE);
	}
	break;
      case T_MODULE:
      case T_CLASS:
	if (RCLASS_EXT(obj)) {
            if (RCLASS_M_TBL(obj)) {
                size += rb_id_table_memsize(RCLASS_M_TBL(obj));
            }
	    if (RCLASS_IV_TBL(obj)) {
		size += st_memsize(RCLASS_IV_TBL(obj));
	    }
	    if (RCLASS_IV_INDEX_TBL(obj)) {
                // TODO: more correct value
		size += st_memsize(RCLASS_IV_INDEX_TBL(obj));
	    }
	    if (RCLASS(obj)->ptr->iv_tbl) {
		size += st_memsize(RCLASS(obj)->ptr->iv_tbl);
	    }
	    if (RCLASS(obj)->ptr->const_tbl) {
		size += rb_id_table_memsize(RCLASS(obj)->ptr->const_tbl);
	    }
            if (RCLASS_CC_TBL(obj)) {
                size += cc_table_memsize(RCLASS_CC_TBL(obj));
            }
	    size += sizeof(rb_classext_t);
	}
	break;
      case T_ICLASS:
        if (RICLASS_OWNS_M_TBL_P(obj)) {
	    if (RCLASS_M_TBL(obj)) {
		size += rb_id_table_memsize(RCLASS_M_TBL(obj));
	    }
	}
        if (RCLASS_EXT(obj) && RCLASS_CC_TBL(obj)) {
            size += cc_table_memsize(RCLASS_CC_TBL(obj));
        }
	break;
      case T_STRING:
	size += rb_str_memsize(obj);
	break;
      case T_ARRAY:
	size += rb_ary_memsize(obj);
	break;
      case T_HASH:
        if (RHASH_AR_TABLE_P(obj)) {
            if (RHASH_AR_TABLE(obj) != NULL) {
                size_t rb_hash_ar_table_size();
                size += rb_hash_ar_table_size();
            }
	}
        else {
            VM_ASSERT(RHASH_ST_TABLE(obj) != NULL);
            size += st_memsize(RHASH_ST_TABLE(obj));
        }
	break;
      case T_REGEXP:
	if (RREGEXP_PTR(obj)) {
	    size += onig_memsize(RREGEXP_PTR(obj));
	}
	break;
      case T_DATA:
	if (use_all_types) size += rb_objspace_data_type_memsize(obj);
	break;
      case T_MATCH:
	if (RMATCH(obj)->rmatch) {
            struct rmatch *rm = RMATCH(obj)->rmatch;
	    size += onig_region_memsize(&rm->regs);
	    size += sizeof(struct rmatch_offset) * rm->char_offset_num_allocated;
	    size += sizeof(struct rmatch);
	}
	break;
      case T_FILE:
	if (RFILE(obj)->fptr) {
	    size += rb_io_memsize(RFILE(obj)->fptr);
	}
	break;
      case T_RATIONAL:
      case T_COMPLEX:
        break;
      case T_IMEMO:
        size += imemo_memsize(obj);
	break;

      case T_FLOAT:
      case T_SYMBOL:
	break;

      case T_BIGNUM:
	if (!(RBASIC(obj)->flags & BIGNUM_EMBED_FLAG) && BIGNUM_DIGITS(obj)) {
	    size += BIGNUM_LEN(obj) * sizeof(BDIGIT);
	}
	break;

      case T_NODE:
	UNEXPECTED_NODE(obj_memsize_of);
	break;

      case T_STRUCT:
	if ((RBASIC(obj)->flags & RSTRUCT_EMBED_LEN_MASK) == 0 &&
	    RSTRUCT(obj)->as.heap.ptr) {
	    size += sizeof(VALUE) * RSTRUCT_LEN(obj);
	}
	break;

      case T_ZOMBIE:
      case T_MOVED:
      case T_PAYLOAD:
	break;

      default:
	rb_bug("objspace/memsize_of(): unknown data type 0x%x(%p)",
	       BUILTIN_TYPE(obj), (void*)obj);
    }

    return size + sizeof(RVALUE);
}

size_t
rb_obj_memsize_of(VALUE obj)
{
    return obj_memsize_of(obj, TRUE);
}

static int
set_zero(st_data_t key, st_data_t val, st_data_t arg)
{
    VALUE k = (VALUE)key;
    VALUE hash = (VALUE)arg;
    rb_hash_aset(hash, k, INT2FIX(0));
    return ST_CONTINUE;
}

static VALUE
type_sym(size_t type)
{
    switch (type) {
#define COUNT_TYPE(t) case (t): return ID2SYM(rb_intern(#t)); break;
        COUNT_TYPE(T_NONE);
        COUNT_TYPE(T_OBJECT);
        COUNT_TYPE(T_CLASS);
        COUNT_TYPE(T_MODULE);
        COUNT_TYPE(T_FLOAT);
        COUNT_TYPE(T_STRING);
        COUNT_TYPE(T_REGEXP);
        COUNT_TYPE(T_ARRAY);
        COUNT_TYPE(T_HASH);
        COUNT_TYPE(T_STRUCT);
        COUNT_TYPE(T_BIGNUM);
        COUNT_TYPE(T_FILE);
        COUNT_TYPE(T_DATA);
        COUNT_TYPE(T_MATCH);
        COUNT_TYPE(T_COMPLEX);
        COUNT_TYPE(T_RATIONAL);
        COUNT_TYPE(T_NIL);
        COUNT_TYPE(T_TRUE);
        COUNT_TYPE(T_FALSE);
        COUNT_TYPE(T_SYMBOL);
        COUNT_TYPE(T_FIXNUM);
        COUNT_TYPE(T_IMEMO);
        COUNT_TYPE(T_UNDEF);
        COUNT_TYPE(T_NODE);
        COUNT_TYPE(T_ICLASS);
        COUNT_TYPE(T_ZOMBIE);
        COUNT_TYPE(T_MOVED);
        COUNT_TYPE(T_PAYLOAD);
#undef COUNT_TYPE
        default:              return SIZET2NUM(type); break;
    }
}

/*
 *  call-seq:
 *     ObjectSpace.count_objects([result_hash]) -> hash
 *
 *  Counts all objects grouped by type.
 *
 *  It returns a hash, such as:
 *	{
 *	  :TOTAL=>10000,
 *	  :FREE=>3011,
 *	  :T_OBJECT=>6,
 *	  :T_CLASS=>404,
 *	  # ...
 *	}
 *
 *  The contents of the returned hash are implementation specific.
 *  It may be changed in future.
 *
 *  The keys starting with +:T_+ means live objects.
 *  For example, +:T_ARRAY+ is the number of arrays.
 *  +:FREE+ means object slots which is not used now.
 *  +:TOTAL+ means sum of above.
 *
 *  If the optional argument +result_hash+ is given,
 *  it is overwritten and returned. This is intended to avoid probe effect.
 *
 *    h = {}
 *    ObjectSpace.count_objects(h)
 *    puts h
 *    # => { :TOTAL=>10000, :T_CLASS=>158280, :T_MODULE=>20672, :T_STRING=>527249 }
 *
 *  This method is only expected to work on C Ruby.
 *
 */

static VALUE
count_objects(int argc, VALUE *argv, VALUE os)
{
    rb_objspace_t *objspace = &rb_objspace;
    size_t counts[T_MASK+1];
    size_t freed = 0;
    size_t total = 0;
    size_t i;
    VALUE hash = Qnil;

    if (rb_check_arity(argc, 0, 1) == 1) {
        hash = argv[0];
        if (!RB_TYPE_P(hash, T_HASH))
            rb_raise(rb_eTypeError, "non-hash given");
    }

    for (i = 0; i <= T_MASK; i++) {
        counts[i] = 0;
    }

    for (i = 0; i < heap_allocated_pages; i++) {
	struct heap_page *page = heap_pages_sorted[i];
	RVALUE *p, *pend;
        int stride = 1;

	p = page->start; pend = p + page->total_slots;
        for (;p < pend; p += stride) {
            stride = 1;
            VALUE vp = (VALUE)p;

            void *poisoned = asan_poisoned_object_p(vp);
            asan_unpoison_object(vp, false);
            if (RB_TYPE_P(vp, T_PAYLOAD)) {
                stride = RPAYLOAD(vp)->len;
                counts[BUILTIN_TYPE(vp)] += RPAYLOAD(vp)->len;
            }else if (p->as.basic.flags) {
                counts[BUILTIN_TYPE(vp)]++;
	    }
	    else {
		freed++;
	    }
            if (poisoned) {
                GC_ASSERT(BUILTIN_TYPE(vp) == T_NONE);
                asan_poison_object(vp);
            }
	}
	total += page->total_slots;
    }

    if (hash == Qnil) {
        hash = rb_hash_new();
    }
    else if (!RHASH_EMPTY_P(hash)) {
        rb_hash_stlike_foreach(hash, set_zero, hash);
    }
    rb_hash_aset(hash, ID2SYM(rb_intern("TOTAL")), SIZET2NUM(total));
    rb_hash_aset(hash, ID2SYM(rb_intern("FREE")), SIZET2NUM(freed));

    for (i = 0; i <= T_MASK; i++) {
        VALUE type = type_sym(i);
        if (counts[i])
            rb_hash_aset(hash, type, SIZET2NUM(counts[i]));
    }

    return hash;
}

/*
  ------------------------ Garbage Collection ------------------------
*/

/* Sweeping */

static size_t
objspace_available_slots(rb_objspace_t *objspace)
{
    return heap_eden->total_slots + heap_tomb->total_slots;
}

static size_t
objspace_live_slots(rb_objspace_t *objspace)
{
    return (objspace->total_allocated_objects - objspace->profile.total_freed_objects) - heap_pages_final_slots;
}

static size_t
objspace_free_slots(rb_objspace_t *objspace)
{
    return objspace_available_slots(objspace) - objspace_live_slots(objspace) - heap_pages_final_slots;
}

static void
gc_setup_mark_bits(struct heap_page *page)
{
    /* copy oldgen bitmap to mark bitmap */
    memcpy(&page->mark_bits[0], &page->uncollectible_bits[0], HEAP_PAGE_BITMAP_SIZE);
}

static int gc_is_moveable_obj(rb_objspace_t *objspace, VALUE obj);
static VALUE gc_move(rb_objspace_t *objspace, VALUE scan, VALUE free);

static void
lock_page_body(rb_objspace_t *objspace, struct heap_page_body *body)
{
#if defined(_WIN32)
    DWORD old_protect;

    if (!VirtualProtect(body, HEAP_PAGE_SIZE, PAGE_NOACCESS, &old_protect)) {
#else
    if(mprotect(body, HEAP_PAGE_SIZE, PROT_NONE)) {
#endif
        rb_bug("Couldn't protect page %p", (void *)body);
    }
    else {
        gc_report(5, objspace, "Protecting page in move %p\n", (void *)body);
    }
}

static void
unlock_page_body(rb_objspace_t *objspace, struct heap_page_body *body)
{
#if defined(_WIN32)
    DWORD old_protect;

    if (!VirtualProtect(body, HEAP_PAGE_SIZE, PAGE_READWRITE, &old_protect)) {
#else
    if(mprotect(body, HEAP_PAGE_SIZE, PROT_READ | PROT_WRITE)) {
#endif
        rb_bug("Couldn't unprotect page %p", (void *)body);
    }
    else {
        gc_report(5, objspace, "Unprotecting page in move %p\n", (void *)body);
    }
}

static short
try_move(rb_objspace_t *objspace, rb_heap_t *heap, struct heap_page *sweep_page, VALUE dest)
{
    struct heap_page * cursor = heap->compact_cursor;
    char from_freelist = 0;

    GC_ASSERT(!MARKED_IN_BITMAP(GET_HEAP_MARK_BITS(dest), dest));

    /* T_NONE objects came from the free list.  If the object is *not* a
     * T_NONE, it is an object that just got freed but hasn't been
     * added to the freelist yet */

    if (BUILTIN_TYPE(dest) == T_NONE) {
        from_freelist = 1;
    }

    while(1) {
        size_t index = heap->compact_cursor_index;

        bits_t *mark_bits = cursor->mark_bits;
        bits_t *pin_bits = cursor->pinned_bits;
        RVALUE * p = cursor->start;
        RVALUE * offset = p - NUM_IN_PAGE(p);

        /* Find an object to move and move it. Movable objects must be
         * marked, so we iterate using the marking bitmap */
        for (size_t i = index; i < HEAP_PAGE_BITMAP_LIMIT; i++) {
            bits_t bits = mark_bits[i] & ~pin_bits[i];

            if (bits) {
                p = offset + i * BITS_BITLENGTH;

                do {
                    if (bits & 1) {
                        /* We're trying to move "p" */
                        objspace->rcompactor.considered_count_table[BUILTIN_TYPE((VALUE)p)]++;

                        if (gc_is_moveable_obj(objspace, (VALUE)p)) {
                            /* We were able to move "p" */
                            objspace->rcompactor.moved_count_table[BUILTIN_TYPE((VALUE)p)]++;
                            objspace->rcompactor.total_moved++;
                            gc_move(objspace, (VALUE)p, dest);
                            gc_pin(objspace, (VALUE)p);
                            heap->compact_cursor_index = i;
                            if (from_freelist) {
                                FL_SET((VALUE)p, FL_FROM_FREELIST);
                            }

                            return 1;
                        }
                    }
                    p++;
                    bits >>= 1;
                } while (bits);
            }
        }

        /* We couldn't find a movable object on the compact cursor, so lets
         * move to the next page (previous page since we are traveling in the
         * opposite direction of the sweep cursor) and look there. */

        struct heap_page * next;

        next = list_prev(&heap->pages, cursor, page_node);

        /* Protect the current cursor since it probably has T_MOVED slots. */
        lock_page_body(objspace, GET_PAGE_BODY(cursor->start));

        heap->compact_cursor = next;
        heap->compact_cursor_index = 0;
        cursor = next;

        // Cursors have met, lets quit.  We set `heap->compact_cursor` equal
        // to `heap->sweeping_page` so we know how far to iterate through
        // the heap when unprotecting pages.
        if (next == sweep_page) {
            break;
        }
    }

    return 0;
}

static void
gc_unprotect_pages(rb_objspace_t *objspace, rb_heap_t *heap)
{
    struct heap_page *cursor = heap->compact_cursor;

    while(cursor) {
        unlock_page_body(objspace, GET_PAGE_BODY(cursor->start));
        cursor = list_next(&heap->pages, cursor, page_node);
    }
}

static void gc_update_references(rb_objspace_t * objspace, rb_heap_t *heap);
static void invalidate_moved_page(rb_objspace_t *objspace, struct heap_page *page);

static void
read_barrier_handler(intptr_t address)
{
    VALUE obj;
    rb_objspace_t * objspace = &rb_objspace;

    address -= address % sizeof(RVALUE);

    obj = (VALUE)address;

    RB_VM_LOCK_ENTER();
    {
        unlock_page_body(objspace, GET_PAGE_BODY(obj));

        objspace->profile.read_barrier_faults++;

        invalidate_moved_page(objspace, GET_HEAP_PAGE(obj));
    }
    RB_VM_LOCK_LEAVE();
}

#if defined(_WIN32)
static LPTOP_LEVEL_EXCEPTION_FILTER old_handler;
typedef void (*signal_handler)(int);
static signal_handler old_sigsegv_handler;

static LONG WINAPI
read_barrier_signal(EXCEPTION_POINTERS * info)
{
    /* EXCEPTION_ACCESS_VIOLATION is what's raised by access to protected pages */
    if (info->ExceptionRecord->ExceptionCode == EXCEPTION_ACCESS_VIOLATION) {
        /* > The second array element specifies the virtual address of the inaccessible data.
         * https://docs.microsoft.com/en-us/windows/win32/api/winnt/ns-winnt-exception_record
         *
         * Use this address to invalidate the page */
        read_barrier_handler((intptr_t)info->ExceptionRecord->ExceptionInformation[1]);
        return EXCEPTION_CONTINUE_EXECUTION;
    }
    else {
        return EXCEPTION_CONTINUE_SEARCH;
    }
}

static void
uninstall_handlers(void)
{
    signal(SIGSEGV, old_sigsegv_handler);
    SetUnhandledExceptionFilter(old_handler);
}

static void
install_handlers(void)
{
    /* Remove SEGV handler so that the Unhandled Exception Filter handles it */
    old_sigsegv_handler = signal(SIGSEGV, NULL);
    /* Unhandled Exception Filter has access to the violation address similar
     * to si_addr from sigaction */
    old_handler = SetUnhandledExceptionFilter(read_barrier_signal);
}
#else
static struct sigaction old_sigbus_handler;
static struct sigaction old_sigsegv_handler;

static void
read_barrier_signal(int sig, siginfo_t * info, void * data)
{
    // setup SEGV/BUS handlers for errors
    struct sigaction prev_sigbus, prev_sigsegv;
    sigaction(SIGBUS, &old_sigbus_handler, &prev_sigbus);
    sigaction(SIGSEGV, &old_sigsegv_handler, &prev_sigsegv);

    // enable SIGBUS/SEGV
    sigset_t set, prev_set;
    sigemptyset(&set);
    sigaddset(&set, SIGBUS);
    sigaddset(&set, SIGSEGV);
    sigprocmask(SIG_UNBLOCK, &set, &prev_set);

    // run handler
    read_barrier_handler((intptr_t)info->si_addr);

    // reset SEGV/BUS handlers
    sigaction(SIGBUS, &prev_sigbus, NULL);
    sigaction(SIGSEGV, &prev_sigsegv, NULL);
    sigprocmask(SIG_SETMASK, &prev_set, NULL);
}

static void
uninstall_handlers(void)
{
    sigaction(SIGBUS, &old_sigbus_handler, NULL);
    sigaction(SIGSEGV, &old_sigsegv_handler, NULL);
}

static void
install_handlers(void)
{
    struct sigaction action;
    memset(&action, 0, sizeof(struct sigaction));
    sigemptyset(&action.sa_mask);
    action.sa_sigaction = read_barrier_signal;
    action.sa_flags = SA_SIGINFO | SA_ONSTACK;

    sigaction(SIGBUS, &action, &old_sigbus_handler);
    sigaction(SIGSEGV, &action, &old_sigsegv_handler);
}
#endif

static void
revert_stack_objects(VALUE stack_obj, void *ctx)
{
    rb_objspace_t * objspace = (rb_objspace_t*)ctx;

    if (BUILTIN_TYPE(stack_obj) == T_MOVED) {
        /* For now we'll revert the whole page if the object made it to the
         * stack.  I think we can change this to move just the one object
         * back though */
        invalidate_moved_page(objspace, GET_HEAP_PAGE(stack_obj));
    }
}

static void
check_stack_for_moved(rb_objspace_t *objspace)
{
    rb_execution_context_t *ec = GET_EC();
    rb_vm_t *vm = rb_ec_vm_ptr(ec);
    rb_vm_each_stack_value(vm, revert_stack_objects, (void*)objspace);
}

static void
gc_compact_finish(rb_objspace_t *objspace, rb_heap_t *heap)
{
    GC_ASSERT(heap->sweeping_page == heap->compact_cursor);

    gc_unprotect_pages(objspace, heap);
    uninstall_handlers();

    /* The mutator is allowed to run during incremental sweeping. T_MOVED
     * objects can get pushed on the stack and when the compaction process
     * finishes up, it may remove the read barrier before anything has a
     * chance to read from the T_MOVED address. To fix this, we scan the stack
     * then revert any moved objects that made it to the stack. */
    check_stack_for_moved(objspace);

    gc_update_references(objspace, heap);
    heap->compact_cursor = NULL;
    heap->compact_cursor_index = 0;
    objspace->profile.compact_count++;
    if (gc_prof_enabled(objspace)) {
        gc_profile_record *record = gc_prof_record(objspace);
        record->moved_objects = objspace->rcompactor.total_moved - record->moved_objects;
    }
    rb_clear_constant_cache();
    objspace->flags.during_compacting = FALSE;
}

static int
gc_fill_swept_page(rb_objspace_t *objspace, rb_heap_t *heap, struct heap_page *sweep_page, int *freed_slots, int *empty_slots)
{
    /* Find any pinned but not marked objects and try to fill those slots */
    int i;
    int moved_slots = 0;
    int finished_compacting = 0;
    bits_t *mark_bits, *pin_bits;
    bits_t bitset;
    RVALUE *p, *offset;

    mark_bits = sweep_page->mark_bits;
    pin_bits = sweep_page->pinned_bits;

    p = sweep_page->start;
    offset = p - NUM_IN_PAGE(p);

    struct heap_page * cursor = heap->compact_cursor;

    unlock_page_body(objspace, GET_PAGE_BODY(cursor->start));

    for (i=0; i < HEAP_PAGE_BITMAP_LIMIT; i++) {
        /* *Want to move* objects are pinned but not marked. */
        bitset = pin_bits[i] & ~mark_bits[i];

        if (bitset) {
            p = offset + i * BITS_BITLENGTH;
            do {
                if (bitset & 1) {
                    VALUE dest = (VALUE)p;

                    GC_ASSERT(MARKED_IN_BITMAP(GET_HEAP_PINNED_BITS(dest), dest));
                    GC_ASSERT(!MARKED_IN_BITMAP(GET_HEAP_MARK_BITS(dest), dest));

                    CLEAR_IN_BITMAP(GET_HEAP_PINNED_BITS(dest), dest);

                    if (finished_compacting) {
                        if (BUILTIN_TYPE(dest) == T_NONE) {
                            (*empty_slots)++;
                        }
                        else {
                            (*freed_slots)++;
                        }
                        (void)VALGRIND_MAKE_MEM_UNDEFINED((void*)dest, sizeof(RVALUE));
                        heap_page_add_freeobj(objspace, sweep_page, dest);
                    }
                    else {
                        /* Zombie slots don't get marked, but we can't reuse
                         * their memory until they have their finalizers run.*/
                        if (BUILTIN_TYPE(dest) != T_ZOMBIE) {
                            if(!try_move(objspace, heap, sweep_page, dest)) {
                                finished_compacting = 1;
                                (void)VALGRIND_MAKE_MEM_UNDEFINED((void*)p, sizeof(RVALUE));
                                gc_report(5, objspace, "Quit compacting, couldn't find an object to move\n");
                                if (BUILTIN_TYPE(dest) == T_NONE) {
                                    (*empty_slots)++;
                                }
                                else {
                                    (*freed_slots)++;
                                }
                                heap_page_add_freeobj(objspace, sweep_page, dest);
                                gc_report(3, objspace, "page_sweep: %s is added to freelist\n", obj_info(dest));
                            }
                            else {
                                moved_slots++;
                            }
                        }
                    }
                }
                p++;
                bitset >>= 1;
            } while (bitset);
        }
    }

    lock_page_body(objspace, GET_PAGE_BODY(heap->compact_cursor->start));

    return finished_compacting;
}

static inline int
gc_page_sweep(rb_objspace_t *objspace, rb_heap_t *heap, struct heap_page *sweep_page)
{
    int i;
    int empty_slots = 0, freed_slots = 0, final_slots = 0;
    RVALUE *p, *offset;
    bits_t *bits, bitset;

    gc_report(2, objspace, "page_sweep: start.\n");

    if (heap->compact_cursor) {
        if (sweep_page == heap->compact_cursor) {
            /* The compaction cursor and sweep page met, so we need to quit compacting */
            gc_report(5, objspace, "Quit compacting, mark and compact cursor met\n");
            gc_compact_finish(objspace, heap);
        }
        else {
            /* We anticipate filling the page, so NULL out the freelist. */
            asan_unpoison_memory_region(&sweep_page->freelist, sizeof(RVALUE*), false);
            sweep_page->freelist = NULL;
            asan_poison_memory_region(&sweep_page->freelist, sizeof(RVALUE*));
        }
    }

    sweep_page->flags.before_sweep = FALSE;

    p = sweep_page->start;
    offset = p - NUM_IN_PAGE(p);
    bits = sweep_page->mark_bits;

    /* create guard : fill 1 out-of-range */
    bits[BITMAP_INDEX(p)] |= BITMAP_BIT(p)-1;

    int out_of_range_bits = (NUM_IN_PAGE(p) + sweep_page->total_slots) % BITS_BITLENGTH;
    if (out_of_range_bits != 0) { // sizeof(RVALUE) == 64
        bits[BITMAP_INDEX(p) + sweep_page->total_slots / BITS_BITLENGTH] |= ~(((bits_t)1 << out_of_range_bits) - 1);
    }
    for (i=0; i < HEAP_PAGE_BITMAP_LIMIT; i++) {
	bitset = ~bits[i];
	if (bitset) {
	    p = offset  + i * BITS_BITLENGTH;
	    do {
                VALUE vp = (VALUE)p;
                asan_unpoison_object(vp, false);
		if (bitset & 1) {
                    switch (BUILTIN_TYPE(vp)) {
		      default: /* majority case */
                        gc_report(2, objspace, "page_sweep: free %p\n", (void *)p);
#if RGENGC_CHECK_MODE
                        if (!is_full_marking(objspace)) {
                            if (RVALUE_OLD_P(vp)) rb_bug("page_sweep: %p - old while minor GC.", (void *)p);
                            if (rgengc_remembered_sweep(objspace, vp)) rb_bug("page_sweep: %p - remembered.", (void *)p);
                        }
#endif
                        if (obj_free(objspace, vp)) {
                            final_slots++;
                        }
                        else {
                            if (heap->compact_cursor) {
                                /* We *want* to fill this slot */
                                MARK_IN_BITMAP(GET_HEAP_PINNED_BITS(vp), vp);
                            }
                            else {
                                (void)VALGRIND_MAKE_MEM_UNDEFINED((void*)p, sizeof(RVALUE));
                                heap_page_add_freeobj(objspace, sweep_page, vp);
                                gc_report(3, objspace, "page_sweep: %s is added to freelist\n", obj_info(vp));
                                freed_slots++;
                            }

                        }
                        break;

			/* minor cases */
                      case T_PAYLOAD:
                        {
                            int plen = RPAYLOAD(vp)->len;
                            freed_slots += plen;

                            (void)VALGRIND_MAKE_MEM_UNDEFINED((void*)vp, sizeof(RVALUE));
                            heap_page_add_freeobj(objspace, sweep_page, vp);

                            // This loop causes slots *following this slot* to be marked as
                            // T_NONE.  On the next iteration of this sweep loop, the T_NONE slots
                            // can be double counted.  Mutating the bit plane is difficult because it's
                            // copied to a local variable.  So we would need special logic to mutate
                            // local bitmap plane (stored in `bitset`) plane, versus T_PAYLOAD objects that span
                            // bitplanes. (Imagine a T_PAYLOAD at positions 0-3 versus positions 62-65,
                            // their mark bits would be on different planes. We would have to mutate only `bitset`
                            // for the first case, but `bitset` and `bits[i+1]` for the second
                            for (int i = 1; i < plen; i++) {
                                VALUE pbody = vp + i * sizeof(RVALUE);

                                (void)VALGRIND_MAKE_MEM_UNDEFINED((void*)pbody, sizeof(RVALUE));
                                heap_page_add_freeobj(objspace, sweep_page, pbody);

                                // Lets set a bit on the object so that the T_NONE branch
                                // will know to avoid double counting this slot.
                                FL_SET(pbody, FL_FROM_PAYLOAD);
                            }
                        }
                        break;
		      case T_MOVED:
                        if (objspace->flags.during_compacting) {
                            /* The sweep cursor shouldn't have made it to any
                             * T_MOVED slots while the compact flag is enabled.
                             * The sweep cursor and compact cursor move in
                             * opposite directions, and when they meet references will
                             * get updated and "during_compacting" should get disabled */
                            rb_bug("T_MOVED shouldn't be seen until compaction is finished\n");
                        }
                        gc_report(3, objspace, "page_sweep: %s is added to freelist\n", obj_info(vp));
                        if (FL_TEST(vp, FL_FROM_FREELIST)) {
                            empty_slots++;
                        }
                        else {
                            freed_slots++;
                        }
                        heap_page_add_freeobj(objspace, sweep_page, vp);
                        break;
		      case T_ZOMBIE:
			/* already counted */
			break;
		      case T_NONE:
                        if (heap->compact_cursor) {
                            /* We *want* to fill this slot */
                            MARK_IN_BITMAP(GET_HEAP_PINNED_BITS(vp), vp);
                        }
                        else {
                            // This slot came from a T_PAYLOAD object and
                            // has already been counted
                            if (FL_TEST(vp, FL_FROM_PAYLOAD)) {
                                FL_UNSET(vp, FL_FROM_PAYLOAD);
                            }
                            else {
                                empty_slots++; /* already freed */
                            }
                        }
			break;
		    }
		}
		p++;
		bitset >>= 1;
	    } while (bitset);
	}
    }

    if (heap->compact_cursor) {
        if (gc_fill_swept_page(objspace, heap, sweep_page, &freed_slots, &empty_slots)) {
            gc_compact_finish(objspace, heap);
        }
    }

    if (!heap->compact_cursor) {
        gc_setup_mark_bits(sweep_page);
    }

#if GC_PROFILE_MORE_DETAIL
    if (gc_prof_enabled(objspace)) {
	gc_profile_record *record = gc_prof_record(objspace);
	record->removing_objects += final_slots + freed_slots;
	record->empty_objects += empty_slots;
    }
#endif
    if (0) fprintf(stderr, "gc_page_sweep(%"PRIdSIZE"): total_slots: %d, freed_slots: %d, empty_slots: %d, final_slots: %d\n",
		   rb_gc_count(),
		   sweep_page->total_slots,
		   freed_slots, empty_slots, final_slots);

    sweep_page->free_slots = freed_slots + empty_slots;
    objspace->profile.total_freed_objects += freed_slots;

    if (heap_pages_deferred_final && !finalizing) {
        rb_thread_t *th = GET_THREAD();
        if (th) {
	    gc_finalize_deferred_register(objspace);
        }
    }

    gc_report(2, objspace, "page_sweep: end.\n");

    return freed_slots + empty_slots;
}

/* allocate additional minimum page to work */
static void
gc_heap_prepare_minimum_pages(rb_objspace_t *objspace, rb_heap_t *heap)
{
    if (!heap->free_pages && heap_increment(objspace, heap) == FALSE) {
	/* there is no free after page_sweep() */
	heap_set_increment(objspace, 1);
	if (!heap_increment(objspace, heap)) { /* can't allocate additional free objects */
	    rb_memerror();
	}
    }
}

static const char *
gc_mode_name(enum gc_mode mode)
{
    switch (mode) {
      case gc_mode_none: return "none";
      case gc_mode_marking: return "marking";
      case gc_mode_sweeping: return "sweeping";
      default: rb_bug("gc_mode_name: unknown mode: %d", (int)mode);
    }
}

static void
gc_mode_transition(rb_objspace_t *objspace, enum gc_mode mode)
{
#if RGENGC_CHECK_MODE
    enum gc_mode prev_mode = gc_mode(objspace);
    switch (prev_mode) {
      case gc_mode_none:     GC_ASSERT(mode == gc_mode_marking); break;
      case gc_mode_marking:  GC_ASSERT(mode == gc_mode_sweeping); break;
      case gc_mode_sweeping: GC_ASSERT(mode == gc_mode_none); break;
    }
#endif
    if (0) fprintf(stderr, "gc_mode_transition: %s->%s\n", gc_mode_name(gc_mode(objspace)), gc_mode_name(mode));
    gc_mode_set(objspace, mode);
}

static void
gc_sweep_start_heap(rb_objspace_t *objspace, rb_heap_t *heap)
{
    heap->sweeping_page = list_top(&heap->pages, struct heap_page, page_node);
    heap->free_pages = NULL;
#if GC_ENABLE_INCREMENTAL_MARK
    heap->pooled_pages = NULL;
    objspace->rincgc.pooled_slots = 0;
#endif

    rb_ractor_t *r = NULL;
    list_for_each(&GET_VM()->ractor.set, r, vmlr_node) {
        struct heap_page *page = r->newobj_cache.using_page;
        RVALUE *freelist = r->newobj_cache.freelist;
        RUBY_DEBUG_LOG("ractor using_page:%p freelist:%p", page, freelist);

        if (page && freelist) {
            asan_unpoison_memory_region(&page->freelist, sizeof(RVALUE*), false);
            if (page->freelist) {
                RVALUE *p = page->freelist;
                asan_unpoison_object((VALUE)p, false);
                while (p->as.free.next) {
                    RVALUE *prev = p;
                    p = p->as.free.next;
                    asan_poison_object((VALUE)prev);
                    asan_unpoison_object((VALUE)p, false);
                }
                p->as.free.next = freelist;
                asan_poison_object((VALUE)p);
            } else {
                page->freelist = freelist;
            }
            asan_poison_memory_region(&page->freelist, sizeof(RVALUE*));
        }

        r->newobj_cache.using_page = NULL;
        r->newobj_cache.freelist = NULL;
    }
}

#if defined(__GNUC__) && __GNUC__ == 4 && __GNUC_MINOR__ == 4
__attribute__((noinline))
#endif
static void
gc_sweep_start(rb_objspace_t *objspace)
{
    gc_mode_transition(objspace, gc_mode_sweeping);
    gc_sweep_start_heap(objspace, heap_eden);
}

static void
gc_sweep_finish(rb_objspace_t *objspace)
{
    gc_report(1, objspace, "gc_sweep_finish\n");

    gc_prof_set_heap_info(objspace);
    heap_pages_free_unused_pages(objspace);

    /* if heap_pages has unused pages, then assign them to increment */
    if (heap_allocatable_pages < heap_tomb->total_pages) {
	heap_allocatable_pages_set(objspace, heap_tomb->total_pages);
    }

    gc_event_hook(objspace, RUBY_INTERNAL_EVENT_GC_END_SWEEP, 0);
    gc_mode_transition(objspace, gc_mode_none);

#if RGENGC_CHECK_MODE >= 2
    gc_verify_internal_consistency(objspace);
#endif
}

static int
gc_sweep_step(rb_objspace_t *objspace, rb_heap_t *heap)
{
    struct heap_page *sweep_page = heap->sweeping_page;
    int unlink_limit = 3;
    int swept_slots = 0;

#if GC_ENABLE_INCREMENTAL_MARK
    int need_pool = will_be_incremental_marking(objspace) ? TRUE : FALSE;

    gc_report(2, objspace, "gc_sweep_step (need_pool: %d)\n", need_pool);
#else
    gc_report(2, objspace, "gc_sweep_step\n");
#endif

    if (sweep_page == NULL) return FALSE;

#if GC_ENABLE_LAZY_SWEEP
    gc_prof_sweep_timer_start(objspace);
#endif

    do {
        RUBY_DEBUG_LOG("sweep_page:%p", sweep_page);
	int free_slots = gc_page_sweep(objspace, heap, sweep_page);
        heap->sweeping_page = list_next(&heap->pages, sweep_page, page_node);

	if (sweep_page->final_slots + free_slots == sweep_page->total_slots &&
	    heap_pages_freeable_pages > 0 &&
	    unlink_limit > 0) {
	    heap_pages_freeable_pages--;
	    unlink_limit--;
	    /* there are no living objects -> move this page to tomb heap */
	    heap_unlink_page(objspace, heap, sweep_page);
	    heap_add_page(objspace, heap_tomb, sweep_page);
	}
	else if (free_slots > 0) {
#if GC_ENABLE_INCREMENTAL_MARK
	    if (need_pool) {
		if (heap_add_poolpage(objspace, heap, sweep_page)) {
		    need_pool = FALSE;
		}
	    }
	    else {
                if (heap_add_freepage(heap, sweep_page)) {
                    swept_slots += free_slots;
                    if (swept_slots > 2048) {
                        break;
                    }
                }
	    }
#else
            if (heap_add_freepage(heap, sweep_page)) {
                break;
            }
#endif
	}
	else {
	    sweep_page->free_next = NULL;
	}
    } while ((sweep_page = heap->sweeping_page));

    if (!heap->sweeping_page) {
	gc_sweep_finish(objspace);
    }

#if GC_ENABLE_LAZY_SWEEP
    gc_prof_sweep_timer_stop(objspace);
#endif

    GC_ASSERT(gc_mode(objspace) == gc_mode_sweeping ? heap->free_pages != NULL : 1);

    return heap->free_pages != NULL;
}

static void
gc_sweep_rest(rb_objspace_t *objspace)
{
    rb_heap_t *heap = heap_eden; /* lazy sweep only for eden */

    while (has_sweeping_pages(heap)) {
	gc_sweep_step(objspace, heap);
    }
}

static void
gc_sweep_continue(rb_objspace_t *objspace, rb_heap_t *heap)
{
    GC_ASSERT(dont_gc_val() == FALSE);
    if (!GC_ENABLE_LAZY_SWEEP) return;

    unsigned int lock_lev;
    gc_enter(objspace, gc_enter_event_sweep_continue, &lock_lev);
    gc_sweep_step(objspace, heap);
    gc_exit(objspace, gc_enter_event_sweep_continue, &lock_lev);
}

static void
invalidate_moved_page(rb_objspace_t *objspace, struct heap_page *page)
{
    int i;
    int empty_slots = 0, freed_slots = 0;
    bits_t *mark_bits, *pin_bits;
    bits_t bitset;
    RVALUE *p, *offset;

    mark_bits = page->mark_bits;
    pin_bits = page->pinned_bits;

    p = page->start;
    offset = p - NUM_IN_PAGE(p);

    for (i=0; i < HEAP_PAGE_BITMAP_LIMIT; i++) {
        /* Moved objects are pinned but never marked. We reuse the pin bits
         * to indicate there is a moved object in this slot. */
        bitset = pin_bits[i] & ~mark_bits[i];

        if (bitset) {
            p = offset + i * BITS_BITLENGTH;
            do {
                if (bitset & 1) {
                    VALUE forwarding_object = (VALUE)p;
                    VALUE object;

                    if (BUILTIN_TYPE(forwarding_object) == T_MOVED) {
                        GC_ASSERT(MARKED_IN_BITMAP(GET_HEAP_PINNED_BITS(forwarding_object), forwarding_object));
                        GC_ASSERT(!MARKED_IN_BITMAP(GET_HEAP_MARK_BITS(forwarding_object), forwarding_object));

                        CLEAR_IN_BITMAP(GET_HEAP_PINNED_BITS(forwarding_object), forwarding_object);

                        object = rb_gc_location(forwarding_object);

                        if (FL_TEST(forwarding_object, FL_FROM_FREELIST)) {
                            empty_slots++; /* already freed */
                        }
                        else {
                            freed_slots++;
                        }

                        gc_move(objspace, object, forwarding_object);
                        /* forwarding_object is now our actual object, and "object"
                         * is the free slot for the original page */
                        heap_page_add_freeobj(objspace, GET_HEAP_PAGE(object), object);

                        GC_ASSERT(MARKED_IN_BITMAP(GET_HEAP_MARK_BITS(forwarding_object), forwarding_object));
                        GC_ASSERT(BUILTIN_TYPE(forwarding_object) != T_MOVED);
                        GC_ASSERT(BUILTIN_TYPE(forwarding_object) != T_NONE);
                    }
                }
                p++;
                bitset >>= 1;
            } while (bitset);
        }
    }

    page->free_slots += (empty_slots + freed_slots);
    objspace->profile.total_freed_objects += freed_slots;
}

static void
gc_compact_start(rb_objspace_t *objspace, rb_heap_t *heap)
{
    heap->compact_cursor = list_tail(&heap->pages, struct heap_page, page_node);
    heap->compact_cursor_index = 0;

    if (gc_prof_enabled(objspace)) {
        gc_profile_record *record = gc_prof_record(objspace);
        record->moved_objects = objspace->rcompactor.total_moved;
    }

    memset(objspace->rcompactor.considered_count_table, 0, T_MASK * sizeof(size_t));
    memset(objspace->rcompactor.moved_count_table, 0, T_MASK * sizeof(size_t));

    /* Set up read barrier for pages containing MOVED objects */
    install_handlers();
}

static void
gc_sweep(rb_objspace_t *objspace)
{
    const unsigned int immediate_sweep = objspace->flags.immediate_sweep;

    gc_report(1, objspace, "gc_sweep: immediate: %d\n", immediate_sweep);

    if (immediate_sweep) {
#if !GC_ENABLE_LAZY_SWEEP
	gc_prof_sweep_timer_start(objspace);
#endif
	gc_sweep_start(objspace);
        if (objspace->flags.during_compacting) {
            struct heap_page *page = NULL;

            list_for_each(&heap_eden->pages, page, page_node) {
                page->flags.before_sweep = TRUE;
            }

            gc_compact_start(objspace, heap_eden);
        }

	gc_sweep_rest(objspace);
#if !GC_ENABLE_LAZY_SWEEP
	gc_prof_sweep_timer_stop(objspace);
#endif
    }
    else {
	struct heap_page *page = NULL;
	gc_sweep_start(objspace);

        if (ruby_enable_autocompact && is_full_marking(objspace)) {
            gc_compact_start(objspace, heap_eden);
        }

        list_for_each(&heap_eden->pages, page, page_node) {
            page->flags.before_sweep = TRUE;
        }
	gc_sweep_step(objspace, heap_eden);
    }

    gc_heap_prepare_minimum_pages(objspace, heap_eden);
}

/* Marking - Marking stack */

static stack_chunk_t *
stack_chunk_alloc(void)
{
    stack_chunk_t *res;

    res = malloc(sizeof(stack_chunk_t));
    if (!res)
        rb_memerror();

    return res;
}

static inline int
is_mark_stack_empty(mark_stack_t *stack)
{
    return stack->chunk == NULL;
}

static size_t
mark_stack_size(mark_stack_t *stack)
{
    size_t size = stack->index;
    stack_chunk_t *chunk = stack->chunk ? stack->chunk->next : NULL;

    while (chunk) {
	size += stack->limit;
	chunk = chunk->next;
    }
    return size;
}

static void
add_stack_chunk_cache(mark_stack_t *stack, stack_chunk_t *chunk)
{
    chunk->next = stack->cache;
    stack->cache = chunk;
    stack->cache_size++;
}

static void
shrink_stack_chunk_cache(mark_stack_t *stack)
{
    stack_chunk_t *chunk;

    if (stack->unused_cache_size > (stack->cache_size/2)) {
        chunk = stack->cache;
        stack->cache = stack->cache->next;
        stack->cache_size--;
        free(chunk);
    }
    stack->unused_cache_size = stack->cache_size;
}

static void
push_mark_stack_chunk(mark_stack_t *stack)
{
    stack_chunk_t *next;

    GC_ASSERT(stack->index == stack->limit);

    if (stack->cache_size > 0) {
        next = stack->cache;
        stack->cache = stack->cache->next;
        stack->cache_size--;
        if (stack->unused_cache_size > stack->cache_size)
            stack->unused_cache_size = stack->cache_size;
    }
    else {
        next = stack_chunk_alloc();
    }
    next->next = stack->chunk;
    stack->chunk = next;
    stack->index = 0;
}

static void
pop_mark_stack_chunk(mark_stack_t *stack)
{
    stack_chunk_t *prev;

    prev = stack->chunk->next;
    GC_ASSERT(stack->index == 0);
    add_stack_chunk_cache(stack, stack->chunk);
    stack->chunk = prev;
    stack->index = stack->limit;
}

static void
free_stack_chunks(mark_stack_t *stack)
{
    stack_chunk_t *chunk = stack->chunk;
    stack_chunk_t *next = NULL;

    while (chunk != NULL) {
        next = chunk->next;
        free(chunk);
        chunk = next;
    }
}

static void
push_mark_stack(mark_stack_t *stack, VALUE data)
{
    VALUE obj = data;
    switch (BUILTIN_TYPE(obj)) {
      case T_NIL:
      case T_FIXNUM:
      case T_MOVED:
	rb_bug("push_mark_stack() called for broken object");
	break;

      case T_NODE:
	UNEXPECTED_NODE(push_mark_stack);
        break;

      default:
        break;
    }

    if (stack->index == stack->limit) {
        push_mark_stack_chunk(stack);
    }
    stack->chunk->data[stack->index++] = data;
}

static int
pop_mark_stack(mark_stack_t *stack, VALUE *data)
{
    if (is_mark_stack_empty(stack)) {
        return FALSE;
    }
    if (stack->index == 1) {
        *data = stack->chunk->data[--stack->index];
        pop_mark_stack_chunk(stack);
    }
    else {
	*data = stack->chunk->data[--stack->index];
    }
    return TRUE;
}

#if GC_ENABLE_INCREMENTAL_MARK
static int
invalidate_mark_stack_chunk(stack_chunk_t *chunk, int limit, VALUE obj)
{
    int i;
    for (i=0; i<limit; i++) {
	if (chunk->data[i] == obj) {
	    chunk->data[i] = Qundef;
	    return TRUE;
	}
    }
    return FALSE;
}

static void
invalidate_mark_stack(mark_stack_t *stack, VALUE obj)
{
    stack_chunk_t *chunk = stack->chunk;
    int limit = stack->index;

    while (chunk) {
	if (invalidate_mark_stack_chunk(chunk, limit, obj)) return;
	chunk = chunk->next;
	limit = stack->limit;
    }
    rb_bug("invalid_mark_stack: unreachable");
}
#endif

static void
init_mark_stack(mark_stack_t *stack)
{
    int i;

    MEMZERO(stack, mark_stack_t, 1);
    stack->index = stack->limit = STACK_CHUNK_SIZE;
    stack->cache_size = 0;

    for (i=0; i < 4; i++) {
        add_stack_chunk_cache(stack, stack_chunk_alloc());
    }
    stack->unused_cache_size = stack->cache_size;
}

/* Marking */

#define SET_STACK_END SET_MACHINE_STACK_END(&ec->machine.stack_end)

#define STACK_START (ec->machine.stack_start)
#define STACK_END (ec->machine.stack_end)
#define STACK_LEVEL_MAX (ec->machine.stack_maxsize/sizeof(VALUE))

#if STACK_GROW_DIRECTION < 0
# define STACK_LENGTH  (size_t)(STACK_START - STACK_END)
#elif STACK_GROW_DIRECTION > 0
# define STACK_LENGTH  (size_t)(STACK_END - STACK_START + 1)
#else
# define STACK_LENGTH  ((STACK_END < STACK_START) ? (size_t)(STACK_START - STACK_END) \
			: (size_t)(STACK_END - STACK_START + 1))
#endif
#if !STACK_GROW_DIRECTION
int ruby_stack_grow_direction;
int
ruby_get_stack_grow_direction(volatile VALUE *addr)
{
    VALUE *end;
    SET_MACHINE_STACK_END(&end);

    if (end > addr) return ruby_stack_grow_direction = 1;
    return ruby_stack_grow_direction = -1;
}
#endif

size_t
ruby_stack_length(VALUE **p)
{
    rb_execution_context_t *ec = GET_EC();
    SET_STACK_END;
    if (p) *p = STACK_UPPER(STACK_END, STACK_START, STACK_END);
    return STACK_LENGTH;
}

#define PREVENT_STACK_OVERFLOW 1
#ifndef PREVENT_STACK_OVERFLOW
#if !(defined(POSIX_SIGNAL) && defined(SIGSEGV) && defined(HAVE_SIGALTSTACK))
# define PREVENT_STACK_OVERFLOW 1
#else
# define PREVENT_STACK_OVERFLOW 0
#endif
#endif
#if PREVENT_STACK_OVERFLOW && !defined(__EMSCRIPTEN__)
static int
stack_check(rb_execution_context_t *ec, int water_mark)
{
    SET_STACK_END;

    size_t length = STACK_LENGTH;
    size_t maximum_length = STACK_LEVEL_MAX - water_mark;

    return length > maximum_length;
}
#else
#define stack_check(ec, water_mark) FALSE
#endif

#define STACKFRAME_FOR_CALL_CFUNC 2048

MJIT_FUNC_EXPORTED int
rb_ec_stack_check(rb_execution_context_t *ec)
{
    return stack_check(ec, STACKFRAME_FOR_CALL_CFUNC);
}

int
ruby_stack_check(void)
{
    return stack_check(GET_EC(), STACKFRAME_FOR_CALL_CFUNC);
}

ATTRIBUTE_NO_ADDRESS_SAFETY_ANALYSIS(static void mark_locations_array(rb_objspace_t *objspace, register const VALUE *x, register long n));
static void
mark_locations_array(rb_objspace_t *objspace, register const VALUE *x, register long n)
{
    VALUE v;
    while (n--) {
        v = *x;
        gc_mark_maybe(objspace, v);
	x++;
    }
}

static void
gc_mark_locations(rb_objspace_t *objspace, const VALUE *start, const VALUE *end)
{
    long n;

    if (end <= start) return;
    n = end - start;
    mark_locations_array(objspace, start, n);
}

void
rb_gc_mark_locations(const VALUE *start, const VALUE *end)
{
    gc_mark_locations(&rb_objspace, start, end);
}

static void
gc_mark_values(rb_objspace_t *objspace, long n, const VALUE *values)
{
    long i;

    for (i=0; i<n; i++) {
        gc_mark(objspace, values[i]);
    }
}

void
rb_gc_mark_values(long n, const VALUE *values)
{
    long i;
    rb_objspace_t *objspace = &rb_objspace;

    for (i=0; i<n; i++) {
        gc_mark_and_pin(objspace, values[i]);
    }
}

static void
gc_mark_stack_values(rb_objspace_t *objspace, long n, const VALUE *values)
{
    long i;

    for (i=0; i<n; i++) {
        if (is_markable_object(objspace, values[i])) {
            VALUE v = values[i];
            if (v != payload_or_self(v)) {
                rb_bug("oh no!");
            }
            gc_mark_and_pin(objspace, values[i]);
        }
    }
}

void
rb_gc_mark_vm_stack_values(long n, const VALUE *values)
{
    rb_objspace_t *objspace = &rb_objspace;
    gc_mark_stack_values(objspace, n, values);
}

static int
mark_value(st_data_t key, st_data_t value, st_data_t data)
{
    rb_objspace_t *objspace = (rb_objspace_t *)data;
    gc_mark(objspace, (VALUE)value);
    return ST_CONTINUE;
}

static int
mark_value_pin(st_data_t key, st_data_t value, st_data_t data)
{
    rb_objspace_t *objspace = (rb_objspace_t *)data;
    gc_mark_and_pin(objspace, (VALUE)value);
    return ST_CONTINUE;
}

static void
mark_tbl_no_pin(rb_objspace_t *objspace, st_table *tbl)
{
    if (!tbl || tbl->num_entries == 0) return;
    st_foreach(tbl, mark_value, (st_data_t)objspace);
}

static void
mark_tbl(rb_objspace_t *objspace, st_table *tbl)
{
    if (!tbl || tbl->num_entries == 0) return;
    st_foreach(tbl, mark_value_pin, (st_data_t)objspace);
}

static int
mark_key(st_data_t key, st_data_t value, st_data_t data)
{
    rb_objspace_t *objspace = (rb_objspace_t *)data;
    gc_mark_and_pin(objspace, (VALUE)key);
    return ST_CONTINUE;
}

static void
mark_set(rb_objspace_t *objspace, st_table *tbl)
{
    if (!tbl) return;
    st_foreach(tbl, mark_key, (st_data_t)objspace);
}

static int
pin_value(st_data_t key, st_data_t value, st_data_t data)
{
    rb_objspace_t *objspace = (rb_objspace_t *)data;
    gc_mark_and_pin(objspace, (VALUE)value);
    return ST_CONTINUE;
}

static void
mark_finalizer_tbl(rb_objspace_t *objspace, st_table *tbl)
{
    if (!tbl) return;
    st_foreach(tbl, pin_value, (st_data_t)objspace);
}

void
rb_mark_set(st_table *tbl)
{
    mark_set(&rb_objspace, tbl);
}

static int
mark_keyvalue(st_data_t key, st_data_t value, st_data_t data)
{
    rb_objspace_t *objspace = (rb_objspace_t *)data;

    gc_mark(objspace, (VALUE)key);
    gc_mark(objspace, (VALUE)value);
    return ST_CONTINUE;
}

static int
pin_key_pin_value(st_data_t key, st_data_t value, st_data_t data)
{
    rb_objspace_t *objspace = (rb_objspace_t *)data;

    gc_mark_and_pin(objspace, (VALUE)key);
    gc_mark_and_pin(objspace, (VALUE)value);
    return ST_CONTINUE;
}

static int
pin_key_mark_value(st_data_t key, st_data_t value, st_data_t data)
{
    rb_objspace_t *objspace = (rb_objspace_t *)data;

    gc_mark_and_pin(objspace, (VALUE)key);
    gc_mark(objspace, (VALUE)value);
    return ST_CONTINUE;
}

static void
mark_hash(rb_objspace_t *objspace, VALUE hash)
{
    if (rb_hash_compare_by_id_p(hash)) {
        rb_hash_stlike_foreach(hash, pin_key_mark_value, (st_data_t)objspace);
    }
    else {
        rb_hash_stlike_foreach(hash, mark_keyvalue, (st_data_t)objspace);
    }

    if (RHASH_AR_TABLE_P(hash)) {
        if (LIKELY(during_gc) && RHASH_TRANSIENT_P(hash)) {
            rb_transient_heap_mark(hash, RHASH_AR_TABLE(hash));
        }
    }
    else {
        VM_ASSERT(!RHASH_TRANSIENT_P(hash));
    }
    gc_mark(objspace, RHASH(hash)->ifnone);
}

static void
mark_st(rb_objspace_t *objspace, st_table *tbl)
{
    if (!tbl) return;
    st_foreach(tbl, pin_key_pin_value, (st_data_t)objspace);
}

void
rb_mark_hash(st_table *tbl)
{
    mark_st(&rb_objspace, tbl);
}

static void
mark_method_entry(rb_objspace_t *objspace, const rb_method_entry_t *me)
{
    const rb_method_definition_t *def = me->def;

    gc_mark(objspace, me->owner);
    gc_mark(objspace, me->defined_class);

    if (def) {
	switch (def->type) {
	  case VM_METHOD_TYPE_ISEQ:
	    if (def->body.iseq.iseqptr) gc_mark(objspace, (VALUE)def->body.iseq.iseqptr);
	    gc_mark(objspace, (VALUE)def->body.iseq.cref);
	    break;
	  case VM_METHOD_TYPE_ATTRSET:
	  case VM_METHOD_TYPE_IVAR:
	    gc_mark(objspace, def->body.attr.location);
	    break;
	  case VM_METHOD_TYPE_BMETHOD:
            gc_mark(objspace, def->body.bmethod.proc);
            if (def->body.bmethod.hooks) rb_hook_list_mark(def->body.bmethod.hooks);
	    break;
	  case VM_METHOD_TYPE_ALIAS:
	    gc_mark(objspace, (VALUE)def->body.alias.original_me);
	    return;
	  case VM_METHOD_TYPE_REFINED:
	    gc_mark(objspace, (VALUE)def->body.refined.orig_me);
	    gc_mark(objspace, (VALUE)def->body.refined.owner);
	    break;
	  case VM_METHOD_TYPE_CFUNC:
	  case VM_METHOD_TYPE_ZSUPER:
	  case VM_METHOD_TYPE_MISSING:
	  case VM_METHOD_TYPE_OPTIMIZED:
	  case VM_METHOD_TYPE_UNDEF:
	  case VM_METHOD_TYPE_NOTIMPLEMENTED:
	    break;
	}
    }
}

static enum rb_id_table_iterator_result
mark_method_entry_i(VALUE me, void *data)
{
    rb_objspace_t *objspace = (rb_objspace_t *)data;

    gc_mark(objspace, me);
    return ID_TABLE_CONTINUE;
}

static void
mark_m_tbl(rb_objspace_t *objspace, struct rb_id_table *tbl)
{
    if (tbl) {
	rb_id_table_foreach_values(tbl, mark_method_entry_i, objspace);
    }
}

static enum rb_id_table_iterator_result
mark_const_entry_i(VALUE value, void *data)
{
    const rb_const_entry_t *ce = (const rb_const_entry_t *)value;
    rb_objspace_t *objspace = data;

    gc_mark(objspace, ce->value);
    gc_mark(objspace, ce->file);
    return ID_TABLE_CONTINUE;
}

static void
mark_const_tbl(rb_objspace_t *objspace, struct rb_id_table *tbl)
{
    if (!tbl) return;
    rb_id_table_foreach_values(tbl, mark_const_entry_i, objspace);
}

#if STACK_GROW_DIRECTION < 0
#define GET_STACK_BOUNDS(start, end, appendix) ((start) = STACK_END, (end) = STACK_START)
#elif STACK_GROW_DIRECTION > 0
#define GET_STACK_BOUNDS(start, end, appendix) ((start) = STACK_START, (end) = STACK_END+(appendix))
#else
#define GET_STACK_BOUNDS(start, end, appendix) \
    ((STACK_END < STACK_START) ? \
     ((start) = STACK_END, (end) = STACK_START) : ((start) = STACK_START, (end) = STACK_END+(appendix)))
#endif

static void mark_stack_locations(rb_objspace_t *objspace, const rb_execution_context_t *ec,
				 const VALUE *stack_start, const VALUE *stack_end);

#ifndef __EMSCRIPTEN__
static void
mark_current_machine_context(rb_objspace_t *objspace, rb_execution_context_t *ec)
{
    union {
	rb_jmp_buf j;
	VALUE v[sizeof(rb_jmp_buf) / sizeof(VALUE)];
    } save_regs_gc_mark;
    VALUE *stack_start, *stack_end;

    FLUSH_REGISTER_WINDOWS;
    memset(&save_regs_gc_mark, 0, sizeof(save_regs_gc_mark));
    /* This assumes that all registers are saved into the jmp_buf (and stack) */
    rb_setjmp(save_regs_gc_mark.j);

    /* SET_STACK_END must be called in this function because
     * the stack frame of this function may contain
     * callee save registers and they should be marked. */
    SET_STACK_END;
    GET_STACK_BOUNDS(stack_start, stack_end, 1);

    mark_locations_array(objspace, save_regs_gc_mark.v, numberof(save_regs_gc_mark.v));

    mark_stack_locations(objspace, ec, stack_start, stack_end);
}
#else

static VALUE *rb_emscripten_stack_range_tmp[2];

static void
rb_emscripten_mark_locations(void *begin, void *end)
{
    rb_emscripten_stack_range_tmp[0] = begin;
    rb_emscripten_stack_range_tmp[1] = end;
}

static void
mark_current_machine_context(rb_objspace_t *objspace, rb_execution_context_t *ec)
{
    emscripten_scan_stack(rb_emscripten_mark_locations);
    mark_stack_locations(objspace, ec, rb_emscripten_stack_range_tmp[0], rb_emscripten_stack_range_tmp[1]);

    emscripten_scan_registers(rb_emscripten_mark_locations);
    mark_stack_locations(objspace, ec, rb_emscripten_stack_range_tmp[0], rb_emscripten_stack_range_tmp[1]);
}
#endif

void
rb_gc_mark_machine_stack(const rb_execution_context_t *ec)
{
    rb_objspace_t *objspace = &rb_objspace;
    VALUE *stack_start, *stack_end;

    GET_STACK_BOUNDS(stack_start, stack_end, 0);
    mark_stack_locations(objspace, ec, stack_start, stack_end);
}

static void
mark_stack_locations(rb_objspace_t *objspace, const rb_execution_context_t *ec,
		     const VALUE *stack_start, const VALUE *stack_end)
{

    gc_mark_locations(objspace, stack_start, stack_end);

#if defined(__mc68000__)
    gc_mark_locations(objspace,
		      (VALUE*)((char*)stack_start + 2),
		      (VALUE*)((char*)stack_end - 2));
#endif
}

void
rb_mark_tbl(st_table *tbl)
{
    mark_tbl(&rb_objspace, tbl);
}

void
rb_mark_tbl_no_pin(st_table *tbl)
{
    mark_tbl_no_pin(&rb_objspace, tbl);
}

static void gc_mark_payload(rb_objspace_t *objspace, VALUE obj);

static void
gc_mark_maybe(rb_objspace_t *objspace, VALUE obj)
{
    (void)VALGRIND_MAKE_MEM_DEFINED(&obj, sizeof(obj));

    if (is_pointer_to_heap(objspace, (void *)obj)) {
        obj = payload_or_self(obj);

        void *ptr = __asan_region_is_poisoned((void *)obj, SIZEOF_VALUE);
        asan_unpoison_object(obj, false);

        /* Garbage can live on the stack, so do not mark or pin */
        switch (BUILTIN_TYPE(obj)) {
          case T_ZOMBIE:
          case T_NONE:
            break;
          default:
            gc_mark_and_pin(objspace, obj);
            break;
        }

        if (ptr) {
            GC_ASSERT(BUILTIN_TYPE(obj) == T_NONE);
            asan_poison_object(obj);
        }
    }
}

void
rb_gc_mark_maybe(VALUE obj)
{
    gc_mark_maybe(&rb_objspace, obj);
}

static inline int
gc_mark_set(rb_objspace_t *objspace, VALUE obj)
{
    ASSERT_vm_locking();
    if (RVALUE_MARKED(obj)) return 0;
    MARK_IN_BITMAP(GET_HEAP_MARK_BITS(obj), obj);
    return 1;
}

static int
gc_remember_unprotected(rb_objspace_t *objspace, VALUE obj)
{
    struct heap_page *page = GET_HEAP_PAGE(obj);
    bits_t *uncollectible_bits = &page->uncollectible_bits[0];

    if (!MARKED_IN_BITMAP(uncollectible_bits, obj)) {
	page->flags.has_uncollectible_shady_objects = TRUE;
	MARK_IN_BITMAP(uncollectible_bits, obj);
	objspace->rgengc.uncollectible_wb_unprotected_objects++;

#if RGENGC_PROFILE > 0
	objspace->profile.total_remembered_shady_object_count++;
#if RGENGC_PROFILE >= 2
	objspace->profile.remembered_shady_object_count_types[BUILTIN_TYPE(obj)]++;
#endif
#endif
	return TRUE;
    }
    else {
	return FALSE;
    }
}

static void
rgengc_check_relation(rb_objspace_t *objspace, VALUE obj)
{
    const VALUE old_parent = objspace->rgengc.parent_object;

    if (old_parent) { /* parent object is old */
	if (RVALUE_WB_UNPROTECTED(obj)) {
	    if (gc_remember_unprotected(objspace, obj)) {
		gc_report(2, objspace, "relation: (O->S) %s -> %s\n", obj_info(old_parent), obj_info(obj));
	    }
	}
	else {
	    if (!RVALUE_OLD_P(obj)) {
		if (RVALUE_MARKED(obj)) {
		    /* An object pointed from an OLD object should be OLD. */
		    gc_report(2, objspace, "relation: (O->unmarked Y) %s -> %s\n", obj_info(old_parent), obj_info(obj));
		    RVALUE_AGE_SET_OLD(objspace, obj);
		    if (is_incremental_marking(objspace)) {
			if (!RVALUE_MARKING(obj)) {
			    gc_grey(objspace, obj);
			}
		    }
		    else {
			rgengc_remember(objspace, obj);
		    }
		}
		else {
		    gc_report(2, objspace, "relation: (O->Y) %s -> %s\n", obj_info(old_parent), obj_info(obj));
		    RVALUE_AGE_SET_CANDIDATE(objspace, obj);
		}
	    }
	}
    }

    GC_ASSERT(old_parent == objspace->rgengc.parent_object);
}

static void
gc_grey(rb_objspace_t *objspace, VALUE obj)
{
#if RGENGC_CHECK_MODE
    if (RVALUE_MARKED(obj) == FALSE) rb_bug("gc_grey: %s is not marked.", obj_info(obj));
    if (RVALUE_MARKING(obj) == TRUE) rb_bug("gc_grey: %s is marking/remembered.", obj_info(obj));
#endif

#if GC_ENABLE_INCREMENTAL_MARK
    if (is_incremental_marking(objspace)) {
	MARK_IN_BITMAP(GET_HEAP_MARKING_BITS(obj), obj);
    }
#endif

    push_mark_stack(&objspace->mark_stack, obj);
}

static void
gc_aging(rb_objspace_t *objspace, VALUE obj)
{
    struct heap_page *page = GET_HEAP_PAGE(obj);

    GC_ASSERT(RVALUE_MARKING(obj) == FALSE);
    check_rvalue_consistency(obj);

    if (!RVALUE_PAGE_WB_UNPROTECTED(page, obj)) {
	if (!RVALUE_OLD_P(obj)) {
	    gc_report(3, objspace, "gc_aging: YOUNG: %s\n", obj_info(obj));
	    RVALUE_AGE_INC(objspace, obj);
	}
	else if (is_full_marking(objspace)) {
	    GC_ASSERT(RVALUE_PAGE_UNCOLLECTIBLE(page, obj) == FALSE);
	    RVALUE_PAGE_OLD_UNCOLLECTIBLE_SET(objspace, page, obj);
	}

        if (RVALUE_UNCOLLECTIBLE(obj) && BUILTIN_TYPE(obj) == T_PAYLOAD) {
            int plen = RPAYLOAD(obj)->len;

            for (int i = 1; i < plen; i++) {
                VALUE pbody = obj + i * sizeof(RVALUE);
                MARK_IN_BITMAP(GET_HEAP_UNCOLLECTIBLE_BITS(pbody), pbody);
            }
        }
    }
    check_rvalue_consistency(obj);

    objspace->marked_slots++;
}

NOINLINE(static void gc_mark_ptr(rb_objspace_t *objspace, VALUE obj));
static void reachable_objects_from_callback(VALUE obj);

static void
gc_mark_ptr(rb_objspace_t *objspace, VALUE obj)
{
    if (LIKELY(during_gc)) {
	rgengc_check_relation(objspace, obj);
	if (!gc_mark_set(objspace, obj)) return; /* already marked */

        if (0) { // for debug GC marking miss
            if (objspace->rgengc.parent_object) {
                RUBY_DEBUG_LOG("%p (%s) parent:%p (%s)",
                               (void *)obj, obj_type_name(obj),
                               (void *)objspace->rgengc.parent_object, obj_type_name(objspace->rgengc.parent_object));
            }
            else {
                RUBY_DEBUG_LOG("%p (%s)", (void *)obj, obj_type_name(obj));
            }
        }

        if (UNLIKELY(RB_TYPE_P(obj, T_NONE))) {
            rp(obj);
            rb_bug("try to mark T_NONE object"); /* check here will help debugging */
        }
	gc_aging(objspace, obj);
	gc_grey(objspace, obj);
    }
    else {
        reachable_objects_from_callback(obj);
    }
}

static inline void
gc_pin(rb_objspace_t *objspace, VALUE obj)
{
    GC_ASSERT(is_markable_object(objspace, obj));
    if (UNLIKELY(objspace->flags.during_compacting)) {
        if (LIKELY(during_gc)) {
            MARK_IN_BITMAP(GET_HEAP_PINNED_BITS(obj), obj);
        }
    }
}

static inline void
gc_mark_and_pin(rb_objspace_t *objspace, VALUE obj)
{
    if (!is_markable_object(objspace, obj)) return;
    gc_pin(objspace, obj);
    gc_mark_ptr(objspace, obj);
}

static inline void
gc_mark(rb_objspace_t *objspace, VALUE obj)
{
    if (!is_markable_object(objspace, obj)) return;

    gc_mark_ptr(objspace, obj);
}

void
rb_gc_mark_movable(VALUE ptr)
{
    gc_mark(&rb_objspace, ptr);
}

void
rb_gc_mark(VALUE ptr)
{
    gc_mark_and_pin(&rb_objspace, ptr);
}

/* CAUTION: THIS FUNCTION ENABLE *ONLY BEFORE* SWEEPING.
 * This function is only for GC_END_MARK timing.
 */

int
rb_objspace_marked_object_p(VALUE obj)
{
    return RVALUE_MARKED(obj) ? TRUE : FALSE;
}

static inline void
gc_mark_set_parent(rb_objspace_t *objspace, VALUE obj)
{
    if (RVALUE_OLD_P(obj)) {
	objspace->rgengc.parent_object = obj;
    }
    else {
	objspace->rgengc.parent_object = Qfalse;
    }
}

static void
gc_mark_imemo(rb_objspace_t *objspace, VALUE obj)
{
    switch (imemo_type(obj)) {
      case imemo_env:
	{
	    const rb_env_t *env = (const rb_env_t *)obj;
            GC_ASSERT(env->ep[VM_ENV_DATA_INDEX_ENV] == obj);
	    GC_ASSERT(VM_ENV_ESCAPED_P(env->ep));
            gc_mark_values(objspace, (long)env->env_size, env->env);
	    VM_ENV_FLAGS_SET(env->ep, VM_ENV_FLAG_WB_REQUIRED);
            gc_mark(objspace, (VALUE)rb_vm_env_prev_env(env));
	    gc_mark(objspace, (VALUE)env->iseq);
	}
	return;
      case imemo_cref:
	gc_mark(objspace, RANY(obj)->as.imemo.cref.klass);
	gc_mark(objspace, (VALUE)RANY(obj)->as.imemo.cref.next);
	gc_mark(objspace, RANY(obj)->as.imemo.cref.refinements);
	return;
      case imemo_svar:
	gc_mark(objspace, RANY(obj)->as.imemo.svar.cref_or_me);
	gc_mark(objspace, RANY(obj)->as.imemo.svar.lastline);
	gc_mark(objspace, RANY(obj)->as.imemo.svar.backref);
	gc_mark(objspace, RANY(obj)->as.imemo.svar.others);
	return;
      case imemo_throw_data:
	gc_mark(objspace, RANY(obj)->as.imemo.throw_data.throw_obj);
	return;
      case imemo_ifunc:
	gc_mark_maybe(objspace, (VALUE)RANY(obj)->as.imemo.ifunc.data);
	return;
      case imemo_memo:
	gc_mark(objspace, RANY(obj)->as.imemo.memo.v1);
	gc_mark(objspace, RANY(obj)->as.imemo.memo.v2);
	gc_mark_maybe(objspace, RANY(obj)->as.imemo.memo.u3.value);
	return;
      case imemo_ment:
	mark_method_entry(objspace, &RANY(obj)->as.imemo.ment);
	return;
      case imemo_iseq:
	rb_iseq_mark((rb_iseq_t *)obj);
	return;
      case imemo_tmpbuf:
	{
	    const rb_imemo_tmpbuf_t *m = &RANY(obj)->as.imemo.alloc;
	    do {
		rb_gc_mark_locations(m->ptr, m->ptr + m->cnt);
	    } while ((m = m->next) != NULL);
	}
	return;
      case imemo_ast:
	rb_ast_mark(&RANY(obj)->as.imemo.ast);
	return;
      case imemo_parser_strterm:
	rb_strterm_mark(obj);
	return;
      case imemo_callinfo:
        return;
      case imemo_callcache:
        {
            const struct rb_callcache *cc = (const struct rb_callcache *)obj;
            // should not mark klass here
            gc_mark(objspace, (VALUE)vm_cc_cme(cc));
        }
        return;
      case imemo_constcache:
        {
            const struct iseq_inline_constant_cache_entry *ice = (struct iseq_inline_constant_cache_entry *)obj;
            gc_mark(objspace, ice->value);
        }
        return;
#if VM_CHECK_MODE > 0
      default:
	VM_UNREACHABLE(gc_mark_imemo);
#endif
    }
}

static void
gc_mark_payload(rb_objspace_t *objspace, VALUE obj)
{
#if USE_RVARGC
    GC_ASSERT(BUILTIN_TYPE(obj) == T_PAYLOAD);
    // Mark payload head here
    gc_mark_and_pin(objspace, obj);

    for (int i = 1 ; i < RPAYLOAD(obj)->len; i++) {
        VALUE p = obj + i * sizeof(RVALUE);
        MARK_IN_BITMAP(GET_HEAP_MARK_BITS(p), p);
        MARK_IN_BITMAP(GET_HEAP_PINNED_BITS(p), p);
    }
#endif
}

static void
gc_mark_children(rb_objspace_t *objspace, VALUE obj)
{
    register RVALUE *any = RANY(obj);
    gc_mark_set_parent(objspace, obj);

    if (FL_TEST(obj, FL_EXIVAR)) {
	rb_mark_generic_ivar(obj);
    }

    switch (BUILTIN_TYPE(obj)) {
      case T_FLOAT:
      case T_BIGNUM:
      case T_SYMBOL:
        /* Not immediates, but does not have references and singleton
         * class */
        return;

      case T_NIL:
      case T_FIXNUM:
	rb_bug("rb_gc_mark() called for broken object");
	break;

      case T_NODE:
	UNEXPECTED_NODE(rb_gc_mark);
	break;

      case T_IMEMO:
	gc_mark_imemo(objspace, obj);
	return;

      default:
        break;
    }

    gc_mark(objspace, any->as.basic.klass);

    switch (BUILTIN_TYPE(obj)) {
      case T_PAYLOAD:
          gc_mark_payload(objspace, obj);
          break;
      case T_CLASS:
      case T_MODULE:
        if (RCLASS_SUPER(obj)) {
            gc_mark(objspace, RCLASS_SUPER(obj));
        }
        if (!RCLASS_EXT(obj)) {
            break;
        }

        mark_m_tbl(objspace, RCLASS_M_TBL(obj));
        cc_table_mark(objspace, obj);
        mark_tbl_no_pin(objspace, RCLASS_IV_TBL(obj));
	mark_const_tbl(objspace, RCLASS_CONST_TBL(obj));
        gc_mark_payload(objspace, (VALUE)((uintptr_t)RCLASS(obj)->ptr - sizeof(struct RPayload)));
	break;

      case T_ICLASS:
        if (RICLASS_OWNS_M_TBL_P(obj)) {
	    mark_m_tbl(objspace, RCLASS_M_TBL(obj));
	}
        if (RCLASS_SUPER(obj)) {
            gc_mark(objspace, RCLASS_SUPER(obj));
        }
        if (!RCLASS_EXT(obj)) {
            break;
        }
	mark_m_tbl(objspace, RCLASS_CALLABLE_M_TBL(obj));
        cc_table_mark(objspace, obj);
        gc_mark_payload(objspace, (VALUE)((uintptr_t)RCLASS(obj)->ptr - sizeof(struct RPayload)));
	break;

      case T_ARRAY:
        if (FL_TEST(obj, ELTS_SHARED)) {
            VALUE root = any->as.array.as.heap.aux.shared_root;
            gc_mark(objspace, root);
	}
	else {
	    long i, len = RARRAY_LEN(obj);
            const VALUE *ptr = RARRAY_CONST_PTR_TRANSIENT(obj);
	    for (i=0; i < len; i++) {
                gc_mark(objspace, ptr[i]);
	    }

            if (LIKELY(during_gc)) {
                if (!FL_TEST_RAW(obj, RARRAY_EMBED_FLAG) &&
                    RARRAY_TRANSIENT_P(obj)) {
                    rb_transient_heap_mark(obj, ptr);
                }
            }
        }
	break;

      case T_HASH:
        mark_hash(objspace, obj);
	break;

      case T_STRING:
	if (STR_SHARED_P(obj)) {
	    gc_mark(objspace, any->as.string.as.heap.aux.shared);
	}
	break;

      case T_DATA:
	{
	    void *const ptr = DATA_PTR(obj);
	    if (ptr) {
		RUBY_DATA_FUNC mark_func = RTYPEDDATA_P(obj) ?
		    any->as.typeddata.type->function.dmark :
		    any->as.data.dmark;
		if (mark_func) (*mark_func)(ptr);
	    }
	}
	break;

      case T_OBJECT:
        {
            const VALUE * const ptr = ROBJECT_IVPTR(obj);

            uint32_t i, len = ROBJECT_NUMIV(obj);
            for (i  = 0; i < len; i++) {
                gc_mark(objspace, ptr[i]);
            }

            if (LIKELY(during_gc) &&
                    ROBJ_TRANSIENT_P(obj)) {
                rb_transient_heap_mark(obj, ptr);
            }
        }
	break;

      case T_FILE:
        if (any->as.file.fptr) {
            gc_mark(objspace, any->as.file.fptr->self);
            gc_mark(objspace, any->as.file.fptr->pathv);
            gc_mark(objspace, any->as.file.fptr->tied_io_for_writing);
            gc_mark(objspace, any->as.file.fptr->writeconv_asciicompat);
            gc_mark(objspace, any->as.file.fptr->writeconv_pre_ecopts);
            gc_mark(objspace, any->as.file.fptr->encs.ecopts);
            gc_mark(objspace, any->as.file.fptr->write_lock);
        }
        break;

      case T_REGEXP:
        gc_mark(objspace, any->as.regexp.src);
	break;

      case T_MATCH:
	gc_mark(objspace, any->as.match.regexp);
	if (any->as.match.str) {
	    gc_mark(objspace, any->as.match.str);
	}
	break;

      case T_RATIONAL:
	gc_mark(objspace, any->as.rational.num);
	gc_mark(objspace, any->as.rational.den);
	break;

      case T_COMPLEX:
	gc_mark(objspace, any->as.complex.real);
	gc_mark(objspace, any->as.complex.imag);
	break;

      case T_STRUCT:
	{
            long i;
            const long len = RSTRUCT_LEN(obj);
            const VALUE * const ptr = RSTRUCT_CONST_PTR(obj);

            for (i=0; i<len; i++) {
                gc_mark(objspace, ptr[i]);
            }

            if (LIKELY(during_gc) &&
                RSTRUCT_TRANSIENT_P(obj)) {
                rb_transient_heap_mark(obj, ptr);
            }
	}
	break;

      default:
#if GC_DEBUG
	rb_gcdebug_print_obj_condition((VALUE)obj);
#endif
        if (BUILTIN_TYPE(obj) == T_MOVED)   rb_bug("rb_gc_mark(): %p is T_MOVED", (void *)obj);
	if (BUILTIN_TYPE(obj) == T_NONE)   rb_bug("rb_gc_mark(): %p is T_NONE", (void *)obj);
	if (BUILTIN_TYPE(obj) == T_ZOMBIE) rb_bug("rb_gc_mark(): %p is T_ZOMBIE", (void *)obj);
	rb_bug("rb_gc_mark(): unknown data type 0x%x(%p) %s",
	       BUILTIN_TYPE(obj), (void *)any,
	       is_pointer_to_heap(objspace, any) ? "corrupted object" : "non object");
    }
}

/**
 * incremental: 0 -> not incremental (do all)
 * incremental: n -> mark at most `n' objects
 */
static inline int
gc_mark_stacked_objects(rb_objspace_t *objspace, int incremental, size_t count)
{
    mark_stack_t *mstack = &objspace->mark_stack;
    VALUE obj;
#if GC_ENABLE_INCREMENTAL_MARK
    size_t marked_slots_at_the_beginning = objspace->marked_slots;
    size_t popped_count = 0;
#endif

    while (pop_mark_stack(mstack, &obj)) {
	if (obj == Qundef) continue; /* skip */

	if (RGENGC_CHECK_MODE && !RVALUE_MARKED(obj)) {
	    rb_bug("gc_mark_stacked_objects: %s is not marked.", obj_info(obj));
	}
        gc_mark_children(objspace, obj);

#if GC_ENABLE_INCREMENTAL_MARK
	if (incremental) {
	    if (RGENGC_CHECK_MODE && !RVALUE_MARKING(obj)) {
		rb_bug("gc_mark_stacked_objects: incremental, but marking bit is 0");
	    }
	    CLEAR_IN_BITMAP(GET_HEAP_MARKING_BITS(obj), obj);
	    popped_count++;

	    if (popped_count + (objspace->marked_slots - marked_slots_at_the_beginning) > count) {
		break;
	    }
	}
	else {
	    /* just ignore marking bits */
	}
#endif
    }

    if (RGENGC_CHECK_MODE >= 3) gc_verify_internal_consistency(objspace);

    if (is_mark_stack_empty(mstack)) {
	shrink_stack_chunk_cache(mstack);
	return TRUE;
    }
    else {
	return FALSE;
    }
}

static int
gc_mark_stacked_objects_incremental(rb_objspace_t *objspace, size_t count)
{
    return gc_mark_stacked_objects(objspace, TRUE, count);
}

static int
gc_mark_stacked_objects_all(rb_objspace_t *objspace)
{
    return gc_mark_stacked_objects(objspace, FALSE, 0);
}

#if PRINT_ROOT_TICKS
#define MAX_TICKS 0x100
static tick_t mark_ticks[MAX_TICKS];
static const char *mark_ticks_categories[MAX_TICKS];

static void
show_mark_ticks(void)
{
    int i;
    fprintf(stderr, "mark ticks result:\n");
    for (i=0; i<MAX_TICKS; i++) {
	const char *category = mark_ticks_categories[i];
	if (category) {
	    fprintf(stderr, "%s\t%8lu\n", category, (unsigned long)mark_ticks[i]);
	}
	else {
	    break;
	}
    }
}

#endif /* PRINT_ROOT_TICKS */

static void
gc_mark_roots(rb_objspace_t *objspace, const char **categoryp)
{
    struct gc_list *list;
    rb_execution_context_t *ec = GET_EC();
    rb_vm_t *vm = rb_ec_vm_ptr(ec);

#if PRINT_ROOT_TICKS
    tick_t start_tick = tick();
    int tick_count = 0;
    const char *prev_category = 0;

    if (mark_ticks_categories[0] == 0) {
	atexit(show_mark_ticks);
    }
#endif

    if (categoryp) *categoryp = "xxx";

    objspace->rgengc.parent_object = Qfalse;

#if PRINT_ROOT_TICKS
#define MARK_CHECKPOINT_PRINT_TICK(category) do { \
    if (prev_category) { \
	tick_t t = tick(); \
	mark_ticks[tick_count] = t - start_tick; \
	mark_ticks_categories[tick_count] = prev_category; \
	tick_count++; \
    } \
    prev_category = category; \
    start_tick = tick(); \
} while (0)
#else /* PRINT_ROOT_TICKS */
#define MARK_CHECKPOINT_PRINT_TICK(category)
#endif

#define MARK_CHECKPOINT(category) do { \
    if (categoryp) *categoryp = category; \
    MARK_CHECKPOINT_PRINT_TICK(category); \
} while (0)

    MARK_CHECKPOINT("vm");
    SET_STACK_END;
    rb_vm_mark(vm);
    if (vm->self) gc_mark(objspace, vm->self);

    MARK_CHECKPOINT("finalizers");
    mark_finalizer_tbl(objspace, finalizer_table);

    MARK_CHECKPOINT("machine_context");
    mark_current_machine_context(objspace, ec);

    /* mark protected global variables */
    MARK_CHECKPOINT("global_list");
    for (list = global_list; list; list = list->next) {
        gc_mark_maybe(objspace, *list->varptr);
    }

    MARK_CHECKPOINT("end_proc");
    rb_mark_end_proc();

    MARK_CHECKPOINT("global_tbl");
    rb_gc_mark_global_tbl();

    MARK_CHECKPOINT("object_id");
    rb_gc_mark(objspace->next_object_id);
    mark_tbl_no_pin(objspace, objspace->obj_to_id_tbl); /* Only mark ids */

    if (stress_to_class) rb_gc_mark(stress_to_class);

    MARK_CHECKPOINT("finish");
#undef MARK_CHECKPOINT
}

#if RGENGC_CHECK_MODE >= 4

#define MAKE_ROOTSIG(obj) (((VALUE)(obj) << 1) | 0x01)
#define IS_ROOTSIG(obj)   ((VALUE)(obj) & 0x01)
#define GET_ROOTSIG(obj)  ((const char *)((VALUE)(obj) >> 1))

struct reflist {
    VALUE *list;
    int pos;
    int size;
};

static struct reflist *
reflist_create(VALUE obj)
{
    struct reflist *refs = xmalloc(sizeof(struct reflist));
    refs->size = 1;
    refs->list = ALLOC_N(VALUE, refs->size);
    refs->list[0] = obj;
    refs->pos = 1;
    return refs;
}

static void
reflist_destruct(struct reflist *refs)
{
    xfree(refs->list);
    xfree(refs);
}

static void
reflist_add(struct reflist *refs, VALUE obj)
{
    if (refs->pos == refs->size) {
	refs->size *= 2;
	SIZED_REALLOC_N(refs->list, VALUE, refs->size, refs->size/2);
    }

    refs->list[refs->pos++] = obj;
}

static void
reflist_dump(struct reflist *refs)
{
    int i;
    for (i=0; i<refs->pos; i++) {
	VALUE obj = refs->list[i];
	if (IS_ROOTSIG(obj)) { /* root */
	    fprintf(stderr, "<root@%s>", GET_ROOTSIG(obj));
	}
	else {
	    fprintf(stderr, "<%s>", obj_info(obj));
	}
	if (i+1 < refs->pos) fprintf(stderr, ", ");
    }
}

static int
reflist_referred_from_machine_context(struct reflist *refs)
{
    int i;
    for (i=0; i<refs->pos; i++) {
	VALUE obj = refs->list[i];
	if (IS_ROOTSIG(obj) && strcmp(GET_ROOTSIG(obj), "machine_context") == 0) return 1;
    }
    return 0;
}

struct allrefs {
    rb_objspace_t *objspace;
    /* a -> obj1
     * b -> obj1
     * c -> obj1
     * c -> obj2
     * d -> obj3
     * #=> {obj1 => [a, b, c], obj2 => [c, d]}
     */
    struct st_table *references;
    const char *category;
    VALUE root_obj;
    mark_stack_t mark_stack;
};

static int
allrefs_add(struct allrefs *data, VALUE obj)
{
    struct reflist *refs;
    st_data_t r;

    if (st_lookup(data->references, obj, &r)) {
        refs = (struct reflist *)r;
	reflist_add(refs, data->root_obj);
	return 0;
    }
    else {
	refs = reflist_create(data->root_obj);
	st_insert(data->references, obj, (st_data_t)refs);
	return 1;
    }
}

static void
allrefs_i(VALUE obj, void *ptr)
{
    struct allrefs *data = (struct allrefs *)ptr;

    if (allrefs_add(data, obj)) {
	push_mark_stack(&data->mark_stack, obj);
    }
}

static void
allrefs_roots_i(VALUE obj, void *ptr)
{
    struct allrefs *data = (struct allrefs *)ptr;
    if (strlen(data->category) == 0) rb_bug("!!!");
    data->root_obj = MAKE_ROOTSIG(data->category);

    if (allrefs_add(data, obj)) {
	push_mark_stack(&data->mark_stack, obj);
    }
}
#define PUSH_MARK_FUNC_DATA(v) do { \
    struct gc_mark_func_data_struct *prev_mark_func_data = GET_RACTOR()->mfd; \
    GET_RACTOR()->mfd = (v);

#define POP_MARK_FUNC_DATA() GET_RACTOR()->mfd = prev_mark_func_data;} while (0)

static st_table *
objspace_allrefs(rb_objspace_t *objspace)
{
    struct allrefs data;
    struct gc_mark_func_data_struct mfd;
    VALUE obj;
    int prev_dont_gc = dont_gc_val();
    dont_gc_on();

    data.objspace = objspace;
    data.references = st_init_numtable();
    init_mark_stack(&data.mark_stack);

    mfd.mark_func = allrefs_roots_i;
    mfd.data = &data;

    /* traverse root objects */
    PUSH_MARK_FUNC_DATA(&mfd);
    GET_RACTOR()->mfd = &mfd;
    gc_mark_roots(objspace, &data.category);
    POP_MARK_FUNC_DATA();

    /* traverse rest objects reachable from root objects */
    while (pop_mark_stack(&data.mark_stack, &obj)) {
	rb_objspace_reachable_objects_from(data.root_obj = obj, allrefs_i, &data);
    }
    free_stack_chunks(&data.mark_stack);

    dont_gc_set(prev_dont_gc);
    return data.references;
}

static int
objspace_allrefs_destruct_i(st_data_t key, st_data_t value, st_data_t ptr)
{
    struct reflist *refs = (struct reflist *)value;
    reflist_destruct(refs);
    return ST_CONTINUE;
}

static void
objspace_allrefs_destruct(struct st_table *refs)
{
    st_foreach(refs, objspace_allrefs_destruct_i, 0);
    st_free_table(refs);
}

#if RGENGC_CHECK_MODE >= 5
static int
allrefs_dump_i(st_data_t k, st_data_t v, st_data_t ptr)
{
    VALUE obj = (VALUE)k;
    struct reflist *refs = (struct reflist *)v;
    fprintf(stderr, "[allrefs_dump_i] %s <- ", obj_info(obj));
    reflist_dump(refs);
    fprintf(stderr, "\n");
    return ST_CONTINUE;
}

static void
allrefs_dump(rb_objspace_t *objspace)
{
    VALUE size = objspace->rgengc.allrefs_table->num_entries;
    fprintf(stderr, "[all refs] (size: %"PRIuVALUE")\n", size);
    st_foreach(objspace->rgengc.allrefs_table, allrefs_dump_i, 0);
}
#endif

static int
gc_check_after_marks_i(st_data_t k, st_data_t v, st_data_t ptr)
{
    VALUE obj = k;
    struct reflist *refs = (struct reflist *)v;
    rb_objspace_t *objspace = (rb_objspace_t *)ptr;

    /* object should be marked or oldgen */
    if (!MARKED_IN_BITMAP(GET_HEAP_MARK_BITS(obj), obj)) {
	fprintf(stderr, "gc_check_after_marks_i: %s is not marked and not oldgen.\n", obj_info(obj));
	fprintf(stderr, "gc_check_after_marks_i: %p is referred from ", (void *)obj);
	reflist_dump(refs);

	if (reflist_referred_from_machine_context(refs)) {
	    fprintf(stderr, " (marked from machine stack).\n");
	    /* marked from machine context can be false positive */
	}
	else {
	    objspace->rgengc.error_count++;
	    fprintf(stderr, "\n");
	}
    }
    return ST_CONTINUE;
}

static void
gc_marks_check(rb_objspace_t *objspace, st_foreach_callback_func *checker_func, const char *checker_name)
{
    size_t saved_malloc_increase = objspace->malloc_params.increase;
#if RGENGC_ESTIMATE_OLDMALLOC
    size_t saved_oldmalloc_increase = objspace->rgengc.oldmalloc_increase;
#endif
    VALUE already_disabled = rb_objspace_gc_disable(objspace);

    objspace->rgengc.allrefs_table = objspace_allrefs(objspace);

    if (checker_func) {
	st_foreach(objspace->rgengc.allrefs_table, checker_func, (st_data_t)objspace);
    }

    if (objspace->rgengc.error_count > 0) {
#if RGENGC_CHECK_MODE >= 5
	allrefs_dump(objspace);
#endif
	if (checker_name) rb_bug("%s: GC has problem.", checker_name);
    }

    objspace_allrefs_destruct(objspace->rgengc.allrefs_table);
    objspace->rgengc.allrefs_table = 0;

    if (already_disabled == Qfalse) rb_objspace_gc_enable(objspace);
    objspace->malloc_params.increase = saved_malloc_increase;
#if RGENGC_ESTIMATE_OLDMALLOC
    objspace->rgengc.oldmalloc_increase = saved_oldmalloc_increase;
#endif
}
#endif /* RGENGC_CHECK_MODE >= 4 */

struct verify_internal_consistency_struct {
    rb_objspace_t *objspace;
    int err_count;
    size_t live_object_count;
    size_t zombie_object_count;

    VALUE parent;
    size_t old_object_count;
    size_t remembered_shady_count;
};

static void
check_generation_i(const VALUE child, void *ptr)
{
    struct verify_internal_consistency_struct *data = (struct verify_internal_consistency_struct *)ptr;
    const VALUE parent = data->parent;

    if (RGENGC_CHECK_MODE) GC_ASSERT(RVALUE_OLD_P(parent));

    if (!RVALUE_OLD_P(child)) {
	if (!RVALUE_REMEMBERED(parent) &&
	    !RVALUE_REMEMBERED(child) &&
	    !RVALUE_UNCOLLECTIBLE(child)) {
	    fprintf(stderr, "verify_internal_consistency_reachable_i: WB miss (O->Y) %s -> %s\n", obj_info(parent), obj_info(child));
	    data->err_count++;
	}
    }
}

static void
check_color_i(const VALUE child, void *ptr)
{
    struct verify_internal_consistency_struct *data = (struct verify_internal_consistency_struct *)ptr;
    const VALUE parent = data->parent;

    if (!RVALUE_WB_UNPROTECTED(parent) && RVALUE_WHITE_P(child)) {
	fprintf(stderr, "verify_internal_consistency_reachable_i: WB miss (B->W) - %s -> %s\n",
		obj_info(parent), obj_info(child));
	data->err_count++;
    }
}

static void
check_children_i(const VALUE child, void *ptr)
{
    struct verify_internal_consistency_struct *data = (struct verify_internal_consistency_struct *)ptr;
    if (check_rvalue_consistency_force(child, FALSE) != 0) {
        fprintf(stderr, "check_children_i: %s has error (referenced from %s)",
                obj_info(child), obj_info(data->parent));
        rb_print_backtrace(); /* C backtrace will help to debug */

        data->err_count++;
    }
}

static int
verify_internal_consistency_i(void *page_start, void *page_end, size_t stride, void *ptr)
{
    struct verify_internal_consistency_struct *data = (struct verify_internal_consistency_struct *)ptr;
    VALUE obj;
    rb_objspace_t *objspace = data->objspace;

    for (obj = (VALUE)page_start; obj != (VALUE)page_end; obj += stride) {
        void *poisoned = asan_poisoned_object_p(obj);
        asan_unpoison_object(obj, false);

	if (is_live_object(objspace, obj)) {
	    /* count objects */
	    data->live_object_count++;
            data->parent = obj;

            /* Normally, we don't expect T_MOVED objects to be in the heap.
             * But they can stay alive on the stack, */
            if (!gc_object_moved_p(objspace, obj)) {
                /* moved slots don't have children */
                rb_objspace_reachable_objects_from(obj, check_children_i, (void *)data);
            }

	    /* check health of children */
	    if (RVALUE_OLD_P(obj)) data->old_object_count++;
	    if (RVALUE_WB_UNPROTECTED(obj) && RVALUE_UNCOLLECTIBLE(obj)) data->remembered_shady_count++;

	    if (!is_marking(objspace) && RVALUE_OLD_P(obj)) {
		/* reachable objects from an oldgen object should be old or (young with remember) */
		data->parent = obj;
		rb_objspace_reachable_objects_from(obj, check_generation_i, (void *)data);
	    }

	    if (is_incremental_marking(objspace)) {
		if (RVALUE_BLACK_P(obj)) {
		    /* reachable objects from black objects should be black or grey objects */
		    data->parent = obj;
		    rb_objspace_reachable_objects_from(obj, check_color_i, (void *)data);
		}
	    }

            /* make sure we have counted the payload body slots */
            if (BUILTIN_TYPE(obj) == T_PAYLOAD) {
                if (RVALUE_OLD_P(obj)) {
                   data->old_object_count += RPAYLOAD(obj)->len - 1;
                }
                data->live_object_count += RPAYLOAD(obj)->len - 1;
            }
	}
	else {
	    if (BUILTIN_TYPE(obj) == T_ZOMBIE) {
		GC_ASSERT((RBASIC(obj)->flags & ~FL_SEEN_OBJ_ID) == T_ZOMBIE);
		data->zombie_object_count++;
	    }
	}
        if (poisoned) {
            GC_ASSERT(BUILTIN_TYPE(obj) == T_NONE);
            asan_poison_object(obj);
        }
    }

    return 0;
}

static int
gc_verify_heap_page(rb_objspace_t *objspace, struct heap_page *page, VALUE obj)
{
    int i;
    unsigned int has_remembered_shady = FALSE;
    unsigned int has_remembered_old = FALSE;
    int remembered_old_objects = 0;
    int free_objects = 0;
    int zombie_objects = 0;
    int stride = 1, default_stride = 1;

    for (i=0; i<page->total_slots; i+=stride) {
	VALUE val = (VALUE)&page->start[i];
        void *poisoned = asan_poisoned_object_p(val);
        asan_unpoison_object(val, false);

        if (BUILTIN_TYPE(val) == T_PAYLOAD) {
            stride = RPAYLOAD(val)->len;
        } else {
            stride = default_stride;
        }

	if (RBASIC(val) == 0) free_objects++;
        if (BUILTIN_TYPE(val) == T_PAYLOAD) stride = RPAYLOAD(val)->len;
	if (BUILTIN_TYPE(val) == T_ZOMBIE) zombie_objects++;
	if (RVALUE_PAGE_UNCOLLECTIBLE(page, val) && RVALUE_PAGE_WB_UNPROTECTED(page, val)) {
	    has_remembered_shady = TRUE;
	}
	if (RVALUE_PAGE_MARKING(page, val)) {
	    has_remembered_old = TRUE;
	    remembered_old_objects++;
	}

        if (poisoned) {
            GC_ASSERT(BUILTIN_TYPE(val) == T_NONE);
            asan_poison_object(val);
        }
    }

    if (!is_incremental_marking(objspace) &&
	page->flags.has_remembered_objects == FALSE && has_remembered_old == TRUE) {

	for (i=0; i<page->total_slots; i++) {
	    VALUE val = (VALUE)&page->start[i];
	    if (RVALUE_PAGE_MARKING(page, val)) {
		fprintf(stderr, "marking -> %s\n", obj_info(val));
	    }
	}
	rb_bug("page %p's has_remembered_objects should be false, but there are remembered old objects (%d). %s",
	       (void *)page, remembered_old_objects, obj ? obj_info(obj) : "");
    }

    if (page->flags.has_uncollectible_shady_objects == FALSE && has_remembered_shady == TRUE) {
	rb_bug("page %p's has_remembered_shady should be false, but there are remembered shady objects. %s",
	       (void *)page, obj ? obj_info(obj) : "");
    }

    if (0) {
	/* free_slots may not equal to free_objects */
	if (page->free_slots != free_objects) {
	    rb_bug("page %p's free_slots should be %d, but %d\n", (void *)page, page->free_slots, free_objects);
	}
    }
    if (page->final_slots != zombie_objects) {
	rb_bug("page %p's final_slots should be %d, but %d\n", (void *)page, page->final_slots, zombie_objects);
    }

    return remembered_old_objects;
}

static int
gc_verify_heap_pages_(rb_objspace_t *objspace, struct list_head *head)
{
    int remembered_old_objects = 0;
    struct heap_page *page = 0;

    list_for_each(head, page, page_node) {
        asan_unpoison_memory_region(&page->freelist, sizeof(RVALUE*), false);
        RVALUE *p = page->freelist;
        while (p) {
            VALUE vp = (VALUE)p;
            VALUE prev = vp;
            asan_unpoison_object(vp, false);
            if (BUILTIN_TYPE(vp) != T_NONE) {
                fprintf(stderr, "freelist slot expected to be T_NONE but was: %s\n", obj_info(vp));
            }
            p = p->as.free.next;
            asan_poison_object(prev);
        }
        asan_poison_memory_region(&page->freelist, sizeof(RVALUE*));

	if (page->flags.has_remembered_objects == FALSE) {
	    remembered_old_objects += gc_verify_heap_page(objspace, page, Qfalse);
	}
    }

    return remembered_old_objects;
}

static int
gc_verify_heap_pages(rb_objspace_t *objspace)
{
    int remembered_old_objects = 0;
    remembered_old_objects += gc_verify_heap_pages_(objspace, &heap_eden->pages);
    remembered_old_objects += gc_verify_heap_pages_(objspace, &heap_tomb->pages);
    return remembered_old_objects;
}

/*
 *  call-seq:
 *     GC.verify_internal_consistency                  -> nil
 *
 *  Verify internal consistency.
 *
 *  This method is implementation specific.
 *  Now this method checks generational consistency
 *  if RGenGC is supported.
 */
static VALUE
gc_verify_internal_consistency_m(VALUE dummy)
{
    gc_verify_internal_consistency(&rb_objspace);
    return Qnil;
}

static void
gc_verify_internal_consistency_(rb_objspace_t *objspace)
{
    struct verify_internal_consistency_struct data = {0};

    data.objspace = objspace;
    gc_report(5, objspace, "gc_verify_internal_consistency: start\n");

    /* check relations */

    objspace_each_objects(objspace, verify_internal_consistency_i, &data, FALSE);

    if (data.err_count != 0) {
#if RGENGC_CHECK_MODE >= 5
	objspace->rgengc.error_count = data.err_count;
	gc_marks_check(objspace, NULL, NULL);
	allrefs_dump(objspace);
#endif
	rb_bug("gc_verify_internal_consistency: found internal inconsistency.");
    }

    /* check heap_page status */
    gc_verify_heap_pages(objspace);

    /* check counters */

    if (!is_lazy_sweeping(heap_eden) &&
        !finalizing &&
        ruby_single_main_ractor != NULL) {
	if (objspace_live_slots(objspace) != data.live_object_count) {
	    fprintf(stderr, "heap_pages_final_slots: %"PRIdSIZE", "
                    "objspace->profile.total_freed_objects: %"PRIdSIZE"\n",
		    heap_pages_final_slots, objspace->profile.total_freed_objects);
	    rb_bug("inconsistent live slot number: expect %"PRIuSIZE", but %"PRIuSIZE".",
                   objspace_live_slots(objspace), data.live_object_count);
	}
    }

    if (!is_marking(objspace)) {
	if (objspace->rgengc.old_objects != data.old_object_count) {
	    rb_bug("inconsistent old slot number: expect %"PRIuSIZE", but %"PRIuSIZE".",
                   objspace->rgengc.old_objects, data.old_object_count);
	}
	if (objspace->rgengc.uncollectible_wb_unprotected_objects != data.remembered_shady_count) {
            rb_bug("inconsistent number of wb unprotected objects: expect %"PRIuSIZE", but %"PRIuSIZE".",
                   objspace->rgengc.uncollectible_wb_unprotected_objects, data.remembered_shady_count);
	}
    }

    if (!finalizing) {
	size_t list_count = 0;

	{
	    VALUE z = heap_pages_deferred_final;
	    while (z) {
		list_count++;
		z = RZOMBIE(z)->next;
	    }
	}

	if (heap_pages_final_slots != data.zombie_object_count ||
	    heap_pages_final_slots != list_count) {

	    rb_bug("inconsistent finalizing object count:\n"
		   "  expect %"PRIuSIZE"\n"
		   "  but    %"PRIuSIZE" zombies\n"
		   "  heap_pages_deferred_final list has %"PRIuSIZE" items.",
		   heap_pages_final_slots,
		   data.zombie_object_count,
		   list_count);
	}
    }

    gc_report(5, objspace, "gc_verify_internal_consistency: OK\n");
}

static void
gc_verify_internal_consistency(rb_objspace_t *objspace)
{
    RB_VM_LOCK_ENTER();
    {
        rb_vm_barrier(); // stop other ractors

        unsigned int prev_during_gc = during_gc;
        during_gc = FALSE; // stop gc here
        {
            gc_verify_internal_consistency_(objspace);
        }
        during_gc = prev_during_gc;
    }
    RB_VM_LOCK_LEAVE();
}

void
rb_gc_verify_internal_consistency(void)
{
    gc_verify_internal_consistency(&rb_objspace);
}

static VALUE
gc_verify_transient_heap_internal_consistency(VALUE dmy)
{
    rb_transient_heap_verify();
    return Qnil;
}

/* marks */

static void
gc_marks_start(rb_objspace_t *objspace, int full_mark)
{
    /* start marking */
    gc_report(1, objspace, "gc_marks_start: (%s)\n", full_mark ? "full" : "minor");
    gc_mode_transition(objspace, gc_mode_marking);

    if (full_mark) {
#if GC_ENABLE_INCREMENTAL_MARK
	objspace->rincgc.step_slots = (objspace->marked_slots * 2) / ((objspace->rincgc.pooled_slots / HEAP_PAGE_OBJ_LIMIT) + 1);

	if (0) fprintf(stderr, "objspace->marked_slots: %"PRIdSIZE", "
                       "objspace->rincgc.pooled_page_num: %"PRIdSIZE", "
                       "objspace->rincgc.step_slots: %"PRIdSIZE", \n",
                       objspace->marked_slots, objspace->rincgc.pooled_slots, objspace->rincgc.step_slots);
#endif
	objspace->flags.during_minor_gc = FALSE;
        if (ruby_enable_autocompact) {
            objspace->flags.during_compacting |= TRUE;
        }
	objspace->profile.major_gc_count++;
	objspace->rgengc.uncollectible_wb_unprotected_objects = 0;
	objspace->rgengc.old_objects = 0;
	objspace->rgengc.last_major_gc = objspace->profile.count;
	objspace->marked_slots = 0;
	rgengc_mark_and_rememberset_clear(objspace, heap_eden);
    }
    else {
	objspace->flags.during_minor_gc = TRUE;
	objspace->marked_slots =
	  objspace->rgengc.old_objects + objspace->rgengc.uncollectible_wb_unprotected_objects; /* uncollectible objects are marked already */
	objspace->profile.minor_gc_count++;
	rgengc_rememberset_mark(objspace, heap_eden);
    }

    gc_mark_roots(objspace, NULL);

    gc_report(1, objspace, "gc_marks_start: (%s) end, stack in %"PRIdSIZE"\n",
              full_mark ? "full" : "minor", mark_stack_size(&objspace->mark_stack));
}

#if GC_ENABLE_INCREMENTAL_MARK
static void
gc_marks_wb_unprotected_objects(rb_objspace_t *objspace)
{
    struct heap_page *page = 0;

    list_for_each(&heap_eden->pages, page, page_node) {
	bits_t *mark_bits = page->mark_bits;
	bits_t *wbun_bits = page->wb_unprotected_bits;
	RVALUE *p = page->start;
	RVALUE *offset = p - NUM_IN_PAGE(p);
	size_t j;

	for (j=0; j<HEAP_PAGE_BITMAP_LIMIT; j++) {
	    bits_t bits = mark_bits[j] & wbun_bits[j];

	    if (bits) {
		p = offset  + j * BITS_BITLENGTH;

		do {
		    if (bits & 1) {
			gc_report(2, objspace, "gc_marks_wb_unprotected_objects: marked shady: %s\n", obj_info((VALUE)p));
			GC_ASSERT(RVALUE_WB_UNPROTECTED((VALUE)p));
			GC_ASSERT(RVALUE_MARKED((VALUE)p));
			gc_mark_children(objspace, (VALUE)p);
		    }
		    p++;
		    bits >>= 1;
		} while (bits);
	    }
	}
    }

    gc_mark_stacked_objects_all(objspace);
}

static struct heap_page *
heap_move_pooled_pages_to_free_pages(rb_heap_t *heap)
{
    struct heap_page *page = heap->pooled_pages;

    if (page) {
	heap->pooled_pages = page->free_next;
        heap_add_freepage(heap, page);
    }

    return page;
}
#endif

static int
gc_marks_finish(rb_objspace_t *objspace)
{
#if GC_ENABLE_INCREMENTAL_MARK
    /* finish incremental GC */
    if (is_incremental_marking(objspace)) {
	if (heap_eden->pooled_pages) {
	    heap_move_pooled_pages_to_free_pages(heap_eden);
	    gc_report(1, objspace, "gc_marks_finish: pooled pages are exists. retry.\n");
	    return FALSE; /* continue marking phase */
	}

	if (RGENGC_CHECK_MODE && is_mark_stack_empty(&objspace->mark_stack) == 0) {
	    rb_bug("gc_marks_finish: mark stack is not empty (%"PRIdSIZE").",
                   mark_stack_size(&objspace->mark_stack));
	}

	gc_mark_roots(objspace, 0);

	if (is_mark_stack_empty(&objspace->mark_stack) == FALSE) {
	    gc_report(1, objspace, "gc_marks_finish: not empty (%"PRIdSIZE"). retry.\n",
                      mark_stack_size(&objspace->mark_stack));
	    return FALSE;
	}

#if RGENGC_CHECK_MODE >= 2
	if (gc_verify_heap_pages(objspace) != 0) {
	    rb_bug("gc_marks_finish (incremental): there are remembered old objects.");
	}
#endif

	objspace->flags.during_incremental_marking = FALSE;
	/* check children of all marked wb-unprotected objects */
	gc_marks_wb_unprotected_objects(objspace);
    }
#endif /* GC_ENABLE_INCREMENTAL_MARK */

#if RGENGC_CHECK_MODE >= 2
    gc_verify_internal_consistency(objspace);
#endif

    if (is_full_marking(objspace)) {
	/* See the comment about RUBY_GC_HEAP_OLDOBJECT_LIMIT_FACTOR */
	const double r = gc_params.oldobject_limit_factor;
	objspace->rgengc.uncollectible_wb_unprotected_objects_limit = (size_t)(objspace->rgengc.uncollectible_wb_unprotected_objects * r);
	objspace->rgengc.old_objects_limit = (size_t)(objspace->rgengc.old_objects * r);
    }

#if RGENGC_CHECK_MODE >= 4
    gc_marks_check(objspace, gc_check_after_marks_i, "after_marks");
#endif

    {
	/* decide full GC is needed or not */
	rb_heap_t *heap = heap_eden;
	size_t total_slots = heap_allocatable_pages * HEAP_PAGE_OBJ_LIMIT + heap->total_slots;
	size_t sweep_slots = total_slots - objspace->marked_slots; /* will be swept slots */
	size_t max_free_slots = (size_t)(total_slots * gc_params.heap_free_slots_max_ratio);
	size_t min_free_slots = (size_t)(total_slots * gc_params.heap_free_slots_min_ratio);
	int full_marking = is_full_marking(objspace);
        const int r_cnt = GET_VM()->ractor.cnt;
        const int r_mul = r_cnt > 8 ? 8 : r_cnt; // upto 8

	GC_ASSERT(heap->total_slots >= objspace->marked_slots);

	/* setup free-able page counts */
        if (max_free_slots < gc_params.heap_init_slots * r_mul) {
            max_free_slots = gc_params.heap_init_slots * r_mul;
        }

	if (sweep_slots > max_free_slots) {
	    heap_pages_freeable_pages = (sweep_slots - max_free_slots) / HEAP_PAGE_OBJ_LIMIT;
	}
	else {
	    heap_pages_freeable_pages = 0;
	}

        /* check free_min */
        if (min_free_slots < gc_params.heap_free_slots * r_mul) {
            min_free_slots = gc_params.heap_free_slots * r_mul;
        }

	if (sweep_slots < min_free_slots) {
	    if (!full_marking) {
		if (objspace->profile.count - objspace->rgengc.last_major_gc < RVALUE_OLD_AGE) {
		    full_marking = TRUE;
		    /* do not update last_major_gc, because full marking is not done. */
                    /* goto increment; */
		}
		else {
		    gc_report(1, objspace, "gc_marks_finish: next is full GC!!)\n");
		    objspace->rgengc.need_major_gc |= GPR_FLAG_MAJOR_BY_NOFREE;
		}
	    }
            if (full_marking) {
              /* increment: */
		gc_report(1, objspace, "gc_marks_finish: heap_set_increment!!\n");
		heap_set_increment(objspace, heap_extend_pages(objspace, sweep_slots, total_slots));
		heap_increment(objspace, heap);
	    }
	}

	if (full_marking) {
	    /* See the comment about RUBY_GC_HEAP_OLDOBJECT_LIMIT_FACTOR */
	    const double r = gc_params.oldobject_limit_factor;
	    objspace->rgengc.uncollectible_wb_unprotected_objects_limit = (size_t)(objspace->rgengc.uncollectible_wb_unprotected_objects * r);
	    objspace->rgengc.old_objects_limit = (size_t)(objspace->rgengc.old_objects * r);
	}

	if (objspace->rgengc.uncollectible_wb_unprotected_objects > objspace->rgengc.uncollectible_wb_unprotected_objects_limit) {
	    objspace->rgengc.need_major_gc |= GPR_FLAG_MAJOR_BY_SHADY;
	}
	if (objspace->rgengc.old_objects > objspace->rgengc.old_objects_limit) {
	    objspace->rgengc.need_major_gc |= GPR_FLAG_MAJOR_BY_OLDGEN;
	}
	if (RGENGC_FORCE_MAJOR_GC) {
	    objspace->rgengc.need_major_gc = GPR_FLAG_MAJOR_BY_FORCE;
	}

	gc_report(1, objspace, "gc_marks_finish (marks %"PRIdSIZE" objects, "
                  "old %"PRIdSIZE" objects, total %"PRIdSIZE" slots, "
                  "sweep %"PRIdSIZE" slots, increment: %"PRIdSIZE", next GC: %s)\n",
                  objspace->marked_slots, objspace->rgengc.old_objects, heap->total_slots, sweep_slots, heap_allocatable_pages,
		  objspace->rgengc.need_major_gc ? "major" : "minor");
    }

    rb_transient_heap_finish_marking();
    rb_ractor_finish_marking();

    gc_event_hook(objspace, RUBY_INTERNAL_EVENT_GC_END_MARK, 0);

    return TRUE;
}

static void
gc_marks_step(rb_objspace_t *objspace, size_t slots)
{
#if GC_ENABLE_INCREMENTAL_MARK
    GC_ASSERT(is_marking(objspace));

    if (gc_mark_stacked_objects_incremental(objspace, slots)) {
	if (gc_marks_finish(objspace)) {
	    /* finish */
	    gc_sweep(objspace);
	}
    }
    if (0) fprintf(stderr, "objspace->marked_slots: %"PRIdSIZE"\n", objspace->marked_slots);
#endif
}

static void
gc_marks_rest(rb_objspace_t *objspace)
{
    gc_report(1, objspace, "gc_marks_rest\n");

#if GC_ENABLE_INCREMENTAL_MARK
    heap_eden->pooled_pages = NULL;
#endif

    if (is_incremental_marking(objspace)) {
	do {
	    while (gc_mark_stacked_objects_incremental(objspace, INT_MAX) == FALSE);
	} while (gc_marks_finish(objspace) == FALSE);
    }
    else {
	gc_mark_stacked_objects_all(objspace);
	gc_marks_finish(objspace);
    }

    /* move to sweep */
    gc_sweep(objspace);
}

static void
gc_marks_continue(rb_objspace_t *objspace, rb_heap_t *heap)
{
    GC_ASSERT(dont_gc_val() == FALSE);
#if GC_ENABLE_INCREMENTAL_MARK

    unsigned int lock_lev;
    gc_enter(objspace, gc_enter_event_mark_continue, &lock_lev);

    int slots = 0;
    const char *from;

    if (heap->pooled_pages) {
        while (heap->pooled_pages && slots < HEAP_PAGE_OBJ_LIMIT) {
            struct heap_page *page = heap_move_pooled_pages_to_free_pages(heap);
            slots += page->free_slots;
        }
        from = "pooled-pages";
    }
    else if (heap_increment(objspace, heap)) {
        slots = heap->free_pages->free_slots;
        from = "incremented-pages";
    }

    if (slots > 0) {
        gc_report(2, objspace, "gc_marks_continue: provide %d slots from %s.\n",
                  slots, from);
        gc_marks_step(objspace, objspace->rincgc.step_slots);
    }
    else {
        gc_report(2, objspace, "gc_marks_continue: no more pooled pages (stack depth: %"PRIdSIZE").\n",
                  mark_stack_size(&objspace->mark_stack));
        gc_marks_rest(objspace);
    }

    gc_exit(objspace, gc_enter_event_mark_continue, &lock_lev);
#endif
}

static void
gc_marks(rb_objspace_t *objspace, int full_mark)
{
    gc_prof_mark_timer_start(objspace);

    /* setup marking */

    gc_marks_start(objspace, full_mark);
    if (!is_incremental_marking(objspace)) {
        gc_marks_rest(objspace);
    }

#if RGENGC_PROFILE > 0
    if (gc_prof_record(objspace)) {
        gc_profile_record *record = gc_prof_record(objspace);
        record->old_objects = objspace->rgengc.old_objects;
    }
#endif
    gc_prof_mark_timer_stop(objspace);
}

/* RGENGC */

static void
gc_report_body(int level, rb_objspace_t *objspace, const char *fmt, ...)
{
    if (level <= RGENGC_DEBUG) {
	char buf[1024];
	FILE *out = stderr;
	va_list args;
	const char *status = " ";

	if (during_gc) {
	    status = is_full_marking(objspace) ? "+" : "-";
	}
	else {
	    if (is_lazy_sweeping(heap_eden)) {
		status = "S";
	    }
	    if (is_incremental_marking(objspace)) {
		status = "M";
	    }
	}

	va_start(args, fmt);
	vsnprintf(buf, 1024, fmt, args);
	va_end(args);

	fprintf(out, "%s|", status);
	fputs(buf, out);
    }
}

/* bit operations */

static int
rgengc_remembersetbits_get(rb_objspace_t *objspace, VALUE obj)
{
    return RVALUE_REMEMBERED(obj);
}

static int
rgengc_remembersetbits_set(rb_objspace_t *objspace, VALUE obj)
{
    struct heap_page *page = GET_HEAP_PAGE(obj);
    bits_t *bits = &page->marking_bits[0];

    GC_ASSERT(!is_incremental_marking(objspace));

    if (MARKED_IN_BITMAP(bits, obj)) {
	return FALSE;
    }
    else {
	page->flags.has_remembered_objects = TRUE;
	MARK_IN_BITMAP(bits, obj);
	return TRUE;
    }
}

/* wb, etc */

/* return FALSE if already remembered */
static int
rgengc_remember(rb_objspace_t *objspace, VALUE obj)
{
    gc_report(6, objspace, "rgengc_remember: %s %s\n", obj_info(obj),
	      rgengc_remembersetbits_get(objspace, obj) ? "was already remembered" : "is remembered now");

    check_rvalue_consistency(obj);

    if (RGENGC_CHECK_MODE) {
	if (RVALUE_WB_UNPROTECTED(obj)) rb_bug("rgengc_remember: %s is not wb protected.", obj_info(obj));
    }

#if RGENGC_PROFILE > 0
    if (!rgengc_remembered(objspace, obj)) {
	if (RVALUE_WB_UNPROTECTED(obj) == 0) {
	    objspace->profile.total_remembered_normal_object_count++;
#if RGENGC_PROFILE >= 2
	    objspace->profile.remembered_normal_object_count_types[BUILTIN_TYPE(obj)]++;
#endif
	}
    }
#endif /* RGENGC_PROFILE > 0 */

    return rgengc_remembersetbits_set(objspace, obj);
}

static int
rgengc_remembered_sweep(rb_objspace_t *objspace, VALUE obj)
{
    int result = rgengc_remembersetbits_get(objspace, obj);
    check_rvalue_consistency(obj);
    return result;
}

static int
rgengc_remembered(rb_objspace_t *objspace, VALUE obj)
{
    gc_report(6, objspace, "rgengc_remembered: %s\n", obj_info(obj));
    return rgengc_remembered_sweep(objspace, obj);
}

#ifndef PROFILE_REMEMBERSET_MARK
#define PROFILE_REMEMBERSET_MARK 0
#endif

static void
rgengc_rememberset_mark(rb_objspace_t *objspace, rb_heap_t *heap)
{
    size_t j;
    struct heap_page *page = 0;
#if PROFILE_REMEMBERSET_MARK
    int has_old = 0, has_shady = 0, has_both = 0, skip = 0;
#endif
    gc_report(1, objspace, "rgengc_rememberset_mark: start\n");

    list_for_each(&heap->pages, page, page_node) {
	if (page->flags.has_remembered_objects | page->flags.has_uncollectible_shady_objects) {
	    RVALUE *p = page->start;
	    RVALUE *offset = p - NUM_IN_PAGE(p);
	    bits_t bitset, bits[HEAP_PAGE_BITMAP_LIMIT];
	    bits_t *marking_bits = page->marking_bits;
	    bits_t *uncollectible_bits = page->uncollectible_bits;
	    bits_t *wb_unprotected_bits = page->wb_unprotected_bits;
#if PROFILE_REMEMBERSET_MARK
	    if (page->flags.has_remembered_objects && page->flags.has_uncollectible_shady_objects) has_both++;
	    else if (page->flags.has_remembered_objects) has_old++;
	    else if (page->flags.has_uncollectible_shady_objects) has_shady++;
#endif
	    for (j=0; j<HEAP_PAGE_BITMAP_LIMIT; j++) {
		bits[j] = marking_bits[j] | (uncollectible_bits[j] & wb_unprotected_bits[j]);
		marking_bits[j] = 0;
	    }
	    page->flags.has_remembered_objects = FALSE;

	    for (j=0; j < HEAP_PAGE_BITMAP_LIMIT; j++) {
		bitset = bits[j];

		if (bitset) {
		    p = offset  + j * BITS_BITLENGTH;

		    do {
			if (bitset & 1) {
			    VALUE obj = (VALUE)p;
			    gc_report(2, objspace, "rgengc_rememberset_mark: mark %s\n", obj_info(obj));
			    GC_ASSERT(RVALUE_UNCOLLECTIBLE(obj));
			    GC_ASSERT(RVALUE_OLD_P(obj) || RVALUE_WB_UNPROTECTED(obj));

			    gc_mark_children(objspace, obj);
			}
			p++;
			bitset >>= 1;
		    } while (bitset);
		}
	    }
	}
#if PROFILE_REMEMBERSET_MARK
	else {
	    skip++;
	}
#endif
    }

#if PROFILE_REMEMBERSET_MARK
    fprintf(stderr, "%d\t%d\t%d\t%d\n", has_both, has_old, has_shady, skip);
#endif
    gc_report(1, objspace, "rgengc_rememberset_mark: finished\n");
}

static void
rgengc_mark_and_rememberset_clear(rb_objspace_t *objspace, rb_heap_t *heap)
{
    struct heap_page *page = 0;

    list_for_each(&heap->pages, page, page_node) {
	memset(&page->mark_bits[0],       0, HEAP_PAGE_BITMAP_SIZE);
	memset(&page->uncollectible_bits[0], 0, HEAP_PAGE_BITMAP_SIZE);
        memset(&page->marking_bits[0],    0, HEAP_PAGE_BITMAP_SIZE);
        memset(&page->pinned_bits[0],     0, HEAP_PAGE_BITMAP_SIZE);
	page->flags.has_uncollectible_shady_objects = FALSE;
	page->flags.has_remembered_objects = FALSE;
    }
}

/* RGENGC: APIs */

NOINLINE(static void gc_writebarrier_generational(VALUE a, VALUE b, rb_objspace_t *objspace));

static void
gc_writebarrier_generational(VALUE a, VALUE b, rb_objspace_t *objspace)
{
    if (RGENGC_CHECK_MODE) {
	if (!RVALUE_OLD_P(a)) rb_bug("gc_writebarrier_generational: %s is not an old object.", obj_info(a));
	if ( RVALUE_OLD_P(b)) rb_bug("gc_writebarrier_generational: %s is an old object.", obj_info(b));
	if (is_incremental_marking(objspace)) rb_bug("gc_writebarrier_generational: called while incremental marking: %s -> %s", obj_info(a), obj_info(b));
    }

#if 1
    /* mark `a' and remember (default behavior) */
    if (!rgengc_remembered(objspace, a)) {
        RB_VM_LOCK_ENTER_NO_BARRIER();
        {
            rgengc_remember(objspace, a);
        }
        RB_VM_LOCK_LEAVE_NO_BARRIER();
	gc_report(1, objspace, "gc_writebarrier_generational: %s (remembered) -> %s\n", obj_info(a), obj_info(b));
    }
#else
    /* mark `b' and remember */
    MARK_IN_BITMAP(GET_HEAP_MARK_BITS(b), b);
    if (RVALUE_WB_UNPROTECTED(b)) {
	gc_remember_unprotected(objspace, b);
    }
    else {
	RVALUE_AGE_SET_OLD(objspace, b);
	rgengc_remember(objspace, b);
    }

    gc_report(1, objspace, "gc_writebarrier_generational: %s -> %s (remembered)\n", obj_info(a), obj_info(b));
#endif

    check_rvalue_consistency(a);
    check_rvalue_consistency(b);
}

#if GC_ENABLE_INCREMENTAL_MARK
static void
gc_mark_from(rb_objspace_t *objspace, VALUE obj, VALUE parent)
{
    gc_mark_set_parent(objspace, parent);
    rgengc_check_relation(objspace, obj);
    if (gc_mark_set(objspace, obj) == FALSE) return;
    gc_aging(objspace, obj);
    gc_grey(objspace, obj);
}

NOINLINE(static void gc_writebarrier_incremental(VALUE a, VALUE b, rb_objspace_t *objspace));

static void
gc_writebarrier_incremental(VALUE a, VALUE b, rb_objspace_t *objspace)
{
    gc_report(2, objspace, "gc_writebarrier_incremental: [LG] %p -> %s\n", (void *)a, obj_info(b));

    if (RVALUE_BLACK_P(a)) {
	if (RVALUE_WHITE_P(b)) {
	    if (!RVALUE_WB_UNPROTECTED(a)) {
		gc_report(2, objspace, "gc_writebarrier_incremental: [IN] %p -> %s\n", (void *)a, obj_info(b));
		gc_mark_from(objspace, b, a);
	    }
	}
	else if (RVALUE_OLD_P(a) && !RVALUE_OLD_P(b)) {
	    if (!RVALUE_WB_UNPROTECTED(b)) {
		gc_report(1, objspace, "gc_writebarrier_incremental: [GN] %p -> %s\n", (void *)a, obj_info(b));
		RVALUE_AGE_SET_OLD(objspace, b);

		if (RVALUE_BLACK_P(b)) {
		    gc_grey(objspace, b);
		}
	    }
	    else {
		gc_report(1, objspace, "gc_writebarrier_incremental: [LL] %p -> %s\n", (void *)a, obj_info(b));
		gc_remember_unprotected(objspace, b);
	    }
	}

        if (UNLIKELY(objspace->flags.during_compacting)) {
            MARK_IN_BITMAP(GET_HEAP_PINNED_BITS(b), b);
        }
    }
}
#else
#define gc_writebarrier_incremental(a, b, objspace)
#endif

void
rb_gc_writebarrier(VALUE a, VALUE b)
{
    rb_objspace_t *objspace = &rb_objspace;

    if (RGENGC_CHECK_MODE && SPECIAL_CONST_P(a)) rb_bug("rb_gc_writebarrier: a is special const");
    if (RGENGC_CHECK_MODE && SPECIAL_CONST_P(b)) rb_bug("rb_gc_writebarrier: b is special const");

  retry:
    if (!is_incremental_marking(objspace)) {
        if (!RVALUE_OLD_P(a) || RVALUE_OLD_P(b)) {
            // do nothing
        }
        else {
            gc_writebarrier_generational(a, b, objspace);
        }
    }
    else {
        bool retry = false;
        /* slow path */
        RB_VM_LOCK_ENTER_NO_BARRIER();
        {
            if (is_incremental_marking(objspace)) {
                gc_writebarrier_incremental(a, b, objspace);
            }
            else {
                retry = true;
            }
        }
        RB_VM_LOCK_LEAVE_NO_BARRIER();

        if (retry) goto retry;
    }
    return;
}

void
rb_gc_writebarrier_unprotect(VALUE obj)
{
    if (RVALUE_WB_UNPROTECTED(obj)) {
	return;
    }
    else {
	rb_objspace_t *objspace = &rb_objspace;

	gc_report(2, objspace, "rb_gc_writebarrier_unprotect: %s %s\n", obj_info(obj),
		  rgengc_remembered(objspace, obj) ? " (already remembered)" : "");

	if (RVALUE_OLD_P(obj)) {
	    gc_report(1, objspace, "rb_gc_writebarrier_unprotect: %s\n", obj_info(obj));
	    RVALUE_DEMOTE(objspace, obj);
	    gc_mark_set(objspace, obj);
	    gc_remember_unprotected(objspace, obj);

#if RGENGC_PROFILE
	    objspace->profile.total_shade_operation_count++;
#if RGENGC_PROFILE >= 2
	    objspace->profile.shade_operation_count_types[BUILTIN_TYPE(obj)]++;
#endif /* RGENGC_PROFILE >= 2 */
#endif /* RGENGC_PROFILE */
	}
	else {
	    RVALUE_AGE_RESET(obj);
	}

        RB_DEBUG_COUNTER_INC(obj_wb_unprotect);
	MARK_IN_BITMAP(GET_HEAP_WB_UNPROTECTED_BITS(obj), obj);
    }
}

/*
 * remember `obj' if needed.
 */
MJIT_FUNC_EXPORTED void
rb_gc_writebarrier_remember(VALUE obj)
{
    rb_objspace_t *objspace = &rb_objspace;

    gc_report(1, objspace, "rb_gc_writebarrier_remember: %s\n", obj_info(obj));

    if (is_incremental_marking(objspace)) {
	if (RVALUE_BLACK_P(obj)) {
	    gc_grey(objspace, obj);
	}
    }
    else {
	if (RVALUE_OLD_P(obj)) {
	    rgengc_remember(objspace, obj);
	}
    }
}

static st_table *rgengc_unprotect_logging_table;

static int
rgengc_unprotect_logging_exit_func_i(st_data_t key, st_data_t val, st_data_t arg)
{
    fprintf(stderr, "%s\t%"PRIuVALUE"\n", (char *)key, (VALUE)val);
    return ST_CONTINUE;
}

static void
rgengc_unprotect_logging_exit_func(void)
{
    st_foreach(rgengc_unprotect_logging_table, rgengc_unprotect_logging_exit_func_i, 0);
}

void
rb_gc_unprotect_logging(void *objptr, const char *filename, int line)
{
    VALUE obj = (VALUE)objptr;

    if (rgengc_unprotect_logging_table == 0) {
	rgengc_unprotect_logging_table = st_init_strtable();
	atexit(rgengc_unprotect_logging_exit_func);
    }

    if (RVALUE_WB_UNPROTECTED(obj) == 0) {
	char buff[0x100];
	st_data_t cnt = 1;
	char *ptr = buff;

	snprintf(ptr, 0x100 - 1, "%s|%s:%d", obj_info(obj), filename, line);

	if (st_lookup(rgengc_unprotect_logging_table, (st_data_t)ptr, &cnt)) {
	    cnt++;
	}
	else {
	    ptr = (strdup)(buff);
	    if (!ptr) rb_memerror();
	}
	st_insert(rgengc_unprotect_logging_table, (st_data_t)ptr, cnt);
    }
}

void
rb_copy_wb_protected_attribute(VALUE dest, VALUE obj)
{
    rb_objspace_t *objspace = &rb_objspace;

    if (RVALUE_WB_UNPROTECTED(obj) && !RVALUE_WB_UNPROTECTED(dest)) {
	if (!RVALUE_OLD_P(dest)) {
	    MARK_IN_BITMAP(GET_HEAP_WB_UNPROTECTED_BITS(dest), dest);
	    RVALUE_AGE_RESET_RAW(dest);
	}
	else {
	    RVALUE_DEMOTE(objspace, dest);
	}
    }

    check_rvalue_consistency(dest);
}

/* RGENGC analysis information */

VALUE
rb_obj_rgengc_writebarrier_protected_p(VALUE obj)
{
    return RVALUE_WB_UNPROTECTED(obj) ? Qfalse : Qtrue;
}

VALUE
rb_obj_rgengc_promoted_p(VALUE obj)
{
    return OBJ_PROMOTED(obj) ? Qtrue : Qfalse;
}

size_t
rb_obj_gc_flags(VALUE obj, ID* flags, size_t max)
{
    size_t n = 0;
    static ID ID_marked;
    static ID ID_wb_protected, ID_old, ID_marking, ID_uncollectible, ID_pinned;

    if (!ID_marked) {
#define I(s) ID_##s = rb_intern(#s);
	I(marked);
	I(wb_protected);
	I(old);
	I(marking);
	I(uncollectible);
        I(pinned);
#undef I
    }

    if (RVALUE_WB_UNPROTECTED(obj) == 0 && n<max)                   flags[n++] = ID_wb_protected;
    if (RVALUE_OLD_P(obj) && n<max)                                 flags[n++] = ID_old;
    if (RVALUE_UNCOLLECTIBLE(obj) && n<max)                         flags[n++] = ID_uncollectible;
    if (MARKED_IN_BITMAP(GET_HEAP_MARKING_BITS(obj), obj) && n<max) flags[n++] = ID_marking;
    if (MARKED_IN_BITMAP(GET_HEAP_MARK_BITS(obj), obj) && n<max)    flags[n++] = ID_marked;
    if (MARKED_IN_BITMAP(GET_HEAP_PINNED_BITS(obj), obj) && n<max)  flags[n++] = ID_pinned;
    return n;
}

/* GC */

void
rb_gc_force_recycle(VALUE obj)
{
    rb_objspace_t *objspace = &rb_objspace;
    RB_VM_LOCK_ENTER();
    {
        int is_old = RVALUE_OLD_P(obj);

        gc_report(2, objspace, "rb_gc_force_recycle: %s\n", obj_info(obj));

        if (is_old) {
            if (RVALUE_MARKED(obj)) {
                objspace->rgengc.old_objects--;
            }
        }
        CLEAR_IN_BITMAP(GET_HEAP_UNCOLLECTIBLE_BITS(obj), obj);
        CLEAR_IN_BITMAP(GET_HEAP_WB_UNPROTECTED_BITS(obj), obj);
        CLEAR_IN_BITMAP(GET_HEAP_PINNED_BITS(obj), obj);

#if GC_ENABLE_INCREMENTAL_MARK
        if (is_incremental_marking(objspace)) {
            if (MARKED_IN_BITMAP(GET_HEAP_MARKING_BITS(obj), obj)) {
                invalidate_mark_stack(&objspace->mark_stack, obj);
                CLEAR_IN_BITMAP(GET_HEAP_MARKING_BITS(obj), obj);
            }
            CLEAR_IN_BITMAP(GET_HEAP_MARK_BITS(obj), obj);
        }
        else {
#endif
            if (is_old || !GET_HEAP_PAGE(obj)->flags.before_sweep) {
                CLEAR_IN_BITMAP(GET_HEAP_MARK_BITS(obj), obj);
            }
            CLEAR_IN_BITMAP(GET_HEAP_MARKING_BITS(obj), obj);
#if GC_ENABLE_INCREMENTAL_MARK
        }
#endif

        objspace->profile.total_freed_objects++;

        heap_page_add_freeobj(objspace, GET_HEAP_PAGE(obj), obj);

        /* Disable counting swept_slots because there are no meaning.
         * if (!MARKED_IN_BITMAP(GET_HEAP_MARK_BITS(p), p)) {
         *   objspace->heap.swept_slots++;
         * }
         */
    }
    RB_VM_LOCK_LEAVE();
}

#ifndef MARK_OBJECT_ARY_BUCKET_SIZE
#define MARK_OBJECT_ARY_BUCKET_SIZE 1024
#endif

void
rb_gc_register_mark_object(VALUE obj)
{
    if (!is_pointer_to_heap(&rb_objspace, (void *)obj))
        return;

    RB_VM_LOCK_ENTER();
    {
        VALUE ary_ary = GET_VM()->mark_object_ary;
        VALUE ary = rb_ary_last(0, 0, ary_ary);

        if (ary == Qnil || RARRAY_LEN(ary) >= MARK_OBJECT_ARY_BUCKET_SIZE) {
            ary = rb_ary_tmp_new(MARK_OBJECT_ARY_BUCKET_SIZE);
            rb_ary_push(ary_ary, ary);
        }

        rb_ary_push(ary, obj);
    }
    RB_VM_LOCK_LEAVE();
}

void
rb_gc_register_address(VALUE *addr)
{
    rb_objspace_t *objspace = &rb_objspace;
    struct gc_list *tmp;

    tmp = ALLOC(struct gc_list);
    tmp->next = global_list;
    tmp->varptr = addr;
    global_list = tmp;
}

void
rb_gc_unregister_address(VALUE *addr)
{
    rb_objspace_t *objspace = &rb_objspace;
    struct gc_list *tmp = global_list;

    if (tmp->varptr == addr) {
	global_list = tmp->next;
	xfree(tmp);
	return;
    }
    while (tmp->next) {
	if (tmp->next->varptr == addr) {
	    struct gc_list *t = tmp->next;

	    tmp->next = tmp->next->next;
	    xfree(t);
	    break;
	}
	tmp = tmp->next;
    }
}

void
rb_global_variable(VALUE *var)
{
    rb_gc_register_address(var);
}

#define GC_NOTIFY 0

enum {
    gc_stress_no_major,
    gc_stress_no_immediate_sweep,
    gc_stress_full_mark_after_malloc,
    gc_stress_max
};

#define gc_stress_full_mark_after_malloc_p() \
    (FIXNUM_P(ruby_gc_stress_mode) && (FIX2LONG(ruby_gc_stress_mode) & (1<<gc_stress_full_mark_after_malloc)))

static void
heap_ready_to_gc(rb_objspace_t *objspace, rb_heap_t *heap)
{
    if (!heap->free_pages) {
	if (!heap_increment(objspace, heap)) {
	    heap_set_increment(objspace, 1);
	    heap_increment(objspace, heap);
	}
    }
}

static int
ready_to_gc(rb_objspace_t *objspace)
{
    if (dont_gc_val() || during_gc || ruby_disable_gc) {
	heap_ready_to_gc(objspace, heap_eden);
	return FALSE;
    }
    else {
	return TRUE;
    }
}

static void
gc_reset_malloc_info(rb_objspace_t *objspace)
{
    gc_prof_set_malloc_info(objspace);
    {
	size_t inc = ATOMIC_SIZE_EXCHANGE(malloc_increase, 0);
	size_t old_limit = malloc_limit;

	if (inc > malloc_limit) {
	    malloc_limit = (size_t)(inc * gc_params.malloc_limit_growth_factor);
	    if (malloc_limit > gc_params.malloc_limit_max) {
		malloc_limit = gc_params.malloc_limit_max;
	    }
	}
	else {
	    malloc_limit = (size_t)(malloc_limit * 0.98); /* magic number */
	    if (malloc_limit < gc_params.malloc_limit_min) {
		malloc_limit = gc_params.malloc_limit_min;
	    }
	}

	if (0) {
	    if (old_limit != malloc_limit) {
		fprintf(stderr, "[%"PRIuSIZE"] malloc_limit: %"PRIuSIZE" -> %"PRIuSIZE"\n",
			rb_gc_count(), old_limit, malloc_limit);
	    }
	    else {
		fprintf(stderr, "[%"PRIuSIZE"] malloc_limit: not changed (%"PRIuSIZE")\n",
			rb_gc_count(), malloc_limit);
	    }
	}
    }

    /* reset oldmalloc info */
#if RGENGC_ESTIMATE_OLDMALLOC
    if (!is_full_marking(objspace)) {
	if (objspace->rgengc.oldmalloc_increase > objspace->rgengc.oldmalloc_increase_limit) {
	    objspace->rgengc.need_major_gc |= GPR_FLAG_MAJOR_BY_OLDMALLOC;
	    objspace->rgengc.oldmalloc_increase_limit =
	      (size_t)(objspace->rgengc.oldmalloc_increase_limit * gc_params.oldmalloc_limit_growth_factor);

	    if (objspace->rgengc.oldmalloc_increase_limit > gc_params.oldmalloc_limit_max) {
		objspace->rgengc.oldmalloc_increase_limit = gc_params.oldmalloc_limit_max;
	    }
	}

	if (0) fprintf(stderr, "%"PRIdSIZE"\t%d\t%"PRIuSIZE"\t%"PRIuSIZE"\t%"PRIdSIZE"\n",
		       rb_gc_count(),
		       objspace->rgengc.need_major_gc,
		       objspace->rgengc.oldmalloc_increase,
		       objspace->rgengc.oldmalloc_increase_limit,
		       gc_params.oldmalloc_limit_max);
    }
    else {
	/* major GC */
	objspace->rgengc.oldmalloc_increase = 0;

	if ((objspace->profile.latest_gc_info & GPR_FLAG_MAJOR_BY_OLDMALLOC) == 0) {
	    objspace->rgengc.oldmalloc_increase_limit =
	      (size_t)(objspace->rgengc.oldmalloc_increase_limit / ((gc_params.oldmalloc_limit_growth_factor - 1)/10 + 1));
	    if (objspace->rgengc.oldmalloc_increase_limit < gc_params.oldmalloc_limit_min) {
		objspace->rgengc.oldmalloc_increase_limit = gc_params.oldmalloc_limit_min;
	    }
	}
    }
#endif
}

static int
garbage_collect(rb_objspace_t *objspace, int reason)
{
    int ret;

    RB_VM_LOCK_ENTER();
    {
#if GC_PROFILE_MORE_DETAIL
        objspace->profile.prepare_time = getrusage_time();
#endif

        gc_rest(objspace);

#if GC_PROFILE_MORE_DETAIL
        objspace->profile.prepare_time = getrusage_time() - objspace->profile.prepare_time;
#endif

        ret = gc_start(objspace, reason);
    }
    RB_VM_LOCK_LEAVE();

    return ret;
}

static int
gc_start(rb_objspace_t *objspace, int reason)
{
    unsigned int do_full_mark = !!((unsigned)reason & GPR_FLAG_FULL_MARK);
    unsigned int immediate_mark = (unsigned)reason & GPR_FLAG_IMMEDIATE_MARK;

    /* reason may be clobbered, later, so keep set immediate_sweep here */
    objspace->flags.immediate_sweep = !!((unsigned)reason & GPR_FLAG_IMMEDIATE_SWEEP);

    /* Explicitly enable compaction (GC.compact) */
    objspace->flags.during_compacting = (!!((unsigned)reason & GPR_FLAG_COMPACT) << 1);

    if (!heap_allocated_pages) return FALSE; /* heap is not ready */
    if (!(reason & GPR_FLAG_METHOD) && !ready_to_gc(objspace)) return TRUE; /* GC is not allowed */

    GC_ASSERT(gc_mode(objspace) == gc_mode_none);
    GC_ASSERT(!is_lazy_sweeping(heap_eden));
    GC_ASSERT(!is_incremental_marking(objspace));

    unsigned int lock_lev;
    gc_enter(objspace, gc_enter_event_start, &lock_lev);

#if RGENGC_CHECK_MODE >= 2
    gc_verify_internal_consistency(objspace);
#endif

    if (ruby_gc_stressful) {
	int flag = FIXNUM_P(ruby_gc_stress_mode) ? FIX2INT(ruby_gc_stress_mode) : 0;

	if ((flag & (1<<gc_stress_no_major)) == 0) {
	    do_full_mark = TRUE;
	}

	objspace->flags.immediate_sweep = !(flag & (1<<gc_stress_no_immediate_sweep));
    }
    else {
	if (objspace->rgengc.need_major_gc) {
	    reason |= objspace->rgengc.need_major_gc;
	    do_full_mark = TRUE;
	}
	else if (RGENGC_FORCE_MAJOR_GC) {
	    reason = GPR_FLAG_MAJOR_BY_FORCE;
	    do_full_mark = TRUE;
	}

	objspace->rgengc.need_major_gc = GPR_FLAG_NONE;
    }

    if (do_full_mark && (reason & GPR_FLAG_MAJOR_MASK) == 0) {
	reason |= GPR_FLAG_MAJOR_BY_FORCE; /* GC by CAPI, METHOD, and so on. */
    }

#if GC_ENABLE_INCREMENTAL_MARK
    if (!GC_ENABLE_INCREMENTAL_MARK || objspace->flags.dont_incremental || immediate_mark) {
	objspace->flags.during_incremental_marking = FALSE;
    }
    else {
	objspace->flags.during_incremental_marking = do_full_mark;
    }
#endif

    if (!GC_ENABLE_LAZY_SWEEP || objspace->flags.dont_incremental) {
	objspace->flags.immediate_sweep = TRUE;
    }

    if (objspace->flags.immediate_sweep) reason |= GPR_FLAG_IMMEDIATE_SWEEP;

    gc_report(1, objspace, "gc_start(reason: %d) => %u, %d, %d\n",
	      reason,
	      do_full_mark, !is_incremental_marking(objspace), objspace->flags.immediate_sweep);

#if USE_DEBUG_COUNTER
    RB_DEBUG_COUNTER_INC(gc_count);

    if (reason & GPR_FLAG_MAJOR_MASK) {
        (void)RB_DEBUG_COUNTER_INC_IF(gc_major_nofree, reason & GPR_FLAG_MAJOR_BY_NOFREE);
        (void)RB_DEBUG_COUNTER_INC_IF(gc_major_oldgen, reason & GPR_FLAG_MAJOR_BY_OLDGEN);
        (void)RB_DEBUG_COUNTER_INC_IF(gc_major_shady,  reason & GPR_FLAG_MAJOR_BY_SHADY);
        (void)RB_DEBUG_COUNTER_INC_IF(gc_major_force,  reason & GPR_FLAG_MAJOR_BY_FORCE);
#if RGENGC_ESTIMATE_OLDMALLOC
        (void)RB_DEBUG_COUNTER_INC_IF(gc_major_oldmalloc, reason & GPR_FLAG_MAJOR_BY_OLDMALLOC);
#endif
    }
    else {
        (void)RB_DEBUG_COUNTER_INC_IF(gc_minor_newobj, reason & GPR_FLAG_NEWOBJ);
        (void)RB_DEBUG_COUNTER_INC_IF(gc_minor_malloc, reason & GPR_FLAG_MALLOC);
        (void)RB_DEBUG_COUNTER_INC_IF(gc_minor_method, reason & GPR_FLAG_METHOD);
        (void)RB_DEBUG_COUNTER_INC_IF(gc_minor_capi,   reason & GPR_FLAG_CAPI);
        (void)RB_DEBUG_COUNTER_INC_IF(gc_minor_stress, reason & GPR_FLAG_STRESS);
    }
#endif

    objspace->profile.count++;
    objspace->profile.latest_gc_info = reason;
    objspace->profile.total_allocated_objects_at_gc_start = objspace->total_allocated_objects;
    objspace->profile.heap_used_at_gc_start = heap_allocated_pages;
    gc_prof_setup_new_record(objspace, reason);
    gc_reset_malloc_info(objspace);
    rb_transient_heap_start_marking(do_full_mark);

    gc_event_hook(objspace, RUBY_INTERNAL_EVENT_GC_START, 0 /* TODO: pass minor/immediate flag? */);
    GC_ASSERT(during_gc);

    gc_prof_timer_start(objspace);
    {
	gc_marks(objspace, do_full_mark);
    }
    gc_prof_timer_stop(objspace);

    gc_exit(objspace, gc_enter_event_start, &lock_lev);
    return TRUE;
}

static void
gc_rest(rb_objspace_t *objspace)
{
    int marking = is_incremental_marking(objspace);
    int sweeping = is_lazy_sweeping(heap_eden);

    if (marking || sweeping) {
        unsigned int lock_lev;
	gc_enter(objspace, gc_enter_event_rest, &lock_lev);

        if (RGENGC_CHECK_MODE >= 2) gc_verify_internal_consistency(objspace);

	if (is_incremental_marking(objspace)) {
            gc_marks_rest(objspace);
        }
	if (is_lazy_sweeping(heap_eden)) {
	    gc_sweep_rest(objspace);
	}
	gc_exit(objspace, gc_enter_event_rest, &lock_lev);
    }
}

struct objspace_and_reason {
    rb_objspace_t *objspace;
    int reason;
};

static void
gc_current_status_fill(rb_objspace_t *objspace, char *buff)
{
    int i = 0;
    if (is_marking(objspace)) {
	buff[i++] = 'M';
	if (is_full_marking(objspace))        buff[i++] = 'F';
#if GC_ENABLE_INCREMENTAL_MARK
	if (is_incremental_marking(objspace)) buff[i++] = 'I';
#endif
    }
    else if (is_sweeping(objspace)) {
	buff[i++] = 'S';
	if (is_lazy_sweeping(heap_eden))      buff[i++] = 'L';
    }
    else {
	buff[i++] = 'N';
    }
    buff[i] = '\0';
}

static const char *
gc_current_status(rb_objspace_t *objspace)
{
    static char buff[0x10];
    gc_current_status_fill(objspace, buff);
    return buff;
}

#if PRINT_ENTER_EXIT_TICK

static tick_t last_exit_tick;
static tick_t enter_tick;
static int enter_count = 0;
static char last_gc_status[0x10];

static inline void
gc_record(rb_objspace_t *objspace, int direction, const char *event)
{
    if (direction == 0) { /* enter */
	enter_count++;
	enter_tick = tick();
	gc_current_status_fill(objspace, last_gc_status);
    }
    else { /* exit */
	tick_t exit_tick = tick();
	char current_gc_status[0x10];
	gc_current_status_fill(objspace, current_gc_status);
#if 1
	/* [last mutator time] [gc time] [event] */
	fprintf(stderr, "%"PRItick"\t%"PRItick"\t%s\t[%s->%s|%c]\n",
		enter_tick - last_exit_tick,
		exit_tick - enter_tick,
		event,
		last_gc_status, current_gc_status,
		(objspace->profile.latest_gc_info & GPR_FLAG_MAJOR_MASK) ? '+' : '-');
	last_exit_tick = exit_tick;
#else
	/* [enter_tick] [gc time] [event] */
	fprintf(stderr, "%"PRItick"\t%"PRItick"\t%s\t[%s->%s|%c]\n",
		enter_tick,
		exit_tick - enter_tick,
		event,
		last_gc_status, current_gc_status,
		(objspace->profile.latest_gc_info & GPR_FLAG_MAJOR_MASK) ? '+' : '-');
#endif
    }
}
#else /* PRINT_ENTER_EXIT_TICK */
static inline void
gc_record(rb_objspace_t *objspace, int direction, const char *event)
{
    /* null */
}
#endif /* PRINT_ENTER_EXIT_TICK */

static const char *
gc_enter_event_cstr(enum gc_enter_event event)
{
    switch (event) {
      case gc_enter_event_start: return "start";
      case gc_enter_event_mark_continue: return "mark_continue";
      case gc_enter_event_sweep_continue: return "sweep_continue";
      case gc_enter_event_rest: return "rest";
      case gc_enter_event_finalizer: return "finalizer";
      case gc_enter_event_rb_memerror: return "rb_memerror";
    }
    return NULL;
}

static void
gc_enter_count(enum gc_enter_event event)
{
    switch (event) {
      case gc_enter_event_start:          RB_DEBUG_COUNTER_INC(gc_enter_start); break;
      case gc_enter_event_mark_continue:  RB_DEBUG_COUNTER_INC(gc_enter_mark_continue); break;
      case gc_enter_event_sweep_continue: RB_DEBUG_COUNTER_INC(gc_enter_sweep_continue); break;
      case gc_enter_event_rest:           RB_DEBUG_COUNTER_INC(gc_enter_rest); break;
      case gc_enter_event_finalizer:      RB_DEBUG_COUNTER_INC(gc_enter_finalizer); break;
      case gc_enter_event_rb_memerror:    /* nothing */ break;
    }
}

static inline void
gc_enter(rb_objspace_t *objspace, enum gc_enter_event event, unsigned int *lock_lev)
{
    RB_VM_LOCK_ENTER_LEV(lock_lev);

    switch (event) {
      case gc_enter_event_rest:
        if (!is_marking(objspace)) break;
        // fall through
      case gc_enter_event_start:
      case gc_enter_event_mark_continue:
        // stop other ractors
        rb_vm_barrier();
        break;
      default:
        break;
    }

    gc_enter_count(event);
    if (UNLIKELY(during_gc != 0)) rb_bug("during_gc != 0");
    if (RGENGC_CHECK_MODE >= 3) gc_verify_internal_consistency(objspace);

    mjit_gc_start_hook();

    during_gc = TRUE;
    RUBY_DEBUG_LOG("%s (%s)",gc_enter_event_cstr(event), gc_current_status(objspace));
    gc_report(1, objspace, "gc_enter: %s [%s]\n", gc_enter_event_cstr(event), gc_current_status(objspace));
    gc_record(objspace, 0, gc_enter_event_cstr(event));
    gc_event_hook(objspace, RUBY_INTERNAL_EVENT_GC_ENTER, 0); /* TODO: which parameter should be passed? */
}

static inline void
gc_exit(rb_objspace_t *objspace, enum gc_enter_event event, unsigned int *lock_lev)
{
    GC_ASSERT(during_gc != 0);

    gc_event_hook(objspace, RUBY_INTERNAL_EVENT_GC_EXIT, 0); /* TODO: which parameter should be passsed? */
    gc_record(objspace, 1, gc_enter_event_cstr(event));
    RUBY_DEBUG_LOG("%s (%s)", gc_enter_event_cstr(event), gc_current_status(objspace));
    gc_report(1, objspace, "gc_exit: %s [%s]\n", gc_enter_event_cstr(event), gc_current_status(objspace));
    during_gc = FALSE;

    mjit_gc_exit_hook();
    RB_VM_LOCK_LEAVE_LEV(lock_lev);
}

static void *
gc_with_gvl(void *ptr)
{
    struct objspace_and_reason *oar = (struct objspace_and_reason *)ptr;
    return (void *)(VALUE)garbage_collect(oar->objspace, oar->reason);
}

static int
garbage_collect_with_gvl(rb_objspace_t *objspace, int reason)
{
    if (dont_gc_val()) return TRUE;
    if (ruby_thread_has_gvl_p()) {
	return garbage_collect(objspace, reason);
    }
    else {
	if (ruby_native_thread_p()) {
	    struct objspace_and_reason oar;
	    oar.objspace = objspace;
	    oar.reason = reason;
	    return (int)(VALUE)rb_thread_call_with_gvl(gc_with_gvl, (void *)&oar);
	}
	else {
	    /* no ruby thread */
	    fprintf(stderr, "[FATAL] failed to allocate memory\n");
	    exit(EXIT_FAILURE);
	}
    }
}

static VALUE
gc_start_internal(rb_execution_context_t *ec, VALUE self, VALUE full_mark, VALUE immediate_mark, VALUE immediate_sweep, VALUE compact)
{
    rb_objspace_t *objspace = &rb_objspace;
    int reason = GPR_FLAG_FULL_MARK |
                 GPR_FLAG_IMMEDIATE_MARK |
                 GPR_FLAG_IMMEDIATE_SWEEP |
                 GPR_FLAG_METHOD;

    /* For now, compact implies full mark / sweep, so ignore other flags */
    if (RTEST(compact)) {
        reason |= GPR_FLAG_COMPACT;
    }
    else {
        if (!RTEST(full_mark))       reason &= ~GPR_FLAG_FULL_MARK;
        if (!RTEST(immediate_mark))  reason &= ~GPR_FLAG_IMMEDIATE_MARK;
        if (!RTEST(immediate_sweep)) reason &= ~GPR_FLAG_IMMEDIATE_SWEEP;
    }

    garbage_collect(objspace, reason);
    gc_finalize_deferred(objspace);

    return Qnil;
}

static int
gc_is_moveable_obj(rb_objspace_t *objspace, VALUE obj)
{
    GC_ASSERT(!SPECIAL_CONST_P(obj));

    switch (BUILTIN_TYPE(obj)) {
      case T_NONE:
      case T_NIL:
      case T_MOVED:
      case T_ZOMBIE:
        return FALSE;
      case T_SYMBOL:
        if (DYNAMIC_SYM_P(obj) && (RSYMBOL(obj)->id & ~ID_SCOPE_MASK)) {
            return FALSE;
        }
        /* fall through */
      case T_STRING:
      case T_OBJECT:
      case T_FLOAT:
      case T_IMEMO:
      case T_ARRAY:
      case T_BIGNUM:
      case T_ICLASS:
      case T_MODULE:
      case T_REGEXP:
      case T_DATA:
      case T_MATCH:
      case T_STRUCT:
      case T_HASH:
      case T_FILE:
      case T_COMPLEX:
      case T_RATIONAL:
      case T_NODE:
      case T_CLASS:
        if (FL_TEST(obj, FL_FINALIZE)) {
            /* The finalizer table is a numtable. It looks up objects by address.
             * We can't mark the keys in the finalizer table because that would
             * prevent the objects from being collected.  This check prevents
             * objects that are keys in the finalizer table from being moved
             * without directly pinning them. */
            if (st_is_member(finalizer_table, obj)) {
                return FALSE;
            }
        }
        GC_ASSERT(RVALUE_MARKED(obj));
        GC_ASSERT(!RVALUE_PINNED(obj));

        return TRUE;

      default:
        rb_bug("gc_is_moveable_obj: unreachable (%d)", (int)BUILTIN_TYPE(obj));
        break;
    }

    return FALSE;
}

static VALUE
gc_move(rb_objspace_t *objspace, VALUE scan, VALUE free)
{
    int marked;
    int wb_unprotected;
    int uncollectible;
    int marking;
    RVALUE *dest = (RVALUE *)free;
    RVALUE *src = (RVALUE *)scan;

    gc_report(4, objspace, "Moving object: %p -> %p\n", (void*)scan, (void *)free);

    GC_ASSERT(BUILTIN_TYPE(scan) != T_NONE);
    GC_ASSERT(!MARKED_IN_BITMAP(GET_HEAP_MARK_BITS(free), free));

    /* Save off bits for current object. */
    marked = rb_objspace_marked_object_p((VALUE)src);
    wb_unprotected = RVALUE_WB_UNPROTECTED((VALUE)src);
    uncollectible = RVALUE_UNCOLLECTIBLE((VALUE)src);
    marking = RVALUE_MARKING((VALUE)src);

    /* Clear bits for eventual T_MOVED */
    CLEAR_IN_BITMAP(GET_HEAP_MARK_BITS((VALUE)src), (VALUE)src);
    CLEAR_IN_BITMAP(GET_HEAP_WB_UNPROTECTED_BITS((VALUE)src), (VALUE)src);
    CLEAR_IN_BITMAP(GET_HEAP_UNCOLLECTIBLE_BITS((VALUE)src), (VALUE)src);
    CLEAR_IN_BITMAP(GET_HEAP_MARKING_BITS((VALUE)src), (VALUE)src);

    if (FL_TEST((VALUE)src, FL_EXIVAR)) {
        /* Same deal as below. Generic ivars are held in st tables.
         * Resizing the table could cause a GC to happen and we can't allow it */
        VALUE already_disabled = rb_gc_disable_no_rest();
        rb_mv_generic_ivar((VALUE)src, (VALUE)dest);
        if (already_disabled == Qfalse) rb_objspace_gc_enable(objspace);
    }

    st_data_t srcid = (st_data_t)src, id;

    /* If the source object's object_id has been seen, we need to update
     * the object to object id mapping. */
    if (st_lookup(objspace->obj_to_id_tbl, srcid, &id)) {
        gc_report(4, objspace, "Moving object with seen id: %p -> %p\n", (void *)src, (void *)dest);
        /* inserting in the st table can cause the GC to run. We need to
         * prevent re-entry in to the GC since `gc_move` is running in the GC,
         * so temporarily disable the GC around the st table mutation */
        VALUE already_disabled = rb_gc_disable_no_rest();
        st_delete(objspace->obj_to_id_tbl, &srcid, 0);
        st_insert(objspace->obj_to_id_tbl, (st_data_t)dest, id);
        if (already_disabled == Qfalse) rb_objspace_gc_enable(objspace);
    }

    /* Move the object */
    memcpy(dest, src, sizeof(RVALUE));
    memset(src, 0, sizeof(RVALUE));

    /* Set bits for object in new location */
    if (marking) {
        MARK_IN_BITMAP(GET_HEAP_MARKING_BITS((VALUE)dest), (VALUE)dest);
    }
    else {
        CLEAR_IN_BITMAP(GET_HEAP_MARKING_BITS((VALUE)dest), (VALUE)dest);
    }

    if (marked) {
        MARK_IN_BITMAP(GET_HEAP_MARK_BITS((VALUE)dest), (VALUE)dest);
    }
    else {
        CLEAR_IN_BITMAP(GET_HEAP_MARK_BITS((VALUE)dest), (VALUE)dest);
    }

    if (wb_unprotected) {
        MARK_IN_BITMAP(GET_HEAP_WB_UNPROTECTED_BITS((VALUE)dest), (VALUE)dest);
    }
    else {
        CLEAR_IN_BITMAP(GET_HEAP_WB_UNPROTECTED_BITS((VALUE)dest), (VALUE)dest);
    }

    if (uncollectible) {
        MARK_IN_BITMAP(GET_HEAP_UNCOLLECTIBLE_BITS((VALUE)dest), (VALUE)dest);
    }
    else {
        CLEAR_IN_BITMAP(GET_HEAP_UNCOLLECTIBLE_BITS((VALUE)dest), (VALUE)dest);
    }

    /* Assign forwarding address */
    src->as.moved.flags = T_MOVED;
    src->as.moved.dummy = Qundef;
    src->as.moved.destination = (VALUE)dest;
    GC_ASSERT(BUILTIN_TYPE((VALUE)dest) != T_NONE);

    return (VALUE)src;
}

static int
compare_free_slots(const void *left, const void *right, void *dummy)
{
    struct heap_page *left_page;
    struct heap_page *right_page;

    left_page = *(struct heap_page * const *)left;
    right_page = *(struct heap_page * const *)right;

    return left_page->free_slots - right_page->free_slots;
}

static void
gc_sort_heap_by_empty_slots(rb_objspace_t *objspace)
{
    size_t total_pages = heap_eden->total_pages;
    size_t size = size_mul_or_raise(total_pages, sizeof(struct heap_page *), rb_eRuntimeError);
    struct heap_page *page = 0, **page_list = malloc(size);
    size_t i = 0;

    list_for_each(&heap_eden->pages, page, page_node) {
        page_list[i++] = page;
        assert(page != NULL);
    }
    assert(total_pages > 0);
    assert((size_t)i == total_pages);

    /* Sort the heap so "filled pages" are first. `heap_add_page` adds to the
     * head of the list, so empty pages will end up at the start of the heap */
    ruby_qsort(page_list, total_pages, sizeof(struct heap_page *), compare_free_slots, NULL);

    /* Reset the eden heap */
    list_head_init(&objspace->eden_heap.pages);

    for (i = 0; i < total_pages; i++) {
        list_add(&heap_eden->pages, &page_list[i]->page_node);
        if (page_list[i]->free_slots != 0) {
            heap_add_freepage(heap_eden, page_list[i]);
        }
    }

    free(page_list);
}

static void
gc_ref_update_array(rb_objspace_t * objspace, VALUE v)
{
    long i, len;

    if (FL_TEST(v, ELTS_SHARED))
        return;

    len = RARRAY_LEN(v);
    if (len > 0) {
        VALUE *ptr = (VALUE *)RARRAY_CONST_PTR_TRANSIENT(v);
        for (i = 0; i < len; i++) {
            UPDATE_IF_MOVED(objspace, ptr[i]);
        }
    }
}

static void
gc_ref_update_object(rb_objspace_t * objspace, VALUE v)
{
    VALUE *ptr = ROBJECT_IVPTR(v);

    uint32_t i, len = ROBJECT_NUMIV(v);
    for (i = 0; i < len; i++) {
        UPDATE_IF_MOVED(objspace, ptr[i]);
    }
}

static int
hash_replace_ref(st_data_t *key, st_data_t *value, st_data_t argp, int existing)
{
    rb_objspace_t *objspace = (rb_objspace_t *)argp;

    if (gc_object_moved_p(objspace, (VALUE)*key)) {
        *key = rb_gc_location((VALUE)*key);
    }

    if (gc_object_moved_p(objspace, (VALUE)*value)) {
        *value = rb_gc_location((VALUE)*value);
    }

    return ST_CONTINUE;
}

static int
hash_foreach_replace(st_data_t key, st_data_t value, st_data_t argp, int error)
{
    rb_objspace_t *objspace;

    objspace = (rb_objspace_t *)argp;

    if (gc_object_moved_p(objspace, (VALUE)key)) {
        return ST_REPLACE;
    }

    if (gc_object_moved_p(objspace, (VALUE)value)) {
        return ST_REPLACE;
    }
    return ST_CONTINUE;
}

static int
hash_replace_ref_value(st_data_t *key, st_data_t *value, st_data_t argp, int existing)
{
    rb_objspace_t *objspace = (rb_objspace_t *)argp;

    if (gc_object_moved_p(objspace, (VALUE)*value)) {
        *value = rb_gc_location((VALUE)*value);
    }

    return ST_CONTINUE;
}

static int
hash_foreach_replace_value(st_data_t key, st_data_t value, st_data_t argp, int error)
{
    rb_objspace_t *objspace;

    objspace = (rb_objspace_t *)argp;

    if (gc_object_moved_p(objspace, (VALUE)value)) {
        return ST_REPLACE;
    }
    return ST_CONTINUE;
}

static void
gc_update_tbl_refs(rb_objspace_t * objspace, st_table *tbl)
{
    if (!tbl || tbl->num_entries == 0) return;

    if (st_foreach_with_replace(tbl, hash_foreach_replace_value, hash_replace_ref_value, (st_data_t)objspace)) {
        rb_raise(rb_eRuntimeError, "hash modified during iteration");
    }
}

static void
gc_update_table_refs(rb_objspace_t * objspace, st_table *tbl)
{
    if (!tbl || tbl->num_entries == 0) return;

    if (st_foreach_with_replace(tbl, hash_foreach_replace, hash_replace_ref, (st_data_t)objspace)) {
        rb_raise(rb_eRuntimeError, "hash modified during iteration");
    }
}

/* Update MOVED references in an st_table */
void
rb_gc_update_tbl_refs(st_table *ptr)
{
    rb_objspace_t *objspace = &rb_objspace;
    gc_update_table_refs(objspace, ptr);
}

static void
gc_ref_update_hash(rb_objspace_t * objspace, VALUE v)
{
    rb_hash_stlike_foreach_with_replace(v, hash_foreach_replace, hash_replace_ref, (st_data_t)objspace);
}

static void
gc_ref_update_method_entry(rb_objspace_t *objspace, rb_method_entry_t *me)
{
    rb_method_definition_t *def = me->def;

    UPDATE_IF_MOVED(objspace, me->owner);
    UPDATE_IF_MOVED(objspace, me->defined_class);

    if (def) {
        switch (def->type) {
          case VM_METHOD_TYPE_ISEQ:
            if (def->body.iseq.iseqptr) {
                TYPED_UPDATE_IF_MOVED(objspace, rb_iseq_t *, def->body.iseq.iseqptr);
            }
            TYPED_UPDATE_IF_MOVED(objspace, rb_cref_t *, def->body.iseq.cref);
            break;
          case VM_METHOD_TYPE_ATTRSET:
          case VM_METHOD_TYPE_IVAR:
            UPDATE_IF_MOVED(objspace, def->body.attr.location);
            break;
          case VM_METHOD_TYPE_BMETHOD:
            UPDATE_IF_MOVED(objspace, def->body.bmethod.proc);
            break;
          case VM_METHOD_TYPE_ALIAS:
            TYPED_UPDATE_IF_MOVED(objspace, struct rb_method_entry_struct *, def->body.alias.original_me);
            return;
          case VM_METHOD_TYPE_REFINED:
            TYPED_UPDATE_IF_MOVED(objspace, struct rb_method_entry_struct *, def->body.refined.orig_me);
            UPDATE_IF_MOVED(objspace, def->body.refined.owner);
            break;
          case VM_METHOD_TYPE_CFUNC:
          case VM_METHOD_TYPE_ZSUPER:
          case VM_METHOD_TYPE_MISSING:
          case VM_METHOD_TYPE_OPTIMIZED:
          case VM_METHOD_TYPE_UNDEF:
          case VM_METHOD_TYPE_NOTIMPLEMENTED:
            break;
        }
    }
}

static void
gc_update_values(rb_objspace_t *objspace, long n, VALUE *values)
{
    long i;

    for (i=0; i<n; i++) {
        UPDATE_IF_MOVED(objspace, values[i]);
    }
}

static void
gc_ref_update_imemo(rb_objspace_t *objspace, VALUE obj)
{
    switch (imemo_type(obj)) {
      case imemo_env:
        {
            rb_env_t *env = (rb_env_t *)obj;
            TYPED_UPDATE_IF_MOVED(objspace, rb_iseq_t *, env->iseq);
            UPDATE_IF_MOVED(objspace, env->ep[VM_ENV_DATA_INDEX_ENV]);
            gc_update_values(objspace, (long)env->env_size, (VALUE *)env->env);
        }
        break;
      case imemo_cref:
        UPDATE_IF_MOVED(objspace, RANY(obj)->as.imemo.cref.klass);
        TYPED_UPDATE_IF_MOVED(objspace, struct rb_cref_struct *, RANY(obj)->as.imemo.cref.next);
        UPDATE_IF_MOVED(objspace, RANY(obj)->as.imemo.cref.refinements);
        break;
      case imemo_svar:
        UPDATE_IF_MOVED(objspace, RANY(obj)->as.imemo.svar.cref_or_me);
        UPDATE_IF_MOVED(objspace, RANY(obj)->as.imemo.svar.lastline);
        UPDATE_IF_MOVED(objspace, RANY(obj)->as.imemo.svar.backref);
        UPDATE_IF_MOVED(objspace, RANY(obj)->as.imemo.svar.others);
        break;
      case imemo_throw_data:
        UPDATE_IF_MOVED(objspace, RANY(obj)->as.imemo.throw_data.throw_obj);
        break;
      case imemo_ifunc:
        break;
      case imemo_memo:
        UPDATE_IF_MOVED(objspace, RANY(obj)->as.imemo.memo.v1);
        UPDATE_IF_MOVED(objspace, RANY(obj)->as.imemo.memo.v2);
        break;
      case imemo_ment:
        gc_ref_update_method_entry(objspace, &RANY(obj)->as.imemo.ment);
        break;
      case imemo_iseq:
        rb_iseq_update_references((rb_iseq_t *)obj);
        break;
      case imemo_ast:
        rb_ast_update_references((rb_ast_t *)obj);
        break;
      case imemo_callcache:
        {
            const struct rb_callcache *cc = (const struct rb_callcache *)obj;
            if (cc->klass) {
                UPDATE_IF_MOVED(objspace, cc->klass);
                if (!is_live_object(objspace, cc->klass)) {
                    *((VALUE *)(&cc->klass)) = (VALUE)0;
                }
            }

            if (cc->cme_) {
                TYPED_UPDATE_IF_MOVED(objspace, struct rb_callable_method_entry_struct *, cc->cme_);
                if (!is_live_object(objspace, (VALUE)cc->cme_)) {
                    *((struct rb_callable_method_entry_struct **)(&cc->cme_)) = (struct rb_callable_method_entry_struct *)0;
                }
            }
        }
        break;
      case imemo_constcache:
        {
            const struct iseq_inline_constant_cache_entry *ice = (struct iseq_inline_constant_cache_entry *)obj;
            UPDATE_IF_MOVED(objspace, ice->value);
        }
        break;
      case imemo_parser_strterm:
      case imemo_tmpbuf:
      case imemo_callinfo:
        break;
      default:
        rb_bug("not reachable %d", imemo_type(obj));
        break;
    }
}

static enum rb_id_table_iterator_result
check_id_table_move(ID id, VALUE value, void *data)
{
    rb_objspace_t *objspace = (rb_objspace_t *)data;

    if (gc_object_moved_p(objspace, (VALUE)value)) {
        return ID_TABLE_REPLACE;
    }

    return ID_TABLE_CONTINUE;
}

/* Returns the new location of an object, if it moved.  Otherwise returns
 * the existing location. */
VALUE
rb_gc_location(VALUE value)
{

    VALUE destination;

    if (!SPECIAL_CONST_P(value)) {
        void *poisoned = asan_poisoned_object_p(value);
        asan_unpoison_object(value, false);

        if (BUILTIN_TYPE(value) == T_MOVED) {
            destination = (VALUE)RMOVED(value)->destination;
            GC_ASSERT(BUILTIN_TYPE(destination) != T_NONE);
        }
        else {
            destination = value;
        }

        /* Re-poison slot if it's not the one we want */
        if (poisoned) {
            GC_ASSERT(BUILTIN_TYPE(value) == T_NONE);
            asan_poison_object(value);
        }
    }
    else {
        destination = value;
    }

    return destination;
}

static enum rb_id_table_iterator_result
update_id_table(ID *key, VALUE * value, void *data, int existing)
{
    rb_objspace_t *objspace = (rb_objspace_t *)data;

    if (gc_object_moved_p(objspace, (VALUE)*value)) {
        *value = rb_gc_location((VALUE)*value);
    }

    return ID_TABLE_CONTINUE;
}

static void
update_m_tbl(rb_objspace_t *objspace, struct rb_id_table *tbl)
{
    if (tbl) {
        rb_id_table_foreach_with_replace(tbl, check_id_table_move, update_id_table, objspace);
    }
}

static enum rb_id_table_iterator_result
update_cc_tbl_i(ID id, VALUE ccs_ptr, void *data)
{
    rb_objspace_t *objspace = (rb_objspace_t *)data;
    struct rb_class_cc_entries *ccs = (struct rb_class_cc_entries *)ccs_ptr;
    VM_ASSERT(vm_ccs_p(ccs));

    if (gc_object_moved_p(objspace, (VALUE)ccs->cme)) {
        ccs->cme = (const rb_callable_method_entry_t *)rb_gc_location((VALUE)ccs->cme);
    }

    for (int i=0; i<ccs->len; i++) {
        if (gc_object_moved_p(objspace, (VALUE)ccs->entries[i].ci)) {
            ccs->entries[i].ci = (struct rb_callinfo *)rb_gc_location((VALUE)ccs->entries[i].ci);
        }
        if (gc_object_moved_p(objspace, (VALUE)ccs->entries[i].cc)) {
            ccs->entries[i].cc = (struct rb_callcache *)rb_gc_location((VALUE)ccs->entries[i].cc);
        }
    }

    // do not replace
    return ID_TABLE_CONTINUE;
}

static void
update_cc_tbl(rb_objspace_t *objspace, VALUE klass)
{
    struct rb_id_table *tbl = RCLASS_CC_TBL(klass);
    if (tbl) {
        rb_id_table_foreach_with_replace(tbl, update_cc_tbl_i, 0, objspace);
    }
}

static enum rb_id_table_iterator_result
update_const_table(VALUE value, void *data)
{
    rb_const_entry_t *ce = (rb_const_entry_t *)value;
    rb_objspace_t * objspace = (rb_objspace_t *)data;

    if (gc_object_moved_p(objspace, ce->value)) {
        ce->value = rb_gc_location(ce->value);
    }

    if (gc_object_moved_p(objspace, ce->file)) {
        ce->file = rb_gc_location(ce->file);
    }

    return ID_TABLE_CONTINUE;
}

static void
update_const_tbl(rb_objspace_t *objspace, struct rb_id_table *tbl)
{
    if (!tbl) return;
    rb_id_table_foreach_values(tbl, update_const_table, objspace);
}

static void
update_subclass_entries(rb_objspace_t *objspace, rb_subclass_entry_t *entry)
{
    while (entry) {
        UPDATE_IF_MOVED(objspace, entry->klass);
        entry = entry->next;
    }
}

static int
update_iv_index_tbl_i(st_data_t key, st_data_t value, st_data_t arg)
{
    rb_objspace_t *objspace = (rb_objspace_t *)arg;
    struct rb_iv_index_tbl_entry *ent = (struct rb_iv_index_tbl_entry *)value;
    UPDATE_IF_MOVED(objspace, ent->class_value);
    return ST_CONTINUE;
}

static void
update_class_ext(rb_objspace_t *objspace, rb_classext_t *ext)
{
    UPDATE_IF_MOVED(objspace, ext->origin_);
    UPDATE_IF_MOVED(objspace, ext->refined_class);
    update_subclass_entries(objspace, ext->subclasses);

    // ext->iv_index_tbl
    if (ext->iv_index_tbl) {
        st_foreach(ext->iv_index_tbl, update_iv_index_tbl_i, (st_data_t)objspace);
    }
}

static void
gc_update_object_references(rb_objspace_t *objspace, VALUE obj)
{
    RVALUE *any = RANY(obj);

    gc_report(4, objspace, "update-refs: %p ->\n", (void *)obj);

    switch (BUILTIN_TYPE(obj)) {
      case T_CLASS:
      case T_MODULE:
        if (RCLASS_SUPER((VALUE)obj)) {
            UPDATE_IF_MOVED(objspace, RCLASS(obj)->super);
        }
        if (!RCLASS_EXT(obj)) break;
        update_m_tbl(objspace, RCLASS_M_TBL(obj));
        update_cc_tbl(objspace, obj);

        gc_update_tbl_refs(objspace, RCLASS_IV_TBL(obj));

        update_class_ext(objspace, RCLASS_EXT(obj));
        update_const_tbl(objspace, RCLASS_CONST_TBL(obj));
        break;

      case T_ICLASS:
        if (FL_TEST(obj, RICLASS_IS_ORIGIN) &&
                !FL_TEST(obj, RICLASS_ORIGIN_SHARED_MTBL)) {
            update_m_tbl(objspace, RCLASS_M_TBL(obj));
        }
        if (RCLASS_SUPER((VALUE)obj)) {
            UPDATE_IF_MOVED(objspace, RCLASS(obj)->super);
        }
        if (!RCLASS_EXT(obj)) break;
        if (RCLASS_IV_TBL(obj)) {
            gc_update_tbl_refs(objspace, RCLASS_IV_TBL(obj));
        }
        update_class_ext(objspace, RCLASS_EXT(obj));
        update_m_tbl(objspace, RCLASS_CALLABLE_M_TBL(obj));
        update_cc_tbl(objspace, obj);
        break;

      case T_IMEMO:
        gc_ref_update_imemo(objspace, obj);
        return;

      case T_NIL:
      case T_FIXNUM:
      case T_NODE:
      case T_MOVED:
      case T_NONE:
        /* These can't move */
        return;

      case T_ARRAY:
        if (FL_TEST(obj, ELTS_SHARED)) {
            UPDATE_IF_MOVED(objspace, any->as.array.as.heap.aux.shared_root);
        }
        else {
            gc_ref_update_array(objspace, obj);
        }
        break;

      case T_HASH:
        gc_ref_update_hash(objspace, obj);
        UPDATE_IF_MOVED(objspace, any->as.hash.ifnone);
        break;

      case T_STRING:
        if (STR_SHARED_P(obj)) {
            UPDATE_IF_MOVED(objspace, any->as.string.as.heap.aux.shared);
        }
        break;

      case T_DATA:
        /* Call the compaction callback, if it exists */
        {
            void *const ptr = DATA_PTR(obj);
            if (ptr) {
                if (RTYPEDDATA_P(obj)) {
                    RUBY_DATA_FUNC compact_func = any->as.typeddata.type->function.dcompact;
                    if (compact_func) (*compact_func)(ptr);
                }
            }
        }
        break;

      case T_OBJECT:
        gc_ref_update_object(objspace, obj);
        break;

      case T_FILE:
        if (any->as.file.fptr) {
            UPDATE_IF_MOVED(objspace, any->as.file.fptr->self);
            UPDATE_IF_MOVED(objspace, any->as.file.fptr->pathv);
            UPDATE_IF_MOVED(objspace, any->as.file.fptr->tied_io_for_writing);
            UPDATE_IF_MOVED(objspace, any->as.file.fptr->writeconv_asciicompat);
            UPDATE_IF_MOVED(objspace, any->as.file.fptr->writeconv_pre_ecopts);
            UPDATE_IF_MOVED(objspace, any->as.file.fptr->encs.ecopts);
            UPDATE_IF_MOVED(objspace, any->as.file.fptr->write_lock);
        }
        break;
      case T_REGEXP:
        UPDATE_IF_MOVED(objspace, any->as.regexp.src);
        break;

      case T_SYMBOL:
        if (DYNAMIC_SYM_P((VALUE)any)) {
            UPDATE_IF_MOVED(objspace, RSYMBOL(any)->fstr);
        }
        break;

      case T_FLOAT:
      case T_BIGNUM:
        break;

      case T_MATCH:
        UPDATE_IF_MOVED(objspace, any->as.match.regexp);

        if (any->as.match.str) {
            UPDATE_IF_MOVED(objspace, any->as.match.str);
        }
        break;

      case T_RATIONAL:
        UPDATE_IF_MOVED(objspace, any->as.rational.num);
        UPDATE_IF_MOVED(objspace, any->as.rational.den);
        break;

      case T_COMPLEX:
        UPDATE_IF_MOVED(objspace, any->as.complex.real);
        UPDATE_IF_MOVED(objspace, any->as.complex.imag);

        break;

      case T_STRUCT:
        {
            long i, len = RSTRUCT_LEN(obj);
            VALUE *ptr = (VALUE *)RSTRUCT_CONST_PTR(obj);

            for (i = 0; i < len; i++) {
                UPDATE_IF_MOVED(objspace, ptr[i]);
            }
        }
        break;
      default:
#if GC_DEBUG
        rb_gcdebug_print_obj_condition((VALUE)obj);
        rb_obj_info_dump(obj);
        rb_bug("unreachable");
#endif
        break;

    }

    UPDATE_IF_MOVED(objspace, RBASIC(obj)->klass);

    gc_report(4, objspace, "update-refs: %p <-\n", (void *)obj);
}

static int
gc_ref_update(void *vstart, void *vend, size_t stride, rb_objspace_t * objspace, struct heap_page *page)
{
    VALUE v = (VALUE)vstart;
    asan_unpoison_memory_region(&page->freelist, sizeof(RVALUE*), false);
    asan_poison_memory_region(&page->freelist, sizeof(RVALUE*));
    page->flags.has_uncollectible_shady_objects = FALSE;
    page->flags.has_remembered_objects = FALSE;

    /* For each object on the page */
    for (; v != (VALUE)vend; v += stride) {
        void *poisoned = asan_poisoned_object_p(v);
        asan_unpoison_object(v, false);

        switch (BUILTIN_TYPE(v)) {
          case T_NONE:
          case T_MOVED:
          case T_ZOMBIE:
            break;
          case T_PAYLOAD:
              v += (stride * (RPAYLOAD(v)->len - 1));
            break;
          default:
            if (RVALUE_WB_UNPROTECTED(v)) {
                page->flags.has_uncollectible_shady_objects = TRUE;
            }
            if (RVALUE_PAGE_MARKING(page, v)) {
                page->flags.has_remembered_objects = TRUE;
            }
            if (page->flags.before_sweep) {
                if (RVALUE_MARKED(v)) {
                    gc_update_object_references(objspace, v);
                }
            }
            else {
                gc_update_object_references(objspace, v);
            }
        }

        if (poisoned) {
            asan_poison_object(v);
        }
    }

    return 0;
}

extern rb_symbols_t ruby_global_symbols;
#define global_symbols ruby_global_symbols

static void
gc_update_references(rb_objspace_t * objspace, rb_heap_t *heap)
{
    rb_execution_context_t *ec = GET_EC();
    rb_vm_t *vm = rb_ec_vm_ptr(ec);
    short should_set_mark_bits = 1;

    struct heap_page *page = NULL;

    list_for_each(&heap->pages, page, page_node) {
        gc_ref_update(page->start, page->start + page->total_slots, sizeof(RVALUE), objspace, page);
        if (page == heap->sweeping_page) {
            should_set_mark_bits = 0;
        }
        if (should_set_mark_bits) {
            gc_setup_mark_bits(page);
        }
    }
    rb_vm_update_references(vm);
    rb_transient_heap_update_references();
    rb_gc_update_global_tbl();
    global_symbols.ids = rb_gc_location(global_symbols.ids);
    global_symbols.dsymbol_fstr_hash = rb_gc_location(global_symbols.dsymbol_fstr_hash);
    gc_update_tbl_refs(objspace, objspace->obj_to_id_tbl);
    gc_update_table_refs(objspace, objspace->id_to_obj_tbl);
    gc_update_table_refs(objspace, global_symbols.str_sym);
    gc_update_table_refs(objspace, finalizer_table);
}

static VALUE
gc_compact_stats(rb_execution_context_t *ec, VALUE self)
{
    size_t i;
    rb_objspace_t *objspace = &rb_objspace;
    VALUE h = rb_hash_new();
    VALUE considered = rb_hash_new();
    VALUE moved = rb_hash_new();

    for (i=0; i<T_MASK; i++) {
        if(objspace->rcompactor.considered_count_table[i]) {
            rb_hash_aset(considered, type_sym(i), SIZET2NUM(objspace->rcompactor.considered_count_table[i]));
        }

        if(objspace->rcompactor.moved_count_table[i]) {
            rb_hash_aset(moved, type_sym(i), SIZET2NUM(objspace->rcompactor.moved_count_table[i]));
        }
    }

    rb_hash_aset(h, ID2SYM(rb_intern("considered")), considered);
    rb_hash_aset(h, ID2SYM(rb_intern("moved")), moved);

    return h;
}

static void
root_obj_check_moved_i(const char *category, VALUE obj, void *data)
{
    if (gc_object_moved_p(&rb_objspace, obj)) {
        rb_bug("ROOT %s points to MOVED: %p -> %s\n", category, (void *)obj, obj_info(rb_gc_location(obj)));
    }
}

static void
reachable_object_check_moved_i(VALUE ref, void *data)
{
    VALUE parent = (VALUE)data;
    if (gc_object_moved_p(&rb_objspace, ref)) {
        rb_bug("Object %s points to MOVED: %p -> %s\n", obj_info(parent), (void *)ref, obj_info(rb_gc_location(ref)));
    }
}

static int
heap_check_moved_i(void *vstart, void *vend, size_t stride, void *data)
{
    VALUE v = (VALUE)vstart;
    for (; v != (VALUE)vend; v += stride) {
        if (gc_object_moved_p(&rb_objspace, v)) {
            /* Moved object still on the heap, something may have a reference. */
        }
        else {
            void *poisoned = asan_poisoned_object_p(v);
            asan_unpoison_object(v, false);

            switch (BUILTIN_TYPE(v)) {
              case T_NONE:
              case T_ZOMBIE:
                break;
              default:
                if (!rb_objspace_garbage_object_p(v)) {
                    rb_objspace_reachable_objects_from(v, reachable_object_check_moved_i, (void *)v);
                }
            }

            if (poisoned) {
                GC_ASSERT(BUILTIN_TYPE(v) == T_NONE);
                asan_poison_object(v);
            }
        }
    }

    return 0;
}

static VALUE
gc_compact(rb_execution_context_t *ec, VALUE self)
{
    /* Run GC with compaction enabled */
    gc_start_internal(ec, self, Qtrue, Qtrue, Qtrue, Qtrue);

    return gc_compact_stats(ec, self);
}

static VALUE
gc_verify_compaction_references(rb_execution_context_t *ec, VALUE self, VALUE double_heap, VALUE toward_empty)
{
    rb_objspace_t *objspace = &rb_objspace;

    /* Clear the heap. */
    gc_start_internal(ec, self, Qtrue, Qtrue, Qtrue, Qfalse);

    RB_VM_LOCK_ENTER();
    {
        gc_rest(objspace);

        if (RTEST(double_heap)) {
            heap_add_pages(objspace, heap_eden, heap_allocated_pages);
        }

        if (RTEST(toward_empty)) {
            gc_sort_heap_by_empty_slots(objspace);
        }
    }
    RB_VM_LOCK_LEAVE();

    gc_start_internal(ec, self, Qtrue, Qtrue, Qtrue, Qtrue);

    objspace_reachable_objects_from_root(objspace, root_obj_check_moved_i, NULL);
    objspace_each_objects(objspace, heap_check_moved_i, NULL, TRUE);

    return gc_compact_stats(ec, self);
}

VALUE
rb_gc_start(void)
{
    rb_gc();
    return Qnil;
}

void
rb_gc(void)
{
    rb_objspace_t *objspace = &rb_objspace;
    int reason = GPR_DEFAULT_REASON;
    garbage_collect(objspace, reason);
}

int
rb_during_gc(void)
{
    rb_objspace_t *objspace = &rb_objspace;
    return during_gc;
}

#if RGENGC_PROFILE >= 2

static const char *type_name(int type, VALUE obj);

static void
gc_count_add_each_types(VALUE hash, const char *name, const size_t *types)
{
    VALUE result = rb_hash_new_with_size(T_MASK);
    int i;
    for (i=0; i<T_MASK; i++) {
        const char *type = type_name(i, 0);
        rb_hash_aset(result, ID2SYM(rb_intern(type)), SIZET2NUM(types[i]));
    }
    rb_hash_aset(hash, ID2SYM(rb_intern(name)), result);
}
#endif

size_t
rb_gc_count(void)
{
    return rb_objspace.profile.count;
}

static VALUE
gc_count(rb_execution_context_t *ec, VALUE self)
{
    return SIZET2NUM(rb_gc_count());
}

static VALUE
gc_info_decode(rb_objspace_t *objspace, const VALUE hash_or_key, const int orig_flags)
{
    static VALUE sym_major_by = Qnil, sym_gc_by, sym_immediate_sweep, sym_have_finalizer, sym_state;
    static VALUE sym_nofree, sym_oldgen, sym_shady, sym_force, sym_stress;
#if RGENGC_ESTIMATE_OLDMALLOC
    static VALUE sym_oldmalloc;
#endif
    static VALUE sym_newobj, sym_malloc, sym_method, sym_capi;
    static VALUE sym_none, sym_marking, sym_sweeping;
    VALUE hash = Qnil, key = Qnil;
    VALUE major_by;
    VALUE flags = orig_flags ? orig_flags : objspace->profile.latest_gc_info;

    if (SYMBOL_P(hash_or_key)) {
        key = hash_or_key;
    }
    else if (RB_TYPE_P(hash_or_key, T_HASH)) {
        hash = hash_or_key;
    }
    else {
        rb_raise(rb_eTypeError, "non-hash or symbol given");
    }

    if (sym_major_by == Qnil) {
#define S(s) sym_##s = ID2SYM(rb_intern_const(#s))
        S(major_by);
        S(gc_by);
        S(immediate_sweep);
        S(have_finalizer);
        S(state);

        S(stress);
        S(nofree);
        S(oldgen);
        S(shady);
        S(force);
#if RGENGC_ESTIMATE_OLDMALLOC
        S(oldmalloc);
#endif
        S(newobj);
        S(malloc);
        S(method);
        S(capi);

        S(none);
        S(marking);
        S(sweeping);
#undef S
    }

#define SET(name, attr) \
    if (key == sym_##name) \
        return (attr); \
    else if (hash != Qnil) \
        rb_hash_aset(hash, sym_##name, (attr));

    major_by =
      (flags & GPR_FLAG_MAJOR_BY_NOFREE) ? sym_nofree :
      (flags & GPR_FLAG_MAJOR_BY_OLDGEN) ? sym_oldgen :
      (flags & GPR_FLAG_MAJOR_BY_SHADY)  ? sym_shady :
      (flags & GPR_FLAG_MAJOR_BY_FORCE)  ? sym_force :
#if RGENGC_ESTIMATE_OLDMALLOC
      (flags & GPR_FLAG_MAJOR_BY_OLDMALLOC) ? sym_oldmalloc :
#endif
      Qnil;
    SET(major_by, major_by);

    SET(gc_by,
        (flags & GPR_FLAG_NEWOBJ) ? sym_newobj :
        (flags & GPR_FLAG_MALLOC) ? sym_malloc :
        (flags & GPR_FLAG_METHOD) ? sym_method :
        (flags & GPR_FLAG_CAPI)   ? sym_capi :
        (flags & GPR_FLAG_STRESS) ? sym_stress :
        Qnil
    );

    SET(have_finalizer, (flags & GPR_FLAG_HAVE_FINALIZE) ? Qtrue : Qfalse);
    SET(immediate_sweep, (flags & GPR_FLAG_IMMEDIATE_SWEEP) ? Qtrue : Qfalse);

    if (orig_flags == 0) {
        SET(state, gc_mode(objspace) == gc_mode_none ? sym_none :
                   gc_mode(objspace) == gc_mode_marking ? sym_marking : sym_sweeping);
    }
#undef SET

    if (!NIL_P(key)) {/* matched key should return above */
        rb_raise(rb_eArgError, "unknown key: %"PRIsVALUE, rb_sym2str(key));
    }

    return hash;
}

VALUE
rb_gc_latest_gc_info(VALUE key)
{
    rb_objspace_t *objspace = &rb_objspace;
    return gc_info_decode(objspace, key, 0);
}

static VALUE
gc_latest_gc_info(rb_execution_context_t *ec, VALUE self, VALUE arg)
{
    rb_objspace_t *objspace = &rb_objspace;

    if (NIL_P(arg)) {
        arg = rb_hash_new();
    }
    else if (!SYMBOL_P(arg) && !RB_TYPE_P(arg, T_HASH)) {
        rb_raise(rb_eTypeError, "non-hash or symbol given");
    }

    return gc_info_decode(objspace, arg, 0);
}

enum gc_stat_sym {
    gc_stat_sym_count,
    gc_stat_sym_heap_allocated_pages,
    gc_stat_sym_heap_sorted_length,
    gc_stat_sym_heap_allocatable_pages,
    gc_stat_sym_heap_available_slots,
    gc_stat_sym_heap_live_slots,
    gc_stat_sym_heap_free_slots,
    gc_stat_sym_heap_final_slots,
    gc_stat_sym_heap_marked_slots,
    gc_stat_sym_heap_eden_pages,
    gc_stat_sym_heap_tomb_pages,
    gc_stat_sym_total_allocated_pages,
    gc_stat_sym_total_freed_pages,
    gc_stat_sym_total_allocated_objects,
    gc_stat_sym_total_freed_objects,
    gc_stat_sym_malloc_increase_bytes,
    gc_stat_sym_malloc_increase_bytes_limit,
    gc_stat_sym_minor_gc_count,
    gc_stat_sym_major_gc_count,
    gc_stat_sym_compact_count,
    gc_stat_sym_read_barrier_faults,
    gc_stat_sym_total_moved_objects,
    gc_stat_sym_remembered_wb_unprotected_objects,
    gc_stat_sym_remembered_wb_unprotected_objects_limit,
    gc_stat_sym_old_objects,
    gc_stat_sym_old_objects_limit,
#if RGENGC_ESTIMATE_OLDMALLOC
    gc_stat_sym_oldmalloc_increase_bytes,
    gc_stat_sym_oldmalloc_increase_bytes_limit,
#endif
#if RGENGC_PROFILE
    gc_stat_sym_total_generated_normal_object_count,
    gc_stat_sym_total_generated_shady_object_count,
    gc_stat_sym_total_shade_operation_count,
    gc_stat_sym_total_promoted_count,
    gc_stat_sym_total_remembered_normal_object_count,
    gc_stat_sym_total_remembered_shady_object_count,
#endif
    gc_stat_sym_last
};

static VALUE gc_stat_symbols[gc_stat_sym_last];

static void
setup_gc_stat_symbols(void)
{
    if (gc_stat_symbols[0] == 0) {
#define S(s) gc_stat_symbols[gc_stat_sym_##s] = ID2SYM(rb_intern_const(#s))
	S(count);
	S(heap_allocated_pages);
	S(heap_sorted_length);
	S(heap_allocatable_pages);
	S(heap_available_slots);
	S(heap_live_slots);
	S(heap_free_slots);
	S(heap_final_slots);
	S(heap_marked_slots);
	S(heap_eden_pages);
	S(heap_tomb_pages);
	S(total_allocated_pages);
	S(total_freed_pages);
	S(total_allocated_objects);
	S(total_freed_objects);
	S(malloc_increase_bytes);
	S(malloc_increase_bytes_limit);
	S(minor_gc_count);
	S(major_gc_count);
	S(compact_count);
	S(read_barrier_faults);
	S(total_moved_objects);
	S(remembered_wb_unprotected_objects);
	S(remembered_wb_unprotected_objects_limit);
	S(old_objects);
	S(old_objects_limit);
#if RGENGC_ESTIMATE_OLDMALLOC
	S(oldmalloc_increase_bytes);
	S(oldmalloc_increase_bytes_limit);
#endif
#if RGENGC_PROFILE
	S(total_generated_normal_object_count);
	S(total_generated_shady_object_count);
	S(total_shade_operation_count);
	S(total_promoted_count);
	S(total_remembered_normal_object_count);
	S(total_remembered_shady_object_count);
#endif /* RGENGC_PROFILE */
#undef S
    }
}

static size_t
gc_stat_internal(VALUE hash_or_sym)
{
    rb_objspace_t *objspace = &rb_objspace;
    VALUE hash = Qnil, key = Qnil;

    setup_gc_stat_symbols();

    if (RB_TYPE_P(hash_or_sym, T_HASH)) {
	hash = hash_or_sym;
    }
    else if (SYMBOL_P(hash_or_sym)) {
	key = hash_or_sym;
    }
    else {
	rb_raise(rb_eTypeError, "non-hash or symbol argument");
    }

#define SET(name, attr) \
    if (key == gc_stat_symbols[gc_stat_sym_##name]) \
	return attr; \
    else if (hash != Qnil) \
	rb_hash_aset(hash, gc_stat_symbols[gc_stat_sym_##name], SIZET2NUM(attr));

    SET(count, objspace->profile.count);

    /* implementation dependent counters */
    SET(heap_allocated_pages, heap_allocated_pages);
    SET(heap_sorted_length, heap_pages_sorted_length);
    SET(heap_allocatable_pages, heap_allocatable_pages);
    SET(heap_available_slots, objspace_available_slots(objspace));
    SET(heap_live_slots, objspace_live_slots(objspace));
    SET(heap_free_slots, objspace_free_slots(objspace));
    SET(heap_final_slots, heap_pages_final_slots);
    SET(heap_marked_slots, objspace->marked_slots);
    SET(heap_eden_pages, heap_eden->total_pages);
    SET(heap_tomb_pages, heap_tomb->total_pages);
    SET(total_allocated_pages, objspace->profile.total_allocated_pages);
    SET(total_freed_pages, objspace->profile.total_freed_pages);
    SET(total_allocated_objects, objspace->total_allocated_objects);
    SET(total_freed_objects, objspace->profile.total_freed_objects);
    SET(malloc_increase_bytes, malloc_increase);
    SET(malloc_increase_bytes_limit, malloc_limit);
    SET(minor_gc_count, objspace->profile.minor_gc_count);
    SET(major_gc_count, objspace->profile.major_gc_count);
    SET(compact_count, objspace->profile.compact_count);
    SET(read_barrier_faults, objspace->profile.read_barrier_faults);
    SET(total_moved_objects, objspace->rcompactor.total_moved);
    SET(remembered_wb_unprotected_objects, objspace->rgengc.uncollectible_wb_unprotected_objects);
    SET(remembered_wb_unprotected_objects_limit, objspace->rgengc.uncollectible_wb_unprotected_objects_limit);
    SET(old_objects, objspace->rgengc.old_objects);
    SET(old_objects_limit, objspace->rgengc.old_objects_limit);
#if RGENGC_ESTIMATE_OLDMALLOC
    SET(oldmalloc_increase_bytes, objspace->rgengc.oldmalloc_increase);
    SET(oldmalloc_increase_bytes_limit, objspace->rgengc.oldmalloc_increase_limit);
#endif

#if RGENGC_PROFILE
    SET(total_generated_normal_object_count, objspace->profile.total_generated_normal_object_count);
    SET(total_generated_shady_object_count, objspace->profile.total_generated_shady_object_count);
    SET(total_shade_operation_count, objspace->profile.total_shade_operation_count);
    SET(total_promoted_count, objspace->profile.total_promoted_count);
    SET(total_remembered_normal_object_count, objspace->profile.total_remembered_normal_object_count);
    SET(total_remembered_shady_object_count, objspace->profile.total_remembered_shady_object_count);
#endif /* RGENGC_PROFILE */
#undef SET

    if (!NIL_P(key)) { /* matched key should return above */
	rb_raise(rb_eArgError, "unknown key: %"PRIsVALUE, rb_sym2str(key));
    }

#if defined(RGENGC_PROFILE) && RGENGC_PROFILE >= 2
    if (hash != Qnil) {
	gc_count_add_each_types(hash, "generated_normal_object_count_types", objspace->profile.generated_normal_object_count_types);
	gc_count_add_each_types(hash, "generated_shady_object_count_types", objspace->profile.generated_shady_object_count_types);
	gc_count_add_each_types(hash, "shade_operation_count_types", objspace->profile.shade_operation_count_types);
	gc_count_add_each_types(hash, "promoted_types", objspace->profile.promoted_types);
	gc_count_add_each_types(hash, "remembered_normal_object_count_types", objspace->profile.remembered_normal_object_count_types);
	gc_count_add_each_types(hash, "remembered_shady_object_count_types", objspace->profile.remembered_shady_object_count_types);
    }
#endif

    return 0;
}

static VALUE
gc_stat(rb_execution_context_t *ec, VALUE self, VALUE arg) // arg is (nil || hash || symbol)
{
    if (NIL_P(arg)) {
        arg = rb_hash_new();
    }
    else if (SYMBOL_P(arg)) {
        size_t value = gc_stat_internal(arg);
        return SIZET2NUM(value);
    }
    else if (RB_TYPE_P(arg, T_HASH)) {
        // ok
    }
    else {
        rb_raise(rb_eTypeError, "non-hash or symbol given");
    }

    gc_stat_internal(arg);
    return arg;
}

size_t
rb_gc_stat(VALUE key)
{
    if (SYMBOL_P(key)) {
	size_t value = gc_stat_internal(key);
	return value;
    }
    else {
	gc_stat_internal(key);
	return 0;
    }
}

static VALUE
gc_stress_get(rb_execution_context_t *ec, VALUE self)
{
    rb_objspace_t *objspace = &rb_objspace;
    return ruby_gc_stress_mode;
}

static void
gc_stress_set(rb_objspace_t *objspace, VALUE flag)
{
    objspace->flags.gc_stressful = RTEST(flag);
    objspace->gc_stress_mode = flag;
}

static VALUE
gc_stress_set_m(rb_execution_context_t *ec, VALUE self, VALUE flag)
{
    rb_objspace_t *objspace = &rb_objspace;
    gc_stress_set(objspace, flag);
    return flag;
}

VALUE
rb_gc_enable(void)
{
    rb_objspace_t *objspace = &rb_objspace;
    return rb_objspace_gc_enable(objspace);
}

VALUE
rb_objspace_gc_enable(rb_objspace_t *objspace)
{
    int old = dont_gc_val();

    dont_gc_off();
    return old ? Qtrue : Qfalse;
}

static VALUE
gc_enable(rb_execution_context_t *ec, VALUE _)
{
    return rb_gc_enable();
}

VALUE
rb_gc_disable_no_rest(void)
{
    rb_objspace_t *objspace = &rb_objspace;
    return gc_disable_no_rest(objspace);
}

static VALUE
gc_disable_no_rest(rb_objspace_t *objspace)
{
    int old = dont_gc_val();
    dont_gc_on();
    return old ? Qtrue : Qfalse;
}

VALUE
rb_gc_disable(void)
{
    rb_objspace_t *objspace = &rb_objspace;
    return rb_objspace_gc_disable(objspace);
}

VALUE
rb_objspace_gc_disable(rb_objspace_t *objspace)
{
    gc_rest(objspace);
    return gc_disable_no_rest(objspace);
}

static VALUE
gc_disable(rb_execution_context_t *ec, VALUE _)
{
    return rb_gc_disable();
}

static VALUE
gc_set_auto_compact(rb_execution_context_t *ec, VALUE _, VALUE v)
{
#if defined(HAVE_SYSCONF) && defined(_SC_PAGE_SIZE)
    /* If Ruby's heap pages are not a multiple of the system page size, we
     * cannot use mprotect for the read barrier, so we must disable automatic
     * compaction. */
    int pagesize;
    pagesize = (int)sysconf(_SC_PAGE_SIZE);
    if ((HEAP_PAGE_SIZE % pagesize) != 0) {
        rb_raise(rb_eNotImpError, "Automatic compaction isn't available on this platform");
    }
#endif

    /* If not MinGW, Windows, or does not have mmap, we cannot use mprotect for
     * the read barrier, so we must disable automatic compaction. */
#if !defined(__MINGW32__) && !defined(_WIN32) && !USE_MMAP_ALIGNED_ALLOC
    rb_raise(rb_eNotImpError, "Automatic compaction isn't available on this platform");
#endif

    ruby_enable_autocompact = RTEST(v);
    return v;
}

static VALUE
gc_get_auto_compact(rb_execution_context_t *ec, VALUE _)
{
    return ruby_enable_autocompact ? Qtrue : Qfalse;
}

static int
get_envparam_size(const char *name, size_t *default_value, size_t lower_bound)
{
    const char *ptr = getenv(name);
    ssize_t val;

    if (ptr != NULL && *ptr) {
	size_t unit = 0;
	char *end;
#if SIZEOF_SIZE_T == SIZEOF_LONG_LONG
	val = strtoll(ptr, &end, 0);
#else
	val = strtol(ptr, &end, 0);
#endif
	switch (*end) {
	  case 'k': case 'K':
	    unit = 1024;
	    ++end;
	    break;
	  case 'm': case 'M':
	    unit = 1024*1024;
	    ++end;
	    break;
	  case 'g': case 'G':
	    unit = 1024*1024*1024;
	    ++end;
	    break;
	}
	while (*end && isspace((unsigned char)*end)) end++;
	if (*end) {
	    if (RTEST(ruby_verbose)) fprintf(stderr, "invalid string for %s: %s\n", name, ptr);
	    return 0;
	}
	if (unit > 0) {
	    if (val < -(ssize_t)(SIZE_MAX / 2 / unit) || (ssize_t)(SIZE_MAX / 2 / unit) < val) {
		if (RTEST(ruby_verbose)) fprintf(stderr, "%s=%s is ignored because it overflows\n", name, ptr);
		return 0;
	    }
	    val *= unit;
	}
	if (val > 0 && (size_t)val > lower_bound) {
	    if (RTEST(ruby_verbose)) {
		fprintf(stderr, "%s=%"PRIdSIZE" (default value: %"PRIuSIZE")\n", name, val, *default_value);
	    }
	    *default_value = (size_t)val;
	    return 1;
	}
	else {
	    if (RTEST(ruby_verbose)) {
		fprintf(stderr, "%s=%"PRIdSIZE" (default value: %"PRIuSIZE") is ignored because it must be greater than %"PRIuSIZE".\n",
			name, val, *default_value, lower_bound);
	    }
	    return 0;
	}
    }
    return 0;
}

static int
get_envparam_double(const char *name, double *default_value, double lower_bound, double upper_bound, int accept_zero)
{
    const char *ptr = getenv(name);
    double val;

    if (ptr != NULL && *ptr) {
	char *end;
	val = strtod(ptr, &end);
	if (!*ptr || *end) {
	    if (RTEST(ruby_verbose)) fprintf(stderr, "invalid string for %s: %s\n", name, ptr);
	    return 0;
	}

	if (accept_zero && val == 0.0) {
	    goto accept;
	}
	else if (val <= lower_bound) {
	    if (RTEST(ruby_verbose)) {
		fprintf(stderr, "%s=%f (default value: %f) is ignored because it must be greater than %f.\n",
			name, val, *default_value, lower_bound);
	    }
	}
	else if (upper_bound != 0.0 && /* ignore upper_bound if it is 0.0 */
		 val > upper_bound) {
	    if (RTEST(ruby_verbose)) {
		fprintf(stderr, "%s=%f (default value: %f) is ignored because it must be lower than %f.\n",
			name, val, *default_value, upper_bound);
	    }
	}
	else {
            goto accept;
	}
    }
    return 0;

  accept:
    if (RTEST(ruby_verbose)) fprintf(stderr, "%s=%f (default value: %f)\n", name, val, *default_value);
    *default_value = val;
    return 1;
}

static void
gc_set_initial_pages(void)
{
    size_t min_pages;
    rb_objspace_t *objspace = &rb_objspace;

    min_pages = gc_params.heap_init_slots / HEAP_PAGE_OBJ_LIMIT;
    if (min_pages > heap_eden->total_pages) {
	heap_add_pages(objspace, heap_eden, min_pages - heap_eden->total_pages);
    }
}

/*
 * GC tuning environment variables
 *
 * * RUBY_GC_HEAP_INIT_SLOTS
 *   - Initial allocation slots.
 * * RUBY_GC_HEAP_FREE_SLOTS
 *   - Prepare at least this amount of slots after GC.
 *   - Allocate slots if there are not enough slots.
 * * RUBY_GC_HEAP_GROWTH_FACTOR (new from 2.1)
 *   - Allocate slots by this factor.
 *   - (next slots number) = (current slots number) * (this factor)
 * * RUBY_GC_HEAP_GROWTH_MAX_SLOTS (new from 2.1)
 *   - Allocation rate is limited to this number of slots.
 * * RUBY_GC_HEAP_FREE_SLOTS_MIN_RATIO (new from 2.4)
 *   - Allocate additional pages when the number of free slots is
 *     lower than the value (total_slots * (this ratio)).
 * * RUBY_GC_HEAP_FREE_SLOTS_GOAL_RATIO (new from 2.4)
 *   - Allocate slots to satisfy this formula:
 *       free_slots = total_slots * goal_ratio
 *   - In other words, prepare (total_slots * goal_ratio) free slots.
 *   - if this value is 0.0, then use RUBY_GC_HEAP_GROWTH_FACTOR directly.
 * * RUBY_GC_HEAP_FREE_SLOTS_MAX_RATIO (new from 2.4)
 *   - Allow to free pages when the number of free slots is
 *     greater than the value (total_slots * (this ratio)).
 * * RUBY_GC_HEAP_OLDOBJECT_LIMIT_FACTOR (new from 2.1.1)
 *   - Do full GC when the number of old objects is more than R * N
 *     where R is this factor and
 *           N is the number of old objects just after last full GC.
 *
 *  * obsolete
 *    * RUBY_FREE_MIN       -> RUBY_GC_HEAP_FREE_SLOTS (from 2.1)
 *    * RUBY_HEAP_MIN_SLOTS -> RUBY_GC_HEAP_INIT_SLOTS (from 2.1)
 *
 * * RUBY_GC_MALLOC_LIMIT
 * * RUBY_GC_MALLOC_LIMIT_MAX (new from 2.1)
 * * RUBY_GC_MALLOC_LIMIT_GROWTH_FACTOR (new from 2.1)
 *
 * * RUBY_GC_OLDMALLOC_LIMIT (new from 2.1)
 * * RUBY_GC_OLDMALLOC_LIMIT_MAX (new from 2.1)
 * * RUBY_GC_OLDMALLOC_LIMIT_GROWTH_FACTOR (new from 2.1)
 */

void
ruby_gc_set_params(void)
{
    /* RUBY_GC_HEAP_FREE_SLOTS */
    if (get_envparam_size("RUBY_GC_HEAP_FREE_SLOTS", &gc_params.heap_free_slots, 0)) {
	/* ok */
    }

    /* RUBY_GC_HEAP_INIT_SLOTS */
    if (get_envparam_size("RUBY_GC_HEAP_INIT_SLOTS", &gc_params.heap_init_slots, 0)) {
	gc_set_initial_pages();
    }

    get_envparam_double("RUBY_GC_HEAP_GROWTH_FACTOR", &gc_params.growth_factor, 1.0, 0.0, FALSE);
    get_envparam_size  ("RUBY_GC_HEAP_GROWTH_MAX_SLOTS", &gc_params.growth_max_slots, 0);
    get_envparam_double("RUBY_GC_HEAP_FREE_SLOTS_MIN_RATIO", &gc_params.heap_free_slots_min_ratio,
			0.0, 1.0, FALSE);
    get_envparam_double("RUBY_GC_HEAP_FREE_SLOTS_MAX_RATIO", &gc_params.heap_free_slots_max_ratio,
			gc_params.heap_free_slots_min_ratio, 1.0, FALSE);
    get_envparam_double("RUBY_GC_HEAP_FREE_SLOTS_GOAL_RATIO", &gc_params.heap_free_slots_goal_ratio,
			gc_params.heap_free_slots_min_ratio, gc_params.heap_free_slots_max_ratio, TRUE);
    get_envparam_double("RUBY_GC_HEAP_OLDOBJECT_LIMIT_FACTOR", &gc_params.oldobject_limit_factor, 0.0, 0.0, TRUE);

    get_envparam_size  ("RUBY_GC_MALLOC_LIMIT", &gc_params.malloc_limit_min, 0);
    get_envparam_size  ("RUBY_GC_MALLOC_LIMIT_MAX", &gc_params.malloc_limit_max, 0);
    if (!gc_params.malloc_limit_max) { /* ignore max-check if 0 */
        gc_params.malloc_limit_max = SIZE_MAX;
    }
    get_envparam_double("RUBY_GC_MALLOC_LIMIT_GROWTH_FACTOR", &gc_params.malloc_limit_growth_factor, 1.0, 0.0, FALSE);

#if RGENGC_ESTIMATE_OLDMALLOC
    if (get_envparam_size("RUBY_GC_OLDMALLOC_LIMIT", &gc_params.oldmalloc_limit_min, 0)) {
	rb_objspace_t *objspace = &rb_objspace;
	objspace->rgengc.oldmalloc_increase_limit = gc_params.oldmalloc_limit_min;
    }
    get_envparam_size  ("RUBY_GC_OLDMALLOC_LIMIT_MAX", &gc_params.oldmalloc_limit_max, 0);
    get_envparam_double("RUBY_GC_OLDMALLOC_LIMIT_GROWTH_FACTOR", &gc_params.oldmalloc_limit_growth_factor, 1.0, 0.0, FALSE);
#endif
}

static void
reachable_objects_from_callback(VALUE obj)
{
    rb_ractor_t *cr = GET_RACTOR();
    cr->mfd->mark_func(obj, cr->mfd->data);
}

void
rb_objspace_reachable_objects_from(VALUE obj, void (func)(VALUE, void *), void *data)
{
    rb_objspace_t *objspace = &rb_objspace;

    if (during_gc) rb_bug("rb_objspace_reachable_objects_from() is not supported while during_gc == true");

    if (is_markable_object(objspace, obj)) {
        rb_ractor_t *cr = GET_RACTOR();
        struct gc_mark_func_data_struct mfd = {
            .mark_func = func,
            .data = data,
        }, *prev_mfd = cr->mfd;

        cr->mfd = &mfd;
	gc_mark_children(objspace, obj);
        cr->mfd = prev_mfd;
    }
}

struct root_objects_data {
    const char *category;
    void (*func)(const char *category, VALUE, void *);
    void *data;
};

static void
root_objects_from(VALUE obj, void *ptr)
{
    const struct root_objects_data *data = (struct root_objects_data *)ptr;
    (*data->func)(data->category, obj, data->data);
}

void
rb_objspace_reachable_objects_from_root(void (func)(const char *category, VALUE, void *), void *passing_data)
{
    rb_objspace_t *objspace = &rb_objspace;
    objspace_reachable_objects_from_root(objspace, func, passing_data);
}

static void
objspace_reachable_objects_from_root(rb_objspace_t *objspace, void (func)(const char *category, VALUE, void *), void *passing_data)
{
    if (during_gc) rb_bug("objspace_reachable_objects_from_root() is not supported while during_gc == true");

    rb_ractor_t *cr = GET_RACTOR();
    struct root_objects_data data = {
        .func = func,
        .data = passing_data,
    };
    struct gc_mark_func_data_struct mfd = {
        .mark_func = root_objects_from,
        .data = &data,
    }, *prev_mfd = cr->mfd;

    cr->mfd = &mfd;
    gc_mark_roots(objspace, &data.category);
    cr->mfd = prev_mfd;
}

/*
  ------------------------ Extended allocator ------------------------
*/

struct gc_raise_tag {
    VALUE exc;
    const char *fmt;
    va_list *ap;
};

static void *
gc_vraise(void *ptr)
{
    struct gc_raise_tag *argv = ptr;
    rb_vraise(argv->exc, argv->fmt, *argv->ap);
    UNREACHABLE_RETURN(NULL);
}

static void
gc_raise(VALUE exc, const char *fmt, ...)
{
    va_list ap;
    va_start(ap, fmt);
    struct gc_raise_tag argv = {
        exc, fmt, &ap,
    };

    if (ruby_thread_has_gvl_p()) {
        gc_vraise(&argv);
        UNREACHABLE;
    }
    else if (ruby_native_thread_p()) {
        rb_thread_call_with_gvl(gc_vraise, &argv);
        UNREACHABLE;
    }
    else {
        /* Not in a ruby thread */
        fprintf(stderr, "%s", "[FATAL] ");
        vfprintf(stderr, fmt, ap);
    }

    va_end(ap);
    abort();
}

static void objspace_xfree(rb_objspace_t *objspace, void *ptr, size_t size);

static void
negative_size_allocation_error(const char *msg)
{
    gc_raise(rb_eNoMemError, "%s", msg);
}

static void *
ruby_memerror_body(void *dummy)
{
    rb_memerror();
    return 0;
}

NORETURN(static void ruby_memerror(void));
RBIMPL_ATTR_MAYBE_UNUSED()
static void
ruby_memerror(void)
{
    if (ruby_thread_has_gvl_p()) {
	rb_memerror();
    }
    else {
	if (ruby_native_thread_p()) {
	    rb_thread_call_with_gvl(ruby_memerror_body, 0);
	}
	else {
	    /* no ruby thread */
	    fprintf(stderr, "[FATAL] failed to allocate memory\n");
	}
    }
    exit(EXIT_FAILURE);
}

void
rb_memerror(void)
{
    rb_execution_context_t *ec = GET_EC();
    rb_objspace_t *objspace = rb_objspace_of(rb_ec_vm_ptr(ec));
    VALUE exc;

    if (0) {
        // Print out pid, sleep, so you can attach debugger to see what went wrong:
        fprintf(stderr, "rb_memerror pid=%"PRI_PIDT_PREFIX"d\n", getpid());
        sleep(60);
    }

    if (during_gc) {
        // TODO: OMG!! How to implement it?
        gc_exit(objspace, gc_enter_event_rb_memerror, NULL);
    }

    exc = nomem_error;
    if (!exc ||
	rb_ec_raised_p(ec, RAISED_NOMEMORY)) {
	fprintf(stderr, "[FATAL] failed to allocate memory\n");
	exit(EXIT_FAILURE);
    }
    if (rb_ec_raised_p(ec, RAISED_NOMEMORY)) {
	rb_ec_raised_clear(ec);
    }
    else {
	rb_ec_raised_set(ec, RAISED_NOMEMORY);
	exc = ruby_vm_special_exception_copy(exc);
    }
    ec->errinfo = exc;
    EC_JUMP_TAG(ec, TAG_RAISE);
}

void *
rb_aligned_malloc(size_t alignment, size_t size)
{
    void *res;

#if defined __MINGW32__
    res = __mingw_aligned_malloc(size, alignment);
#elif defined _WIN32
    void *_aligned_malloc(size_t, size_t);
    res = _aligned_malloc(size, alignment);
#elif USE_MMAP_ALIGNED_ALLOC
    GC_ASSERT(alignment % sysconf(_SC_PAGE_SIZE) == 0);

    char *ptr = mmap(NULL, alignment + size, PROT_READ | PROT_WRITE, MAP_PRIVATE | MAP_ANONYMOUS, -1, 0);
    if (ptr == MAP_FAILED) {
        return NULL;
    }

    char *aligned = ptr + alignment;
    aligned -= ((VALUE)aligned & (alignment - 1));
    GC_ASSERT(aligned > ptr);
    GC_ASSERT(aligned <= ptr + alignment);

    size_t start_out_of_range_size = aligned - ptr;
    GC_ASSERT(start_out_of_range_size % sysconf(_SC_PAGE_SIZE) == 0);
    if (start_out_of_range_size > 0) {
        if (munmap(ptr, start_out_of_range_size)) {
            rb_bug("rb_aligned_malloc: munmap failed for start");
        }
    }

    size_t end_out_of_range_size = alignment - start_out_of_range_size;
    GC_ASSERT(end_out_of_range_size % sysconf(_SC_PAGE_SIZE) == 0);
    if (end_out_of_range_size > 0) {
        if (munmap(aligned + size, end_out_of_range_size)) {
            rb_bug("rb_aligned_malloc: munmap failed for end");
        }
    }

    res = (void *)aligned;
#elif defined(HAVE_POSIX_MEMALIGN)
    if (posix_memalign(&res, alignment, size) != 0) {
        return NULL;
    }
#elif defined(HAVE_MEMALIGN)
    res = memalign(alignment, size);
#else
    char* aligned;
    res = malloc(alignment + size + sizeof(void*));
    aligned = (char*)res + alignment + sizeof(void*);
    aligned -= ((VALUE)aligned & (alignment - 1));
    ((void**)aligned)[-1] = res;
    res = (void*)aligned;
#endif

    /* alignment must be a power of 2 */
    GC_ASSERT(((alignment - 1) & alignment) == 0);
    GC_ASSERT(alignment % sizeof(void*) == 0);
    return res;
}

static void
rb_aligned_free(void *ptr, size_t size)
{
#if defined __MINGW32__
    __mingw_aligned_free(ptr);
#elif defined _WIN32
    _aligned_free(ptr);
#elif USE_MMAP_ALIGNED_ALLOC
    GC_ASSERT(size % sysconf(_SC_PAGE_SIZE) == 0);
    if (munmap(ptr, size)) {
        rb_bug("rb_aligned_free: munmap failed");
    }
#elif defined(HAVE_POSIX_MEMALIGN) || defined(HAVE_MEMALIGN)
    free(ptr);
#else
    free(((void**)ptr)[-1]);
#endif
}

static inline size_t
objspace_malloc_size(rb_objspace_t *objspace, void *ptr, size_t hint)
{
#ifdef HAVE_MALLOC_USABLE_SIZE
    return malloc_usable_size(ptr);
#else
    return hint;
#endif
}

enum memop_type {
    MEMOP_TYPE_MALLOC  = 0,
    MEMOP_TYPE_FREE,
    MEMOP_TYPE_REALLOC
};

static inline void
atomic_sub_nounderflow(size_t *var, size_t sub)
{
    if (sub == 0) return;

    while (1) {
	size_t val = *var;
	if (val < sub) sub = val;
	if (ATOMIC_SIZE_CAS(*var, val, val-sub) == val) break;
    }
}

static void
objspace_malloc_gc_stress(rb_objspace_t *objspace)
{
    if (ruby_gc_stressful && ruby_native_thread_p()) {
        int reason = GPR_FLAG_IMMEDIATE_MARK | GPR_FLAG_IMMEDIATE_SWEEP |
                                     GPR_FLAG_STRESS | GPR_FLAG_MALLOC;

        if (gc_stress_full_mark_after_malloc_p()) {
            reason |= GPR_FLAG_FULL_MARK;
        }
        garbage_collect_with_gvl(objspace, reason);
    }
}

static void
objspace_malloc_increase(rb_objspace_t *objspace, void *mem, size_t new_size, size_t old_size, enum memop_type type)
{
    if (new_size > old_size) {
	ATOMIC_SIZE_ADD(malloc_increase, new_size - old_size);
#if RGENGC_ESTIMATE_OLDMALLOC
	ATOMIC_SIZE_ADD(objspace->rgengc.oldmalloc_increase, new_size - old_size);
#endif
    }
    else {
	atomic_sub_nounderflow(&malloc_increase, old_size - new_size);
#if RGENGC_ESTIMATE_OLDMALLOC
	atomic_sub_nounderflow(&objspace->rgengc.oldmalloc_increase, old_size - new_size);
#endif
    }

    if (type == MEMOP_TYPE_MALLOC) {
      retry:
	if (malloc_increase > malloc_limit && ruby_native_thread_p() && !dont_gc_val()) {
	    if (ruby_thread_has_gvl_p() && is_lazy_sweeping(heap_eden)) {
		gc_rest(objspace); /* gc_rest can reduce malloc_increase */
		goto retry;
	    }
	    garbage_collect_with_gvl(objspace, GPR_FLAG_MALLOC);
	}
    }

#if MALLOC_ALLOCATED_SIZE
    if (new_size >= old_size) {
	ATOMIC_SIZE_ADD(objspace->malloc_params.allocated_size, new_size - old_size);
    }
    else {
	size_t dec_size = old_size - new_size;
	size_t allocated_size = objspace->malloc_params.allocated_size;

#if MALLOC_ALLOCATED_SIZE_CHECK
	if (allocated_size < dec_size) {
	    rb_bug("objspace_malloc_increase: underflow malloc_params.allocated_size.");
	}
#endif
	atomic_sub_nounderflow(&objspace->malloc_params.allocated_size, dec_size);
    }

    if (0) fprintf(stderr, "increase - ptr: %p, type: %s, new_size: %"PRIdSIZE", old_size: %"PRIdSIZE"\n",
		   mem,
		   type == MEMOP_TYPE_MALLOC  ? "malloc" :
		   type == MEMOP_TYPE_FREE    ? "free  " :
		   type == MEMOP_TYPE_REALLOC ? "realloc": "error",
		   new_size, old_size);

    switch (type) {
      case MEMOP_TYPE_MALLOC:
	ATOMIC_SIZE_INC(objspace->malloc_params.allocations);
	break;
      case MEMOP_TYPE_FREE:
	{
	    size_t allocations = objspace->malloc_params.allocations;
	    if (allocations > 0) {
		atomic_sub_nounderflow(&objspace->malloc_params.allocations, 1);
	    }
#if MALLOC_ALLOCATED_SIZE_CHECK
	    else {
		GC_ASSERT(objspace->malloc_params.allocations > 0);
	    }
#endif
	}
	break;
      case MEMOP_TYPE_REALLOC: /* ignore */ break;
    }
#endif
}

struct malloc_obj_info { /* 4 words */
    size_t size;
#if USE_GC_MALLOC_OBJ_INFO_DETAILS
    size_t gen;
    const char *file;
    size_t line;
#endif
};

#if USE_GC_MALLOC_OBJ_INFO_DETAILS
const char *ruby_malloc_info_file;
int ruby_malloc_info_line;
#endif

static inline size_t
objspace_malloc_prepare(rb_objspace_t *objspace, size_t size)
{
    if (size == 0) size = 1;

#if CALC_EXACT_MALLOC_SIZE
    size += sizeof(struct malloc_obj_info);
#endif

    return size;
}

static inline void *
objspace_malloc_fixup(rb_objspace_t *objspace, void *mem, size_t size)
{
    size = objspace_malloc_size(objspace, mem, size);
    objspace_malloc_increase(objspace, mem, size, 0, MEMOP_TYPE_MALLOC);

#if CALC_EXACT_MALLOC_SIZE
    {
        struct malloc_obj_info *info = mem;
        info->size = size;
#if USE_GC_MALLOC_OBJ_INFO_DETAILS
        info->gen = objspace->profile.count;
        info->file = ruby_malloc_info_file;
        info->line = info->file ? ruby_malloc_info_line : 0;
#endif
        mem = info + 1;
    }
#endif

    return mem;
}

#if defined(__GNUC__) && RUBY_DEBUG
#define RB_BUG_INSTEAD_OF_RB_MEMERROR
#endif

#ifdef RB_BUG_INSTEAD_OF_RB_MEMERROR
#define TRY_WITH_GC(siz, expr) do {                          \
        const gc_profile_record_flag gpr =                   \
            GPR_FLAG_FULL_MARK           |                   \
            GPR_FLAG_IMMEDIATE_MARK      |                   \
            GPR_FLAG_IMMEDIATE_SWEEP     |                   \
            GPR_FLAG_MALLOC;                                 \
        objspace_malloc_gc_stress(objspace);                 \
                                                             \
        if (LIKELY((expr))) {                                \
            /* Success on 1st try */                         \
        }                                                    \
        else if (!garbage_collect_with_gvl(objspace, gpr)) { \
            /* @shyouhei thinks this doesn't happen */       \
            rb_bug("TRY_WITH_GC: could not GC");             \
        }                                                    \
        else if ((expr)) {                                   \
            /* Success on 2nd try */                         \
        }                                                    \
        else {                                               \
            rb_bug("TRY_WITH_GC: could not allocate:"        \
                   "%"PRIdSIZE" bytes for %s",               \
                   siz, # expr);                             \
        }                                                    \
    } while (0)
#else
#define TRY_WITH_GC(siz, alloc) do { \
        objspace_malloc_gc_stress(objspace); \
	if (!(alloc) && \
            (!garbage_collect_with_gvl(objspace, GPR_FLAG_FULL_MARK | \
                GPR_FLAG_IMMEDIATE_MARK | GPR_FLAG_IMMEDIATE_SWEEP | \
                GPR_FLAG_MALLOC) || \
	     !(alloc))) { \
	    ruby_memerror(); \
	} \
    } while (0)
#endif

/* these shouldn't be called directly.
 * objspace_* functions do not check allocation size.
 */
static void *
objspace_xmalloc0(rb_objspace_t *objspace, size_t size)
{
    void *mem;

    size = objspace_malloc_prepare(objspace, size);
    TRY_WITH_GC(size, mem = malloc(size));
    RB_DEBUG_COUNTER_INC(heap_xmalloc);
    return objspace_malloc_fixup(objspace, mem, size);
}

static inline size_t
xmalloc2_size(const size_t count, const size_t elsize)
{
    return size_mul_or_raise(count, elsize, rb_eArgError);
}

static void *
objspace_xrealloc(rb_objspace_t *objspace, void *ptr, size_t new_size, size_t old_size)
{
    void *mem;

    if (!ptr) return objspace_xmalloc0(objspace, new_size);

    /*
     * The behavior of realloc(ptr, 0) is implementation defined.
     * Therefore we don't use realloc(ptr, 0) for portability reason.
     * see http://www.open-std.org/jtc1/sc22/wg14/www/docs/dr_400.htm
     */
    if (new_size == 0) {
        if ((mem = objspace_xmalloc0(objspace, 0)) != NULL) {
            /*
             * - OpenBSD's malloc(3) man page says that when 0 is passed, it
             *   returns a non-NULL pointer to an access-protected memory page.
             *   The returned pointer cannot be read / written at all, but
             *   still be a valid argument of free().
             *
             *   https://man.openbsd.org/malloc.3
             *
             * - Linux's malloc(3) man page says that it _might_ perhaps return
             *   a non-NULL pointer when its argument is 0.  That return value
             *   is safe (and is expected) to be passed to free().
             *
             *   http://man7.org/linux/man-pages/man3/malloc.3.html
             *
             * - As I read the implementation jemalloc's malloc() returns fully
             *   normal 16 bytes memory region when its argument is 0.
             *
             * - As I read the implementation musl libc's malloc() returns
             *   fully normal 32 bytes memory region when its argument is 0.
             *
             * - Other malloc implementations can also return non-NULL.
             */
            objspace_xfree(objspace, ptr, old_size);
            return mem;
        }
        else {
            /*
             * It is dangerous to return NULL here, because that could lead to
             * RCE.  Fallback to 1 byte instead of zero.
             *
             * https://cve.mitre.org/cgi-bin/cvename.cgi?name=CVE-2019-11932
             */
            new_size = 1;
        }
    }

#if CALC_EXACT_MALLOC_SIZE
    {
        struct malloc_obj_info *info = (struct malloc_obj_info *)ptr - 1;
        new_size += sizeof(struct malloc_obj_info);
        ptr = info;
        old_size = info->size;
    }
#endif

    old_size = objspace_malloc_size(objspace, ptr, old_size);
    TRY_WITH_GC(new_size, mem = realloc(ptr, new_size));
    new_size = objspace_malloc_size(objspace, mem, new_size);

#if CALC_EXACT_MALLOC_SIZE
    {
        struct malloc_obj_info *info = mem;
        info->size = new_size;
        mem = info + 1;
    }
#endif

    objspace_malloc_increase(objspace, mem, new_size, old_size, MEMOP_TYPE_REALLOC);

    RB_DEBUG_COUNTER_INC(heap_xrealloc);
    return mem;
}

#if CALC_EXACT_MALLOC_SIZE && USE_GC_MALLOC_OBJ_INFO_DETAILS

#define MALLOC_INFO_GEN_SIZE 100
#define MALLOC_INFO_SIZE_SIZE 10
static size_t malloc_info_gen_cnt[MALLOC_INFO_GEN_SIZE];
static size_t malloc_info_gen_size[MALLOC_INFO_GEN_SIZE];
static size_t malloc_info_size[MALLOC_INFO_SIZE_SIZE+1];
static st_table *malloc_info_file_table;

static int
mmalloc_info_file_i(st_data_t key, st_data_t val, st_data_t dmy)
{
    const char *file = (void *)key;
    const size_t *data = (void *)val;

    fprintf(stderr, "%s\t%"PRIdSIZE"\t%"PRIdSIZE"\n", file, data[0], data[1]);

    return ST_CONTINUE;
}

__attribute__((destructor))
void
rb_malloc_info_show_results(void)
{
    int i;

    fprintf(stderr, "* malloc_info gen statistics\n");
    for (i=0; i<MALLOC_INFO_GEN_SIZE; i++) {
        if (i == MALLOC_INFO_GEN_SIZE-1) {
            fprintf(stderr, "more\t%"PRIdSIZE"\t%"PRIdSIZE"\n", malloc_info_gen_cnt[i], malloc_info_gen_size[i]);
        }
        else {
            fprintf(stderr, "%d\t%"PRIdSIZE"\t%"PRIdSIZE"\n", i, malloc_info_gen_cnt[i], malloc_info_gen_size[i]);
        }
    }

    fprintf(stderr, "* malloc_info size statistics\n");
    for (i=0; i<MALLOC_INFO_SIZE_SIZE; i++) {
        int s = 16 << i;
        fprintf(stderr, "%d\t%"PRIdSIZE"\n", s, malloc_info_size[i]);
    }
    fprintf(stderr, "more\t%"PRIdSIZE"\n", malloc_info_size[i]);

    if (malloc_info_file_table) {
        fprintf(stderr, "* malloc_info file statistics\n");
        st_foreach(malloc_info_file_table, mmalloc_info_file_i, 0);
    }
}
#else
void
rb_malloc_info_show_results(void)
{
}
#endif

static void
objspace_xfree(rb_objspace_t *objspace, void *ptr, size_t old_size)
{
    if (!ptr) {
        /*
         * ISO/IEC 9899 says "If ptr is a null pointer, no action occurs" since
         * its first version.  We would better follow.
         */
        return;
    }
#if CALC_EXACT_MALLOC_SIZE
    struct malloc_obj_info *info = (struct malloc_obj_info *)ptr - 1;
    ptr = info;
    old_size = info->size;

#if USE_GC_MALLOC_OBJ_INFO_DETAILS
    {
        int gen = (int)(objspace->profile.count - info->gen);
        int gen_index = gen >= MALLOC_INFO_GEN_SIZE ? MALLOC_INFO_GEN_SIZE-1 : gen;
        int i;

        malloc_info_gen_cnt[gen_index]++;
        malloc_info_gen_size[gen_index] += info->size;

        for (i=0; i<MALLOC_INFO_SIZE_SIZE; i++) {
            size_t s = 16 << i;
            if (info->size <= s) {
                malloc_info_size[i]++;
                goto found;
            }
        }
        malloc_info_size[i]++;
      found:;

        {
            st_data_t key = (st_data_t)info->file, d;
            size_t *data;

            if (malloc_info_file_table == NULL) {
                malloc_info_file_table = st_init_numtable_with_size(1024);
            }
            if (st_lookup(malloc_info_file_table, key, &d)) {
                /* hit */
                data = (size_t *)d;
            }
            else {
                data = malloc(xmalloc2_size(2, sizeof(size_t)));
                if (data == NULL) rb_bug("objspace_xfree: can not allocate memory");
                data[0] = data[1] = 0;
                st_insert(malloc_info_file_table, key, (st_data_t)data);
            }
            data[0] ++;
            data[1] += info->size;
        };
        if (0 && gen >= 2) {         /* verbose output */
            if (info->file) {
                fprintf(stderr, "free - size:%"PRIdSIZE", gen:%d, pos: %s:%"PRIdSIZE"\n",
                        info->size, gen, info->file, info->line);
            }
            else {
                fprintf(stderr, "free - size:%"PRIdSIZE", gen:%d\n",
                        info->size, gen);
            }
        }
    }
#endif
#endif
    old_size = objspace_malloc_size(objspace, ptr, old_size);

    free(ptr);
    RB_DEBUG_COUNTER_INC(heap_xfree);

    objspace_malloc_increase(objspace, ptr, 0, old_size, MEMOP_TYPE_FREE);
}

static void *
ruby_xmalloc0(size_t size)
{
    return objspace_xmalloc0(&rb_objspace, size);
}

void *
ruby_xmalloc_body(size_t size)
{
    if ((ssize_t)size < 0) {
	negative_size_allocation_error("too large allocation size");
    }
    return ruby_xmalloc0(size);
}

void
ruby_malloc_size_overflow(size_t count, size_t elsize)
{
    rb_raise(rb_eArgError,
	     "malloc: possible integer overflow (%"PRIuSIZE"*%"PRIuSIZE")",
	     count, elsize);
}

void *
ruby_xmalloc2_body(size_t n, size_t size)
{
    return objspace_xmalloc0(&rb_objspace, xmalloc2_size(n, size));
}

static void *
objspace_xcalloc(rb_objspace_t *objspace, size_t size)
{
    void *mem;

    size = objspace_malloc_prepare(objspace, size);
    TRY_WITH_GC(size, mem = calloc1(size));
    return objspace_malloc_fixup(objspace, mem, size);
}

void *
ruby_xcalloc_body(size_t n, size_t size)
{
    return objspace_xcalloc(&rb_objspace, xmalloc2_size(n, size));
}

#ifdef ruby_sized_xrealloc
#undef ruby_sized_xrealloc
#endif
void *
ruby_sized_xrealloc(void *ptr, size_t new_size, size_t old_size)
{
    if ((ssize_t)new_size < 0) {
	negative_size_allocation_error("too large allocation size");
    }

    return objspace_xrealloc(&rb_objspace, ptr, new_size, old_size);
}

void *
ruby_xrealloc_body(void *ptr, size_t new_size)
{
    return ruby_sized_xrealloc(ptr, new_size, 0);
}

#ifdef ruby_sized_xrealloc2
#undef ruby_sized_xrealloc2
#endif
void *
ruby_sized_xrealloc2(void *ptr, size_t n, size_t size, size_t old_n)
{
    size_t len = xmalloc2_size(n, size);
    return objspace_xrealloc(&rb_objspace, ptr, len, old_n * size);
}

void *
ruby_xrealloc2_body(void *ptr, size_t n, size_t size)
{
    return ruby_sized_xrealloc2(ptr, n, size, 0);
}

#ifdef ruby_sized_xfree
#undef ruby_sized_xfree
#endif
void
ruby_sized_xfree(void *x, size_t size)
{
    if (x) {
	objspace_xfree(&rb_objspace, x, size);
    }
}

void
ruby_xfree(void *x)
{
    ruby_sized_xfree(x, 0);
}

void *
rb_xmalloc_mul_add(size_t x, size_t y, size_t z) /* x * y + z */
{
    size_t w = size_mul_add_or_raise(x, y, z, rb_eArgError);
    return ruby_xmalloc(w);
}

void *
rb_xrealloc_mul_add(const void *p, size_t x, size_t y, size_t z) /* x * y + z */
{
    size_t w = size_mul_add_or_raise(x, y, z, rb_eArgError);
    return ruby_xrealloc((void *)p, w);
}

void *
rb_xmalloc_mul_add_mul(size_t x, size_t y, size_t z, size_t w) /* x * y + z * w */
{
    size_t u = size_mul_add_mul_or_raise(x, y, z, w, rb_eArgError);
    return ruby_xmalloc(u);
}

void *
rb_xcalloc_mul_add_mul(size_t x, size_t y, size_t z, size_t w) /* x * y + z * w */
{
    size_t u = size_mul_add_mul_or_raise(x, y, z, w, rb_eArgError);
    return ruby_xcalloc(u, 1);
}

/* Mimic ruby_xmalloc, but need not rb_objspace.
 * should return pointer suitable for ruby_xfree
 */
void *
ruby_mimmalloc(size_t size)
{
    void *mem;
#if CALC_EXACT_MALLOC_SIZE
    size += sizeof(struct malloc_obj_info);
#endif
    mem = malloc(size);
#if CALC_EXACT_MALLOC_SIZE
    if (!mem) {
        return NULL;
    }
    else
    /* set 0 for consistency of allocated_size/allocations */
    {
        struct malloc_obj_info *info = mem;
        info->size = 0;
#if USE_GC_MALLOC_OBJ_INFO_DETAILS
        info->gen = 0;
        info->file = NULL;
        info->line = 0;
#endif
        mem = info + 1;
    }
#endif
    return mem;
}

void
ruby_mimfree(void *ptr)
{
#if CALC_EXACT_MALLOC_SIZE
    struct malloc_obj_info *info = (struct malloc_obj_info *)ptr - 1;
    ptr = info;
#endif
    free(ptr);
}

void *
rb_alloc_tmp_buffer_with_count(volatile VALUE *store, size_t size, size_t cnt)
{
    void *ptr;
    VALUE imemo;
    rb_imemo_tmpbuf_t *tmpbuf;

    /* Keep the order; allocate an empty imemo first then xmalloc, to
     * get rid of potential memory leak */
    imemo = rb_imemo_tmpbuf_auto_free_maybe_mark_buffer(NULL, 0);
    *store = imemo;
    ptr = ruby_xmalloc0(size);
    tmpbuf = (rb_imemo_tmpbuf_t *)imemo;
    tmpbuf->ptr = ptr;
    tmpbuf->cnt = cnt;
    return ptr;
}

void *
rb_alloc_tmp_buffer(volatile VALUE *store, long len)
{
    long cnt;

    if (len < 0 || (cnt = (long)roomof(len, sizeof(VALUE))) < 0) {
	rb_raise(rb_eArgError, "negative buffer size (or size too big)");
    }

    return rb_alloc_tmp_buffer_with_count(store, len, cnt);
}

void
rb_free_tmp_buffer(volatile VALUE *store)
{
    rb_imemo_tmpbuf_t *s = (rb_imemo_tmpbuf_t*)ATOMIC_VALUE_EXCHANGE(*store, 0);
    if (s) {
	void *ptr = ATOMIC_PTR_EXCHANGE(s->ptr, 0);
	s->cnt = 0;
	ruby_xfree(ptr);
    }
}

#if MALLOC_ALLOCATED_SIZE
/*
 *  call-seq:
 *     GC.malloc_allocated_size -> Integer
 *
 *  Returns the size of memory allocated by malloc().
 *
 *  Only available if ruby was built with +CALC_EXACT_MALLOC_SIZE+.
 */

static VALUE
gc_malloc_allocated_size(VALUE self)
{
    return UINT2NUM(rb_objspace.malloc_params.allocated_size);
}

/*
 *  call-seq:
 *     GC.malloc_allocations -> Integer
 *
 *  Returns the number of malloc() allocations.
 *
 *  Only available if ruby was built with +CALC_EXACT_MALLOC_SIZE+.
 */

static VALUE
gc_malloc_allocations(VALUE self)
{
    return UINT2NUM(rb_objspace.malloc_params.allocations);
}
#endif

void
rb_gc_adjust_memory_usage(ssize_t diff)
{
    rb_objspace_t *objspace = &rb_objspace;
    if (diff > 0) {
	objspace_malloc_increase(objspace, 0, diff, 0, MEMOP_TYPE_REALLOC);
    }
    else if (diff < 0) {
	objspace_malloc_increase(objspace, 0, 0, -diff, MEMOP_TYPE_REALLOC);
    }
}

/*
  ------------------------------ WeakMap ------------------------------
*/

struct weakmap {
    st_table *obj2wmap;		/* obj -> [ref,...] */
    st_table *wmap2obj;		/* ref -> obj */
    VALUE final;
};

#define WMAP_DELETE_DEAD_OBJECT_IN_MARK 0

#if WMAP_DELETE_DEAD_OBJECT_IN_MARK
static int
wmap_mark_map(st_data_t key, st_data_t val, st_data_t arg)
{
    rb_objspace_t *objspace = (rb_objspace_t *)arg;
    VALUE obj = (VALUE)val;
    if (!is_live_object(objspace, obj)) return ST_DELETE;
    return ST_CONTINUE;
}
#endif

static void
wmap_compact(void *ptr)
{
    struct weakmap *w = ptr;
    if (w->wmap2obj) rb_gc_update_tbl_refs(w->wmap2obj);
    if (w->obj2wmap) rb_gc_update_tbl_refs(w->obj2wmap);
    w->final = rb_gc_location(w->final);
}

static void
wmap_mark(void *ptr)
{
    struct weakmap *w = ptr;
#if WMAP_DELETE_DEAD_OBJECT_IN_MARK
    if (w->obj2wmap) st_foreach(w->obj2wmap, wmap_mark_map, (st_data_t)&rb_objspace);
#endif
    rb_gc_mark_movable(w->final);
}

static int
wmap_free_map(st_data_t key, st_data_t val, st_data_t arg)
{
    VALUE *ptr = (VALUE *)val;
    ruby_sized_xfree(ptr, (ptr[0] + 1) * sizeof(VALUE));
    return ST_CONTINUE;
}

static void
wmap_free(void *ptr)
{
    struct weakmap *w = ptr;
    st_foreach(w->obj2wmap, wmap_free_map, 0);
    st_free_table(w->obj2wmap);
    st_free_table(w->wmap2obj);
}

static int
wmap_memsize_map(st_data_t key, st_data_t val, st_data_t arg)
{
    VALUE *ptr = (VALUE *)val;
    *(size_t *)arg += (ptr[0] + 1) * sizeof(VALUE);
    return ST_CONTINUE;
}

static size_t
wmap_memsize(const void *ptr)
{
    size_t size;
    const struct weakmap *w = ptr;
    size = sizeof(*w);
    size += st_memsize(w->obj2wmap);
    size += st_memsize(w->wmap2obj);
    st_foreach(w->obj2wmap, wmap_memsize_map, (st_data_t)&size);
    return size;
}

static const rb_data_type_t weakmap_type = {
    "weakmap",
    {
	wmap_mark,
	wmap_free,
	wmap_memsize,
        wmap_compact,
    },
    0, 0, RUBY_TYPED_FREE_IMMEDIATELY
};

static VALUE wmap_finalize(RB_BLOCK_CALL_FUNC_ARGLIST(objid, self));

static VALUE
wmap_allocate(VALUE klass)
{
    struct weakmap *w;
    VALUE obj = TypedData_Make_Struct(klass, struct weakmap, &weakmap_type, w);
    w->obj2wmap = rb_init_identtable();
    w->wmap2obj = rb_init_identtable();
    w->final = rb_func_lambda_new(wmap_finalize, obj, 1, 1);
    return obj;
}

static int
wmap_live_p(rb_objspace_t *objspace, VALUE obj)
{
    if (!FL_ABLE(obj)) return TRUE;
    if (!is_id_value(objspace, obj)) return FALSE;
    if (!is_live_object(objspace, obj)) return FALSE;
    return TRUE;
}

static int
wmap_final_func(st_data_t *key, st_data_t *value, st_data_t arg, int existing)
{
    VALUE wmap, *ptr, size, i, j;
    if (!existing) return ST_STOP;
    wmap = (VALUE)arg, ptr = (VALUE *)*value;
    for (i = j = 1, size = ptr[0]; i <= size; ++i) {
	if (ptr[i] != wmap) {
	    ptr[j++] = ptr[i];
	}
    }
    if (j == 1) {
	ruby_sized_xfree(ptr, i * sizeof(VALUE));
	return ST_DELETE;
    }
    if (j < i) {
        SIZED_REALLOC_N(ptr, VALUE, j + 1, i);
	ptr[0] = j;
	*value = (st_data_t)ptr;
    }
    return ST_CONTINUE;
}

/* :nodoc: */
static VALUE
wmap_finalize(RB_BLOCK_CALL_FUNC_ARGLIST(objid, self))
{
    st_data_t orig, wmap, data;
    VALUE obj, *rids, i, size;
    struct weakmap *w;

    TypedData_Get_Struct(self, struct weakmap, &weakmap_type, w);
    /* Get reference from object id. */
    if ((obj = id2ref_obj_tbl(&rb_objspace, objid)) == Qundef) {
        rb_bug("wmap_finalize: objid is not found.");
    }

    /* obj is original referenced object and/or weak reference. */
    orig = (st_data_t)obj;
    if (st_delete(w->obj2wmap, &orig, &data)) {
	rids = (VALUE *)data;
	size = *rids++;
	for (i = 0; i < size; ++i) {
	    wmap = (st_data_t)rids[i];
	    st_delete(w->wmap2obj, &wmap, NULL);
	}
	ruby_sized_xfree((VALUE *)data, (size + 1) * sizeof(VALUE));
    }

    wmap = (st_data_t)obj;
    if (st_delete(w->wmap2obj, &wmap, &orig)) {
	wmap = (st_data_t)obj;
	st_update(w->obj2wmap, orig, wmap_final_func, wmap);
    }
    return self;
}

struct wmap_iter_arg {
    rb_objspace_t *objspace;
    VALUE value;
};

static int
wmap_inspect_i(st_data_t key, st_data_t val, st_data_t arg)
{
    VALUE str = (VALUE)arg;
    VALUE k = (VALUE)key, v = (VALUE)val;

    if (RSTRING_PTR(str)[0] == '#') {
	rb_str_cat2(str, ", ");
    }
    else {
	rb_str_cat2(str, ": ");
	RSTRING_PTR(str)[0] = '#';
    }
    k = SPECIAL_CONST_P(k) ? rb_inspect(k) : rb_any_to_s(k);
    rb_str_append(str, k);
    rb_str_cat2(str, " => ");
    v = SPECIAL_CONST_P(v) ? rb_inspect(v) : rb_any_to_s(v);
    rb_str_append(str, v);

    return ST_CONTINUE;
}

static VALUE
wmap_inspect(VALUE self)
{
    VALUE str;
    VALUE c = rb_class_name(CLASS_OF(self));
    struct weakmap *w;

    TypedData_Get_Struct(self, struct weakmap, &weakmap_type, w);
    str = rb_sprintf("-<%"PRIsVALUE":%p", c, (void *)self);
    if (w->wmap2obj) {
	st_foreach(w->wmap2obj, wmap_inspect_i, str);
    }
    RSTRING_PTR(str)[0] = '#';
    rb_str_cat2(str, ">");
    return str;
}

static int
wmap_each_i(st_data_t key, st_data_t val, st_data_t arg)
{
    rb_objspace_t *objspace = (rb_objspace_t *)arg;
    VALUE obj = (VALUE)val;
    if (wmap_live_p(objspace, obj)) {
	rb_yield_values(2, (VALUE)key, obj);
    }
    return ST_CONTINUE;
}

/* Iterates over keys and objects in a weakly referenced object */
static VALUE
wmap_each(VALUE self)
{
    struct weakmap *w;
    rb_objspace_t *objspace = &rb_objspace;

    TypedData_Get_Struct(self, struct weakmap, &weakmap_type, w);
    st_foreach(w->wmap2obj, wmap_each_i, (st_data_t)objspace);
    return self;
}

static int
wmap_each_key_i(st_data_t key, st_data_t val, st_data_t arg)
{
    rb_objspace_t *objspace = (rb_objspace_t *)arg;
    VALUE obj = (VALUE)val;
    if (wmap_live_p(objspace, obj)) {
	rb_yield((VALUE)key);
    }
    return ST_CONTINUE;
}

/* Iterates over keys and objects in a weakly referenced object */
static VALUE
wmap_each_key(VALUE self)
{
    struct weakmap *w;
    rb_objspace_t *objspace = &rb_objspace;

    TypedData_Get_Struct(self, struct weakmap, &weakmap_type, w);
    st_foreach(w->wmap2obj, wmap_each_key_i, (st_data_t)objspace);
    return self;
}

static int
wmap_each_value_i(st_data_t key, st_data_t val, st_data_t arg)
{
    rb_objspace_t *objspace = (rb_objspace_t *)arg;
    VALUE obj = (VALUE)val;
    if (wmap_live_p(objspace, obj)) {
	rb_yield(obj);
    }
    return ST_CONTINUE;
}

/* Iterates over keys and objects in a weakly referenced object */
static VALUE
wmap_each_value(VALUE self)
{
    struct weakmap *w;
    rb_objspace_t *objspace = &rb_objspace;

    TypedData_Get_Struct(self, struct weakmap, &weakmap_type, w);
    st_foreach(w->wmap2obj, wmap_each_value_i, (st_data_t)objspace);
    return self;
}

static int
wmap_keys_i(st_data_t key, st_data_t val, st_data_t arg)
{
    struct wmap_iter_arg *argp = (struct wmap_iter_arg *)arg;
    rb_objspace_t *objspace = argp->objspace;
    VALUE ary = argp->value;
    VALUE obj = (VALUE)val;
    if (wmap_live_p(objspace, obj)) {
	rb_ary_push(ary, (VALUE)key);
    }
    return ST_CONTINUE;
}

/* Iterates over keys and objects in a weakly referenced object */
static VALUE
wmap_keys(VALUE self)
{
    struct weakmap *w;
    struct wmap_iter_arg args;

    TypedData_Get_Struct(self, struct weakmap, &weakmap_type, w);
    args.objspace = &rb_objspace;
    args.value = rb_ary_new();
    st_foreach(w->wmap2obj, wmap_keys_i, (st_data_t)&args);
    return args.value;
}

static int
wmap_values_i(st_data_t key, st_data_t val, st_data_t arg)
{
    struct wmap_iter_arg *argp = (struct wmap_iter_arg *)arg;
    rb_objspace_t *objspace = argp->objspace;
    VALUE ary = argp->value;
    VALUE obj = (VALUE)val;
    if (wmap_live_p(objspace, obj)) {
	rb_ary_push(ary, obj);
    }
    return ST_CONTINUE;
}

/* Iterates over values and objects in a weakly referenced object */
static VALUE
wmap_values(VALUE self)
{
    struct weakmap *w;
    struct wmap_iter_arg args;

    TypedData_Get_Struct(self, struct weakmap, &weakmap_type, w);
    args.objspace = &rb_objspace;
    args.value = rb_ary_new();
    st_foreach(w->wmap2obj, wmap_values_i, (st_data_t)&args);
    return args.value;
}

static int
wmap_aset_update(st_data_t *key, st_data_t *val, st_data_t arg, int existing)
{
    VALUE size, *ptr, *optr;
    if (existing) {
	size = (ptr = optr = (VALUE *)*val)[0];
	++size;
        SIZED_REALLOC_N(ptr, VALUE, size + 1, size);
    }
    else {
	optr = 0;
	size = 1;
	ptr = ruby_xmalloc0(2 * sizeof(VALUE));
    }
    ptr[0] = size;
    ptr[size] = (VALUE)arg;
    if (ptr == optr) return ST_STOP;
    *val = (st_data_t)ptr;
    return ST_CONTINUE;
}

/* Creates a weak reference from the given key to the given value */
static VALUE
wmap_aset(VALUE self, VALUE key, VALUE value)
{
    struct weakmap *w;

    TypedData_Get_Struct(self, struct weakmap, &weakmap_type, w);
    if (FL_ABLE(value)) {
        define_final0(value, w->final);
    }
    if (FL_ABLE(key)) {
        define_final0(key, w->final);
    }

    st_update(w->obj2wmap, (st_data_t)value, wmap_aset_update, key);
    st_insert(w->wmap2obj, (st_data_t)key, (st_data_t)value);
    return nonspecial_obj_id(value);
}

/* Retrieves a weakly referenced object with the given key */
static VALUE
wmap_lookup(VALUE self, VALUE key)
{
    st_data_t data;
    VALUE obj;
    struct weakmap *w;
    rb_objspace_t *objspace = &rb_objspace;

    TypedData_Get_Struct(self, struct weakmap, &weakmap_type, w);
    if (!st_lookup(w->wmap2obj, (st_data_t)key, &data)) return Qundef;
    obj = (VALUE)data;
    if (!wmap_live_p(objspace, obj)) return Qundef;
    return obj;
}

/* Retrieves a weakly referenced object with the given key */
static VALUE
wmap_aref(VALUE self, VALUE key)
{
    VALUE obj = wmap_lookup(self, key);
    return obj != Qundef ? obj : Qnil;
}

/* Returns +true+ if +key+ is registered */
static VALUE
wmap_has_key(VALUE self, VALUE key)
{
    return wmap_lookup(self, key) == Qundef ? Qfalse : Qtrue;
}

/* Returns the number of referenced objects */
static VALUE
wmap_size(VALUE self)
{
    struct weakmap *w;
    st_index_t n;

    TypedData_Get_Struct(self, struct weakmap, &weakmap_type, w);
    n = w->wmap2obj->num_entries;
#if SIZEOF_ST_INDEX_T <= SIZEOF_LONG
    return ULONG2NUM(n);
#else
    return ULL2NUM(n);
#endif
}

/*
  ------------------------------ GC profiler ------------------------------
*/

#define GC_PROFILE_RECORD_DEFAULT_SIZE 100

/* return sec in user time */
static double
getrusage_time(void)
{
#if defined(HAVE_CLOCK_GETTIME) && defined(CLOCK_PROCESS_CPUTIME_ID)
    {
        static int try_clock_gettime = 1;
        struct timespec ts;
        if (try_clock_gettime && clock_gettime(CLOCK_PROCESS_CPUTIME_ID, &ts) == 0) {
            return ts.tv_sec + ts.tv_nsec * 1e-9;
        }
        else {
            try_clock_gettime = 0;
        }
    }
#endif

#ifdef RUSAGE_SELF
    {
        struct rusage usage;
        struct timeval time;
        if (getrusage(RUSAGE_SELF, &usage) == 0) {
            time = usage.ru_utime;
            return time.tv_sec + time.tv_usec * 1e-6;
        }
    }
#endif

#ifdef _WIN32
    {
	FILETIME creation_time, exit_time, kernel_time, user_time;
	ULARGE_INTEGER ui;
	LONG_LONG q;
	double t;

	if (GetProcessTimes(GetCurrentProcess(),
			    &creation_time, &exit_time, &kernel_time, &user_time) != 0) {
	    memcpy(&ui, &user_time, sizeof(FILETIME));
	    q = ui.QuadPart / 10L;
	    t = (DWORD)(q % 1000000L) * 1e-6;
	    q /= 1000000L;
#ifdef __GNUC__
	    t += q;
#else
	    t += (double)(DWORD)(q >> 16) * (1 << 16);
	    t += (DWORD)q & ~(~0 << 16);
#endif
	    return t;
	}
    }
#endif

    return 0.0;
}

static inline void
gc_prof_setup_new_record(rb_objspace_t *objspace, int reason)
{
    if (objspace->profile.run) {
	size_t index = objspace->profile.next_index;
	gc_profile_record *record;

	/* create new record */
	objspace->profile.next_index++;

	if (!objspace->profile.records) {
	    objspace->profile.size = GC_PROFILE_RECORD_DEFAULT_SIZE;
	    objspace->profile.records = malloc(xmalloc2_size(sizeof(gc_profile_record), objspace->profile.size));
	}
	if (index >= objspace->profile.size) {
	    void *ptr;
	    objspace->profile.size += 1000;
	    ptr = realloc(objspace->profile.records, xmalloc2_size(sizeof(gc_profile_record), objspace->profile.size));
	    if (!ptr) rb_memerror();
	    objspace->profile.records = ptr;
	}
	if (!objspace->profile.records) {
	    rb_bug("gc_profile malloc or realloc miss");
	}
	record = objspace->profile.current_record = &objspace->profile.records[objspace->profile.next_index - 1];
	MEMZERO(record, gc_profile_record, 1);

	/* setup before-GC parameter */
	record->flags = reason | (ruby_gc_stressful ? GPR_FLAG_STRESS : 0);
#if MALLOC_ALLOCATED_SIZE
	record->allocated_size = malloc_allocated_size;
#endif
#if GC_PROFILE_MORE_DETAIL && GC_PROFILE_DETAIL_MEMORY
#ifdef RUSAGE_SELF
	{
	    struct rusage usage;
	    if (getrusage(RUSAGE_SELF, &usage) == 0) {
		record->maxrss = usage.ru_maxrss;
		record->minflt = usage.ru_minflt;
		record->majflt = usage.ru_majflt;
	    }
	}
#endif
#endif
    }
}

static inline void
gc_prof_timer_start(rb_objspace_t *objspace)
{
    if (gc_prof_enabled(objspace)) {
	gc_profile_record *record = gc_prof_record(objspace);
#if GC_PROFILE_MORE_DETAIL
	record->prepare_time = objspace->profile.prepare_time;
#endif
	record->gc_time = 0;
	record->gc_invoke_time = getrusage_time();
    }
}

static double
elapsed_time_from(double time)
{
    double now = getrusage_time();
    if (now > time) {
	return now - time;
    }
    else {
	return 0;
    }
}

static inline void
gc_prof_timer_stop(rb_objspace_t *objspace)
{
    if (gc_prof_enabled(objspace)) {
	gc_profile_record *record = gc_prof_record(objspace);
	record->gc_time = elapsed_time_from(record->gc_invoke_time);
	record->gc_invoke_time -= objspace->profile.invoke_time;
    }
}

#define RUBY_DTRACE_GC_HOOK(name) \
    do {if (RUBY_DTRACE_GC_##name##_ENABLED()) RUBY_DTRACE_GC_##name();} while (0)
static inline void
gc_prof_mark_timer_start(rb_objspace_t *objspace)
{
    RUBY_DTRACE_GC_HOOK(MARK_BEGIN);
#if GC_PROFILE_MORE_DETAIL
    if (gc_prof_enabled(objspace)) {
	gc_prof_record(objspace)->gc_mark_time = getrusage_time();
    }
#endif
}

static inline void
gc_prof_mark_timer_stop(rb_objspace_t *objspace)
{
    RUBY_DTRACE_GC_HOOK(MARK_END);
#if GC_PROFILE_MORE_DETAIL
    if (gc_prof_enabled(objspace)) {
        gc_profile_record *record = gc_prof_record(objspace);
	record->gc_mark_time = elapsed_time_from(record->gc_mark_time);
    }
#endif
}

static inline void
gc_prof_sweep_timer_start(rb_objspace_t *objspace)
{
    RUBY_DTRACE_GC_HOOK(SWEEP_BEGIN);
    if (gc_prof_enabled(objspace)) {
	gc_profile_record *record = gc_prof_record(objspace);

	if (record->gc_time > 0 || GC_PROFILE_MORE_DETAIL) {
	    objspace->profile.gc_sweep_start_time = getrusage_time();
	}
    }
}

static inline void
gc_prof_sweep_timer_stop(rb_objspace_t *objspace)
{
    RUBY_DTRACE_GC_HOOK(SWEEP_END);

    if (gc_prof_enabled(objspace)) {
	double sweep_time;
	gc_profile_record *record = gc_prof_record(objspace);

	if (record->gc_time > 0) {
	    sweep_time = elapsed_time_from(objspace->profile.gc_sweep_start_time);
	    /* need to accumulate GC time for lazy sweep after gc() */
	    record->gc_time += sweep_time;
	}
	else if (GC_PROFILE_MORE_DETAIL) {
	    sweep_time = elapsed_time_from(objspace->profile.gc_sweep_start_time);
	}

#if GC_PROFILE_MORE_DETAIL
	record->gc_sweep_time += sweep_time;
	if (heap_pages_deferred_final) record->flags |= GPR_FLAG_HAVE_FINALIZE;
#endif
	if (heap_pages_deferred_final) objspace->profile.latest_gc_info |= GPR_FLAG_HAVE_FINALIZE;
    }
}

static inline void
gc_prof_set_malloc_info(rb_objspace_t *objspace)
{
#if GC_PROFILE_MORE_DETAIL
    if (gc_prof_enabled(objspace)) {
        gc_profile_record *record = gc_prof_record(objspace);
	record->allocate_increase = malloc_increase;
	record->allocate_limit = malloc_limit;
    }
#endif
}

static inline void
gc_prof_set_heap_info(rb_objspace_t *objspace)
{
    if (gc_prof_enabled(objspace)) {
	gc_profile_record *record = gc_prof_record(objspace);
	size_t live = objspace->profile.total_allocated_objects_at_gc_start - objspace->profile.total_freed_objects;
	size_t total = objspace->profile.heap_used_at_gc_start * HEAP_PAGE_OBJ_LIMIT;

#if GC_PROFILE_MORE_DETAIL
	record->heap_use_pages = objspace->profile.heap_used_at_gc_start;
	record->heap_live_objects = live;
	record->heap_free_objects = total - live;
#endif

	record->heap_total_objects = total;
	record->heap_use_size = live * sizeof(RVALUE);
	record->heap_total_size = total * sizeof(RVALUE);
    }
}

/*
 *  call-seq:
 *    GC::Profiler.clear          -> nil
 *
 *  Clears the GC profiler data.
 *
 */

static VALUE
gc_profile_clear(VALUE _)
{
    rb_objspace_t *objspace = &rb_objspace;
    void *p = objspace->profile.records;
    objspace->profile.records = NULL;
    objspace->profile.size = 0;
    objspace->profile.next_index = 0;
    objspace->profile.current_record = 0;
    if (p) {
        free(p);
    }
    return Qnil;
}

/*
 *  call-seq:
 *     GC::Profiler.raw_data	-> [Hash, ...]
 *
 *  Returns an Array of individual raw profile data Hashes ordered
 *  from earliest to latest by +:GC_INVOKE_TIME+.
 *
 *  For example:
 *
 *    [
 *	{
 *	   :GC_TIME=>1.3000000000000858e-05,
 *	   :GC_INVOKE_TIME=>0.010634999999999999,
 *	   :HEAP_USE_SIZE=>289640,
 *	   :HEAP_TOTAL_SIZE=>588960,
 *	   :HEAP_TOTAL_OBJECTS=>14724,
 *	   :GC_IS_MARKED=>false
 *	},
 *      # ...
 *    ]
 *
 *  The keys mean:
 *
 *  +:GC_TIME+::
 *	Time elapsed in seconds for this GC run
 *  +:GC_INVOKE_TIME+::
 *	Time elapsed in seconds from startup to when the GC was invoked
 *  +:HEAP_USE_SIZE+::
 *	Total bytes of heap used
 *  +:HEAP_TOTAL_SIZE+::
 *	Total size of heap in bytes
 *  +:HEAP_TOTAL_OBJECTS+::
 *	Total number of objects
 *  +:GC_IS_MARKED+::
 *	Returns +true+ if the GC is in mark phase
 *
 *  If ruby was built with +GC_PROFILE_MORE_DETAIL+, you will also have access
 *  to the following hash keys:
 *
 *  +:GC_MARK_TIME+::
 *  +:GC_SWEEP_TIME+::
 *  +:ALLOCATE_INCREASE+::
 *  +:ALLOCATE_LIMIT+::
 *  +:HEAP_USE_PAGES+::
 *  +:HEAP_LIVE_OBJECTS+::
 *  +:HEAP_FREE_OBJECTS+::
 *  +:HAVE_FINALIZE+::
 *
 */

static VALUE
gc_profile_record_get(VALUE _)
{
    VALUE prof;
    VALUE gc_profile = rb_ary_new();
    size_t i;
    rb_objspace_t *objspace = (&rb_objspace);

    if (!objspace->profile.run) {
	return Qnil;
    }

    for (i =0; i < objspace->profile.next_index; i++) {
	gc_profile_record *record = &objspace->profile.records[i];

	prof = rb_hash_new();
	rb_hash_aset(prof, ID2SYM(rb_intern("GC_FLAGS")), gc_info_decode(0, rb_hash_new(), record->flags));
        rb_hash_aset(prof, ID2SYM(rb_intern("GC_TIME")), DBL2NUM(record->gc_time));
        rb_hash_aset(prof, ID2SYM(rb_intern("GC_INVOKE_TIME")), DBL2NUM(record->gc_invoke_time));
        rb_hash_aset(prof, ID2SYM(rb_intern("HEAP_USE_SIZE")), SIZET2NUM(record->heap_use_size));
        rb_hash_aset(prof, ID2SYM(rb_intern("HEAP_TOTAL_SIZE")), SIZET2NUM(record->heap_total_size));
        rb_hash_aset(prof, ID2SYM(rb_intern("HEAP_TOTAL_OBJECTS")), SIZET2NUM(record->heap_total_objects));
        rb_hash_aset(prof, ID2SYM(rb_intern("MOVED_OBJECTS")), SIZET2NUM(record->moved_objects));
        rb_hash_aset(prof, ID2SYM(rb_intern("GC_IS_MARKED")), Qtrue);
#if GC_PROFILE_MORE_DETAIL
        rb_hash_aset(prof, ID2SYM(rb_intern("GC_MARK_TIME")), DBL2NUM(record->gc_mark_time));
        rb_hash_aset(prof, ID2SYM(rb_intern("GC_SWEEP_TIME")), DBL2NUM(record->gc_sweep_time));
        rb_hash_aset(prof, ID2SYM(rb_intern("ALLOCATE_INCREASE")), SIZET2NUM(record->allocate_increase));
        rb_hash_aset(prof, ID2SYM(rb_intern("ALLOCATE_LIMIT")), SIZET2NUM(record->allocate_limit));
        rb_hash_aset(prof, ID2SYM(rb_intern("HEAP_USE_PAGES")), SIZET2NUM(record->heap_use_pages));
        rb_hash_aset(prof, ID2SYM(rb_intern("HEAP_LIVE_OBJECTS")), SIZET2NUM(record->heap_live_objects));
        rb_hash_aset(prof, ID2SYM(rb_intern("HEAP_FREE_OBJECTS")), SIZET2NUM(record->heap_free_objects));

	rb_hash_aset(prof, ID2SYM(rb_intern("REMOVING_OBJECTS")), SIZET2NUM(record->removing_objects));
	rb_hash_aset(prof, ID2SYM(rb_intern("EMPTY_OBJECTS")), SIZET2NUM(record->empty_objects));

	rb_hash_aset(prof, ID2SYM(rb_intern("HAVE_FINALIZE")), (record->flags & GPR_FLAG_HAVE_FINALIZE) ? Qtrue : Qfalse);
#endif

#if RGENGC_PROFILE > 0
	rb_hash_aset(prof, ID2SYM(rb_intern("OLD_OBJECTS")), SIZET2NUM(record->old_objects));
	rb_hash_aset(prof, ID2SYM(rb_intern("REMEMBERED_NORMAL_OBJECTS")), SIZET2NUM(record->remembered_normal_objects));
	rb_hash_aset(prof, ID2SYM(rb_intern("REMEMBERED_SHADY_OBJECTS")), SIZET2NUM(record->remembered_shady_objects));
#endif
	rb_ary_push(gc_profile, prof);
    }

    return gc_profile;
}

#if GC_PROFILE_MORE_DETAIL
#define MAJOR_REASON_MAX 0x10

static char *
gc_profile_dump_major_reason(int flags, char *buff)
{
    int reason = flags & GPR_FLAG_MAJOR_MASK;
    int i = 0;

    if (reason == GPR_FLAG_NONE) {
	buff[0] = '-';
	buff[1] = 0;
    }
    else {
#define C(x, s) \
  if (reason & GPR_FLAG_MAJOR_BY_##x) { \
      buff[i++] = #x[0]; \
      if (i >= MAJOR_REASON_MAX) rb_bug("gc_profile_dump_major_reason: overflow"); \
      buff[i] = 0; \
  }
	C(NOFREE, N);
	C(OLDGEN, O);
	C(SHADY,  S);
#if RGENGC_ESTIMATE_OLDMALLOC
	C(OLDMALLOC, M);
#endif
#undef C
    }
    return buff;
}
#endif

static void
gc_profile_dump_on(VALUE out, VALUE (*append)(VALUE, VALUE))
{
    rb_objspace_t *objspace = &rb_objspace;
    size_t count = objspace->profile.next_index;
#ifdef MAJOR_REASON_MAX
    char reason_str[MAJOR_REASON_MAX];
#endif

    if (objspace->profile.run && count /* > 1 */) {
	size_t i;
	const gc_profile_record *record;

	append(out, rb_sprintf("GC %"PRIuSIZE" invokes.\n", objspace->profile.count));
	append(out, rb_str_new_cstr("Index    Invoke Time(sec)       Use Size(byte)     Total Size(byte)         Total Object                    GC Time(ms)\n"));

	for (i = 0; i < count; i++) {
	    record = &objspace->profile.records[i];
	    append(out, rb_sprintf("%5"PRIuSIZE" %19.3f %20"PRIuSIZE" %20"PRIuSIZE" %20"PRIuSIZE" %30.20f\n",
				   i+1, record->gc_invoke_time, record->heap_use_size,
				   record->heap_total_size, record->heap_total_objects, record->gc_time*1000));
	}

#if GC_PROFILE_MORE_DETAIL
        const char *str = "\n\n" \
				    "More detail.\n" \
				    "Prepare Time = Previously GC's rest sweep time\n"
				    "Index Flags          Allocate Inc.  Allocate Limit"
#if CALC_EXACT_MALLOC_SIZE
				    "  Allocated Size"
#endif
				    "  Use Page     Mark Time(ms)    Sweep Time(ms)  Prepare Time(ms)  LivingObj    FreeObj RemovedObj   EmptyObj"
#if RGENGC_PROFILE
				    " OldgenObj RemNormObj RemShadObj"
#endif
#if GC_PROFILE_DETAIL_MEMORY
				    " MaxRSS(KB) MinorFLT MajorFLT"
#endif
                                    "\n";
        append(out, rb_str_new_cstr(str));

	for (i = 0; i < count; i++) {
	    record = &objspace->profile.records[i];
	    append(out, rb_sprintf("%5"PRIuSIZE" %4s/%c/%6s%c %13"PRIuSIZE" %15"PRIuSIZE
#if CALC_EXACT_MALLOC_SIZE
				   " %15"PRIuSIZE
#endif
				   " %9"PRIuSIZE" %17.12f %17.12f %17.12f %10"PRIuSIZE" %10"PRIuSIZE" %10"PRIuSIZE" %10"PRIuSIZE
#if RGENGC_PROFILE
				   "%10"PRIuSIZE" %10"PRIuSIZE" %10"PRIuSIZE
#endif
#if GC_PROFILE_DETAIL_MEMORY
				   "%11ld %8ld %8ld"
#endif

				   "\n",
				   i+1,
				   gc_profile_dump_major_reason(record->flags, reason_str),
				   (record->flags & GPR_FLAG_HAVE_FINALIZE) ? 'F' : '.',
				   (record->flags & GPR_FLAG_NEWOBJ) ? "NEWOBJ" :
				   (record->flags & GPR_FLAG_MALLOC) ? "MALLOC" :
				   (record->flags & GPR_FLAG_METHOD) ? "METHOD" :
				   (record->flags & GPR_FLAG_CAPI)   ? "CAPI__" : "??????",
				   (record->flags & GPR_FLAG_STRESS) ? '!' : ' ',
				   record->allocate_increase, record->allocate_limit,
#if CALC_EXACT_MALLOC_SIZE
				   record->allocated_size,
#endif
				   record->heap_use_pages,
				   record->gc_mark_time*1000,
				   record->gc_sweep_time*1000,
				   record->prepare_time*1000,

				   record->heap_live_objects,
				   record->heap_free_objects,
				   record->removing_objects,
				   record->empty_objects
#if RGENGC_PROFILE
				   ,
				   record->old_objects,
				   record->remembered_normal_objects,
				   record->remembered_shady_objects
#endif
#if GC_PROFILE_DETAIL_MEMORY
				   ,
				   record->maxrss / 1024,
				   record->minflt,
				   record->majflt
#endif

		       ));
	}
#endif
    }
}

/*
 *  call-seq:
 *     GC::Profiler.result  -> String
 *
 *  Returns a profile data report such as:
 *
 *    GC 1 invokes.
 *    Index    Invoke Time(sec)       Use Size(byte)     Total Size(byte)         Total Object                    GC time(ms)
 *        1               0.012               159240               212940                10647         0.00000000000001530000
 */

static VALUE
gc_profile_result(VALUE _)
{
    VALUE str = rb_str_buf_new(0);
    gc_profile_dump_on(str, rb_str_buf_append);
    return str;
}

/*
 *  call-seq:
 *     GC::Profiler.report
 *     GC::Profiler.report(io)
 *
 *  Writes the GC::Profiler.result to <tt>$stdout</tt> or the given IO object.
 *
 */

static VALUE
gc_profile_report(int argc, VALUE *argv, VALUE self)
{
    VALUE out;

    out = (!rb_check_arity(argc, 0, 1) ? rb_stdout : argv[0]);
    gc_profile_dump_on(out, rb_io_write);

    return Qnil;
}

/*
 *  call-seq:
 *     GC::Profiler.total_time	-> float
 *
 *  The total time used for garbage collection in seconds
 */

static VALUE
gc_profile_total_time(VALUE self)
{
    double time = 0;
    rb_objspace_t *objspace = &rb_objspace;

    if (objspace->profile.run && objspace->profile.next_index > 0) {
	size_t i;
	size_t count = objspace->profile.next_index;

	for (i = 0; i < count; i++) {
	    time += objspace->profile.records[i].gc_time;
	}
    }
    return DBL2NUM(time);
}

/*
 *  call-seq:
 *    GC::Profiler.enabled?	-> true or false
 *
 *  The current status of GC profile mode.
 */

static VALUE
gc_profile_enable_get(VALUE self)
{
    rb_objspace_t *objspace = &rb_objspace;
    return objspace->profile.run ? Qtrue : Qfalse;
}

/*
 *  call-seq:
 *    GC::Profiler.enable	-> nil
 *
 *  Starts the GC profiler.
 *
 */

static VALUE
gc_profile_enable(VALUE _)
{
    rb_objspace_t *objspace = &rb_objspace;
    objspace->profile.run = TRUE;
    objspace->profile.current_record = 0;
    return Qnil;
}

/*
 *  call-seq:
 *    GC::Profiler.disable	-> nil
 *
 *  Stops the GC profiler.
 *
 */

static VALUE
gc_profile_disable(VALUE _)
{
    rb_objspace_t *objspace = &rb_objspace;

    objspace->profile.run = FALSE;
    objspace->profile.current_record = 0;
    return Qnil;
}

/*
  ------------------------------ DEBUG ------------------------------
*/

static const char *
type_name(int type, VALUE obj)
{
    switch (type) {
#define TYPE_NAME(t) case (t): return #t;
	    TYPE_NAME(T_NONE);
	    TYPE_NAME(T_OBJECT);
	    TYPE_NAME(T_CLASS);
	    TYPE_NAME(T_MODULE);
	    TYPE_NAME(T_FLOAT);
	    TYPE_NAME(T_STRING);
	    TYPE_NAME(T_REGEXP);
	    TYPE_NAME(T_ARRAY);
	    TYPE_NAME(T_HASH);
	    TYPE_NAME(T_STRUCT);
	    TYPE_NAME(T_BIGNUM);
	    TYPE_NAME(T_FILE);
	    TYPE_NAME(T_MATCH);
	    TYPE_NAME(T_COMPLEX);
	    TYPE_NAME(T_RATIONAL);
	    TYPE_NAME(T_NIL);
	    TYPE_NAME(T_TRUE);
	    TYPE_NAME(T_FALSE);
	    TYPE_NAME(T_SYMBOL);
	    TYPE_NAME(T_FIXNUM);
	    TYPE_NAME(T_UNDEF);
	    TYPE_NAME(T_IMEMO);
	    TYPE_NAME(T_ICLASS);
            TYPE_NAME(T_MOVED);
	    TYPE_NAME(T_ZOMBIE);
            TYPE_NAME(T_PAYLOAD);
      case T_DATA:
	if (obj && rb_objspace_data_type_name(obj)) {
	    return rb_objspace_data_type_name(obj);
	}
	return "T_DATA";
#undef TYPE_NAME
    }
    return "unknown";
}

static const char *
obj_type_name(VALUE obj)
{
    return type_name(TYPE(obj), obj);
}

const char *
rb_method_type_name(rb_method_type_t type)
{
    switch (type) {
      case VM_METHOD_TYPE_ISEQ:           return "iseq";
      case VM_METHOD_TYPE_ATTRSET:        return "attrest";
      case VM_METHOD_TYPE_IVAR:           return "ivar";
      case VM_METHOD_TYPE_BMETHOD:        return "bmethod";
      case VM_METHOD_TYPE_ALIAS:          return "alias";
      case VM_METHOD_TYPE_REFINED:        return "refined";
      case VM_METHOD_TYPE_CFUNC:          return "cfunc";
      case VM_METHOD_TYPE_ZSUPER:         return "zsuper";
      case VM_METHOD_TYPE_MISSING:        return "missing";
      case VM_METHOD_TYPE_OPTIMIZED:      return "optimized";
      case VM_METHOD_TYPE_UNDEF:          return "undef";
      case VM_METHOD_TYPE_NOTIMPLEMENTED: return "notimplemented";
    }
    rb_bug("rb_method_type_name: unreachable (type: %d)", type);
}

/* from array.c */
# define ARY_SHARED_P(ary) \
    (GC_ASSERT(!FL_TEST((ary), ELTS_SHARED) || !FL_TEST((ary), RARRAY_EMBED_FLAG)), \
     FL_TEST((ary),ELTS_SHARED)!=0)
# define ARY_EMBED_P(ary) \
    (GC_ASSERT(!FL_TEST((ary), ELTS_SHARED) || !FL_TEST((ary), RARRAY_EMBED_FLAG)), \
     FL_TEST((ary), RARRAY_EMBED_FLAG)!=0)

static void
rb_raw_iseq_info(char *buff, const int buff_size, const rb_iseq_t *iseq)
{
    if (buff_size > 0 && iseq->body && iseq->body->location.label && !RB_TYPE_P(iseq->body->location.pathobj, T_MOVED)) {
	VALUE path = rb_iseq_path(iseq);
	VALUE n = iseq->body->location.first_lineno;
        snprintf(buff, buff_size, " %s@%s:%d",
		 RSTRING_PTR(iseq->body->location.label),
		 RSTRING_PTR(path),
		 n ? FIX2INT(n) : 0 );
    }
}

bool rb_ractor_p(VALUE rv);

static int
str_len_no_raise(VALUE str)
{
    long len = RSTRING_LEN(str);
    if (len < 0) return 0;
    if (len > INT_MAX) return INT_MAX;
    return (int)len;
}

const char *
rb_raw_obj_info(char *buff, const int buff_size, VALUE obj)
{
    int pos = 0;
    void *poisoned = asan_poisoned_object_p(obj);
    asan_unpoison_object(obj, false);

#define BUFF_ARGS buff + pos, buff_size - pos
#define APPENDF(f) if ((pos += snprintf f) >= buff_size) goto end
    if (SPECIAL_CONST_P(obj)) {
        APPENDF((BUFF_ARGS, "%s", obj_type_name(obj)));

        if (FIXNUM_P(obj)) {
            APPENDF((BUFF_ARGS, " %ld", FIX2LONG(obj)));
        }
        else if (SYMBOL_P(obj)) {
            APPENDF((BUFF_ARGS, " %s", rb_id2name(SYM2ID(obj))));
        }
    }
    else {
#define TF(c) ((c) != 0 ? "true" : "false")
#define C(c, s) ((c) != 0 ? (s) : " ")
	const int type = BUILTIN_TYPE(obj);
	const int age = RVALUE_FLAGS_AGE(RBASIC(obj)->flags);

        if (is_pointer_to_heap(&rb_objspace, (void *)obj)) {
            APPENDF((BUFF_ARGS, "%p [%d%s%s%s%s%s] %s ",
                     (void *)obj, age,
                     C(RVALUE_UNCOLLECTIBLE_BITMAP(obj),  "L"),
                     C(RVALUE_MARK_BITMAP(obj),           "M"),
                     C(RVALUE_PIN_BITMAP(obj),            "P"),
                     C(RVALUE_MARKING_BITMAP(obj),        "R"),
                     C(RVALUE_WB_UNPROTECTED_BITMAP(obj), "U"),
                     obj_type_name(obj)));
        }
        else {
            /* fake */
            APPENDF((BUFF_ARGS, "%p [%dXXXX] %s",
                     (void *)obj, age,
                     obj_type_name(obj)));
        }

	if (internal_object_p(obj)) {
	    /* ignore */
	}
        else if (type == T_PAYLOAD) {
            /* ignore */
        }
	else if (RBASIC(obj)->klass == 0) {
            APPENDF((BUFF_ARGS, "(temporary internal)"));
	}
	else {
            if (RTEST(RBASIC(obj)->klass)) {
            VALUE class_path = rb_class_path_cached(RBASIC(obj)->klass);
	    if (!NIL_P(class_path)) {
                APPENDF((BUFF_ARGS, "(%s)", RSTRING_PTR(class_path)));
	    }
            }
	}

#if GC_DEBUG
        APPENDF((BUFF_ARGS, "@%s:%d", RANY(obj)->file, RANY(obj)->line));
#endif

	switch (type) {
          case T_PAYLOAD:
              APPENDF((BUFF_ARGS, "len: %i", RPAYLOAD(obj)->len));
              break;
	  case T_NODE:
	    UNEXPECTED_NODE(rb_raw_obj_info);
	    break;
	  case T_ARRAY:
            if (FL_TEST(obj, ELTS_SHARED)) {
                APPENDF((BUFF_ARGS, "shared -> %s",
                         rb_obj_info(RARRAY(obj)->as.heap.aux.shared_root)));
            }
            else if (FL_TEST(obj, RARRAY_EMBED_FLAG)) {
                APPENDF((BUFF_ARGS, "[%s%s] len: %ld (embed)",
                         C(ARY_EMBED_P(obj),  "E"),
                         C(ARY_SHARED_P(obj), "S"),
                         RARRAY_LEN(obj)));
            }
            else {
                APPENDF((BUFF_ARGS, "[%s%s%s] len: %ld, capa:%ld ptr:%p",
                         C(ARY_EMBED_P(obj),  "E"),
                         C(ARY_SHARED_P(obj), "S"),
                         C(RARRAY_TRANSIENT_P(obj), "T"),
                         RARRAY_LEN(obj),
                         ARY_EMBED_P(obj) ? -1L : RARRAY(obj)->as.heap.aux.capa,
                         (void *)RARRAY_CONST_PTR_TRANSIENT(obj)));
            }
	    break;
	  case T_STRING: {
            if (STR_SHARED_P(obj)) APPENDF((BUFF_ARGS, " [shared] "));
            APPENDF((BUFF_ARGS, "%.*s", str_len_no_raise(obj), RSTRING_PTR(obj)));
	    break;
	  }
          case T_SYMBOL: {
              VALUE fstr = RSYMBOL(obj)->fstr;
              ID id = RSYMBOL(obj)->id;
              if (RB_TYPE_P(fstr, T_STRING)) {
                  APPENDF((BUFF_ARGS, ":%s id:%d", RSTRING_PTR(fstr), (unsigned int)id));
              }
              else {
                  APPENDF((BUFF_ARGS, "(%p) id:%d", (void *)fstr, (unsigned int)id));
              }
              break;
          }
          case T_MOVED: {
            APPENDF((BUFF_ARGS, "-> %p", (void*)rb_gc_location(obj)));
            break;
          }
          case T_HASH: {
              APPENDF((BUFF_ARGS, "[%c%c] %"PRIdSIZE,
                       RHASH_AR_TABLE_P(obj) ? 'A' : 'S',
                       RHASH_TRANSIENT_P(obj) ? 'T' : ' ',
                       RHASH_SIZE(obj)));
              break;
          }
          case T_CLASS:
          case T_MODULE:
            {
                VALUE class_path = rb_class_path_cached(obj);
                if (!NIL_P(class_path)) {
                    APPENDF((BUFF_ARGS, "%s", RSTRING_PTR(class_path)));
                }
                else {
                    APPENDF((BUFF_ARGS, "(annon)"));
                }
                break;
            }
          case T_ICLASS:
            {
                VALUE class_path = rb_class_path_cached(RBASIC_CLASS(obj));
                if (!NIL_P(class_path)) {
                    APPENDF((BUFF_ARGS, "src:%s", RSTRING_PTR(class_path)));
                }
                break;
            }
          case T_OBJECT:
            {
                uint32_t len = ROBJECT_NUMIV(obj);

                if (RANY(obj)->as.basic.flags & ROBJECT_EMBED) {
                    APPENDF((BUFF_ARGS, "(embed) len:%d", len));
                }
                else {
                    VALUE *ptr = ROBJECT_IVPTR(obj);
                    APPENDF((BUFF_ARGS, "len:%d ptr:%p", len, (void *)ptr));
                }
            }
            break;
	  case T_DATA: {
	    const struct rb_block *block;
	    const rb_iseq_t *iseq;
	    if (rb_obj_is_proc(obj) &&
		(block = vm_proc_block(obj)) != NULL &&
		(vm_block_type(block) == block_type_iseq) &&
		(iseq = vm_block_iseq(block)) != NULL) {
                rb_raw_iseq_info(BUFF_ARGS, iseq);
	    }
            else if (rb_ractor_p(obj)) {
                rb_ractor_t *r = (void *)DATA_PTR(obj);
                if (r) {
                    APPENDF((BUFF_ARGS, "r:%d", r->pub.id));
                }
            }
	    else {
		const char * const type_name = rb_objspace_data_type_name(obj);
		if (type_name) {
                    APPENDF((BUFF_ARGS, "%s", type_name));
		}
	    }
	    break;
	  }
	  case T_IMEMO: {
            APPENDF((BUFF_ARGS, "<%s> ", rb_imemo_name(imemo_type(obj))));

	    switch (imemo_type(obj)) {
	      case imemo_ment:
                {
                    const rb_method_entry_t *me = &RANY(obj)->as.imemo.ment;

                    APPENDF((BUFF_ARGS, ":%s (%s%s%s%s) type:%s alias:%d owner:%p defined_class:%p",
                             rb_id2name(me->called_id),
                             METHOD_ENTRY_VISI(me) == METHOD_VISI_PUBLIC ?  "pub" :
                             METHOD_ENTRY_VISI(me) == METHOD_VISI_PRIVATE ? "pri" : "pro",
                             METHOD_ENTRY_COMPLEMENTED(me) ? ",cmp" : "",
                             METHOD_ENTRY_CACHED(me) ? ",cc" : "",
                             METHOD_ENTRY_INVALIDATED(me) ? ",inv" : "",
                             me->def ? rb_method_type_name(me->def->type) : "NULL",
                             me->def ? me->def->alias_count : -1,
                             (void *)me->owner, // obj_info(me->owner),
                             (void *)me->defined_class)); //obj_info(me->defined_class)));

                    if (me->def) {
                        switch (me->def->type) {
                          case VM_METHOD_TYPE_ISEQ:
                            APPENDF((BUFF_ARGS, " (iseq:%s)", obj_info((VALUE)me->def->body.iseq.iseqptr)));
                            break;
                          default:
                            break;
                        }
                    }

                    break;
                }
	      case imemo_iseq: {
		const rb_iseq_t *iseq = (const rb_iseq_t *)obj;
                rb_raw_iseq_info(BUFF_ARGS, iseq);
		break;
	      }
              case imemo_callinfo:
                {
                    const struct rb_callinfo *ci = (const struct rb_callinfo *)obj;
                    APPENDF((BUFF_ARGS, "(mid:%s, flag:%x argc:%d, kwarg:%s)",
                             rb_id2name(vm_ci_mid(ci)),
                             vm_ci_flag(ci),
                             vm_ci_argc(ci),
                             vm_ci_kwarg(ci) ? "available" : "NULL"));
                    break;
                }
              case imemo_callcache:
                {
                    const struct rb_callcache *cc = (const struct rb_callcache *)obj;
                    VALUE class_path = cc->klass ? rb_class_path_cached(cc->klass) : Qnil;
                    const rb_callable_method_entry_t *cme = vm_cc_cme(cc);

                    APPENDF((BUFF_ARGS, "(klass:%s cme:%s%s (%p) call:%p",
                             NIL_P(class_path) ? (cc->klass ? "??" : "<NULL>") : RSTRING_PTR(class_path),
                             cme ? rb_id2name(cme->called_id) : "<NULL>",
                             cme ? (METHOD_ENTRY_INVALIDATED(cme) ? " [inv]" : "") : "",
                             (void *)cme,
                             (void *)vm_cc_call(cc)));
                    break;
                }
	      default:
		break;
	    }
	  }
	  default:
	    break;
	}
#undef TF
#undef C
    }
  end:
    if (poisoned) {
        asan_poison_object(obj);
    }

    return buff;
#undef APPENDF
#undef BUFF_ARGS
}

#if RGENGC_OBJ_INFO
#define OBJ_INFO_BUFFERS_NUM  10
#define OBJ_INFO_BUFFERS_SIZE 0x100
static int obj_info_buffers_index = 0;
static char obj_info_buffers[OBJ_INFO_BUFFERS_NUM][OBJ_INFO_BUFFERS_SIZE];

static const char *
obj_info(VALUE obj)
{
    const int index = obj_info_buffers_index++;
    char *const buff = &obj_info_buffers[index][0];

    if (obj_info_buffers_index >= OBJ_INFO_BUFFERS_NUM) {
	obj_info_buffers_index = 0;
    }

    return rb_raw_obj_info(buff, OBJ_INFO_BUFFERS_SIZE, obj);
}
#else
static const char *
obj_info(VALUE obj)
{
    return obj_type_name(obj);
}
#endif

MJIT_FUNC_EXPORTED const char *
rb_obj_info(VALUE obj)
{
    return obj_info(obj);
}

void
rb_obj_info_dump(VALUE obj)
{
    char buff[0x100];
    fprintf(stderr, "rb_obj_info_dump: %s\n", rb_raw_obj_info(buff, 0x100, obj));
}

MJIT_FUNC_EXPORTED void
rb_obj_info_dump_loc(VALUE obj, const char *file, int line, const char *func)
{
    char buff[0x100];
    fprintf(stderr, "<OBJ_INFO:%s@%s:%d> %s\n", func, file, line, rb_raw_obj_info(buff, 0x100, obj));
}

#if GC_DEBUG

void
rb_gcdebug_print_obj_condition(VALUE obj)
{
    rb_objspace_t *objspace = &rb_objspace;

    fprintf(stderr, "created at: %s:%d\n", RANY(obj)->file, RANY(obj)->line);

    if (BUILTIN_TYPE(obj) == T_MOVED) {
        fprintf(stderr, "moved?: true\n");
    }
    else {
        fprintf(stderr, "moved?: false\n");
    }
    if (is_pointer_to_heap(objspace, (void *)obj)) {
        fprintf(stderr, "pointer to heap?: true\n");
    }
    else {
        fprintf(stderr, "pointer to heap?: false\n");
        return;
    }

    fprintf(stderr, "marked?      : %s\n", MARKED_IN_BITMAP(GET_HEAP_MARK_BITS(obj), obj) ? "true" : "false");
    fprintf(stderr, "pinned?      : %s\n", MARKED_IN_BITMAP(GET_HEAP_PINNED_BITS(obj), obj) ? "true" : "false");
    fprintf(stderr, "age?         : %d\n", RVALUE_AGE(obj));
    fprintf(stderr, "old?         : %s\n", RVALUE_OLD_P(obj) ? "true" : "false");
    fprintf(stderr, "WB-protected?: %s\n", RVALUE_WB_UNPROTECTED(obj) ? "false" : "true");
    fprintf(stderr, "remembered?  : %s\n", RVALUE_REMEMBERED(obj) ? "true" : "false");

    if (is_lazy_sweeping(heap_eden)) {
        fprintf(stderr, "lazy sweeping?: true\n");
        fprintf(stderr, "swept?: %s\n", is_swept_object(objspace, obj) ? "done" : "not yet");
    }
    else {
        fprintf(stderr, "lazy sweeping?: false\n");
    }
}

static VALUE
gcdebug_sentinel(RB_BLOCK_CALL_FUNC_ARGLIST(obj, name))
{
    fprintf(stderr, "WARNING: object %s(%p) is inadvertently collected\n", (char *)name, (void *)obj);
    return Qnil;
}

void
rb_gcdebug_sentinel(VALUE obj, const char *name)
{
    rb_define_finalizer(obj, rb_proc_new(gcdebug_sentinel, (VALUE)name));
}

#endif /* GC_DEBUG */

#if GC_DEBUG_STRESS_TO_CLASS
/*
 *  call-seq:
 *    GC.add_stress_to_class(class[, ...])
 *
 *  Raises NoMemoryError when allocating an instance of the given classes.
 *
 */
static VALUE
rb_gcdebug_add_stress_to_class(int argc, VALUE *argv, VALUE self)
{
    rb_objspace_t *objspace = &rb_objspace;

    if (!stress_to_class) {
	stress_to_class = rb_ary_tmp_new(argc);
    }
    rb_ary_cat(stress_to_class, argv, argc);
    return self;
}

/*
 *  call-seq:
 *    GC.remove_stress_to_class(class[, ...])
 *
 *  No longer raises NoMemoryError when allocating an instance of the
 *  given classes.
 *
 */
static VALUE
rb_gcdebug_remove_stress_to_class(int argc, VALUE *argv, VALUE self)
{
    rb_objspace_t *objspace = &rb_objspace;
    int i;

    if (stress_to_class) {
	for (i = 0; i < argc; ++i) {
	    rb_ary_delete_same(stress_to_class, argv[i]);
	}
	if (RARRAY_LEN(stress_to_class) == 0) {
	    stress_to_class = 0;
	}
    }
    return Qnil;
}
#endif

/*
 * Document-module: ObjectSpace
 *
 *  The ObjectSpace module contains a number of routines
 *  that interact with the garbage collection facility and allow you to
 *  traverse all living objects with an iterator.
 *
 *  ObjectSpace also provides support for object finalizers, procs that will be
 *  called when a specific object is about to be destroyed by garbage
 *  collection. See the documentation for
 *  <code>ObjectSpace.define_finalizer</code> for important information on
 *  how to use this method correctly.
 *
 *     a = "A"
 *     b = "B"
 *
 *     ObjectSpace.define_finalizer(a, proc {|id| puts "Finalizer one on #{id}" })
 *     ObjectSpace.define_finalizer(b, proc {|id| puts "Finalizer two on #{id}" })
 *
 *     a = nil
 *     b = nil
 *
 *  _produces:_
 *
 *     Finalizer two on 537763470
 *     Finalizer one on 537763480
 */

/*
 *  Document-class: ObjectSpace::WeakMap
 *
 *  An ObjectSpace::WeakMap object holds references to
 *  any objects, but those objects can get garbage collected.
 *
 *  This class is mostly used internally by WeakRef, please use
 *  +lib/weakref.rb+ for the public interface.
 */

/*  Document-class: GC::Profiler
 *
 *  The GC profiler provides access to information on GC runs including time,
 *  length and object space size.
 *
 *  Example:
 *
 *    GC::Profiler.enable
 *
 *    require 'rdoc/rdoc'
 *
 *    GC::Profiler.report
 *
 *    GC::Profiler.disable
 *
 *  See also GC.count, GC.malloc_allocated_size and GC.malloc_allocations
 */

#include "gc.rbinc"

void
Init_GC(void)
{
#undef rb_intern
    VALUE rb_mObjSpace;
    VALUE rb_mProfiler;
    VALUE gc_constants;

    rb_mGC = rb_define_module("GC");

    gc_constants = rb_hash_new();
    rb_hash_aset(gc_constants, ID2SYM(rb_intern("DEBUG")), GC_DEBUG ? Qtrue : Qfalse);
    rb_hash_aset(gc_constants, ID2SYM(rb_intern("RVALUE_SIZE")), SIZET2NUM(sizeof(RVALUE)));
    rb_hash_aset(gc_constants, ID2SYM(rb_intern("HEAP_PAGE_OBJ_LIMIT")), SIZET2NUM(HEAP_PAGE_OBJ_LIMIT));
    rb_hash_aset(gc_constants, ID2SYM(rb_intern("HEAP_PAGE_BITMAP_SIZE")), SIZET2NUM(HEAP_PAGE_BITMAP_SIZE));
    rb_hash_aset(gc_constants, ID2SYM(rb_intern("HEAP_PAGE_BITMAP_PLANES")), SIZET2NUM(HEAP_PAGE_BITMAP_PLANES));
    rb_hash_aset(gc_constants, ID2SYM(rb_intern("HEAP_PAGE_SIZE")), SIZET2NUM(HEAP_PAGE_SIZE));
    OBJ_FREEZE(gc_constants);
    /* internal constants */
    rb_define_const(rb_mGC, "INTERNAL_CONSTANTS", gc_constants);

    rb_mProfiler = rb_define_module_under(rb_mGC, "Profiler");
    rb_define_singleton_method(rb_mProfiler, "enabled?", gc_profile_enable_get, 0);
    rb_define_singleton_method(rb_mProfiler, "enable", gc_profile_enable, 0);
    rb_define_singleton_method(rb_mProfiler, "raw_data", gc_profile_record_get, 0);
    rb_define_singleton_method(rb_mProfiler, "disable", gc_profile_disable, 0);
    rb_define_singleton_method(rb_mProfiler, "clear", gc_profile_clear, 0);
    rb_define_singleton_method(rb_mProfiler, "result", gc_profile_result, 0);
    rb_define_singleton_method(rb_mProfiler, "report", gc_profile_report, -1);
    rb_define_singleton_method(rb_mProfiler, "total_time", gc_profile_total_time, 0);

    rb_mObjSpace = rb_define_module("ObjectSpace");

    rb_define_module_function(rb_mObjSpace, "each_object", os_each_obj, -1);

    rb_define_module_function(rb_mObjSpace, "define_finalizer", define_final, -1);
    rb_define_module_function(rb_mObjSpace, "undefine_finalizer", undefine_final, 1);

    rb_define_module_function(rb_mObjSpace, "_id2ref", os_id2ref, 1);

    rb_vm_register_special_exception(ruby_error_nomemory, rb_eNoMemError, "failed to allocate memory");

    rb_define_method(rb_cBasicObject, "__id__", rb_obj_id, 0);
    rb_define_method(rb_mKernel, "object_id", rb_obj_id, 0);

    rb_define_module_function(rb_mObjSpace, "count_objects", count_objects, -1);

    {
	VALUE rb_cWeakMap = rb_define_class_under(rb_mObjSpace, "WeakMap", rb_cObject);
	rb_define_alloc_func(rb_cWeakMap, wmap_allocate);
	rb_define_method(rb_cWeakMap, "[]=", wmap_aset, 2);
	rb_define_method(rb_cWeakMap, "[]", wmap_aref, 1);
	rb_define_method(rb_cWeakMap, "include?", wmap_has_key, 1);
	rb_define_method(rb_cWeakMap, "member?", wmap_has_key, 1);
	rb_define_method(rb_cWeakMap, "key?", wmap_has_key, 1);
	rb_define_method(rb_cWeakMap, "inspect", wmap_inspect, 0);
	rb_define_method(rb_cWeakMap, "each", wmap_each, 0);
	rb_define_method(rb_cWeakMap, "each_pair", wmap_each, 0);
	rb_define_method(rb_cWeakMap, "each_key", wmap_each_key, 0);
	rb_define_method(rb_cWeakMap, "each_value", wmap_each_value, 0);
	rb_define_method(rb_cWeakMap, "keys", wmap_keys, 0);
	rb_define_method(rb_cWeakMap, "values", wmap_values, 0);
	rb_define_method(rb_cWeakMap, "size", wmap_size, 0);
	rb_define_method(rb_cWeakMap, "length", wmap_size, 0);
	rb_include_module(rb_cWeakMap, rb_mEnumerable);
    }

    /* internal methods */
    rb_define_singleton_method(rb_mGC, "verify_internal_consistency", gc_verify_internal_consistency_m, 0);
    rb_define_singleton_method(rb_mGC, "verify_transient_heap_internal_consistency", gc_verify_transient_heap_internal_consistency, 0);
#if MALLOC_ALLOCATED_SIZE
    rb_define_singleton_method(rb_mGC, "malloc_allocated_size", gc_malloc_allocated_size, 0);
    rb_define_singleton_method(rb_mGC, "malloc_allocations", gc_malloc_allocations, 0);
#endif

#if GC_DEBUG_STRESS_TO_CLASS
    rb_define_singleton_method(rb_mGC, "add_stress_to_class", rb_gcdebug_add_stress_to_class, -1);
    rb_define_singleton_method(rb_mGC, "remove_stress_to_class", rb_gcdebug_remove_stress_to_class, -1);
#endif

    {
	VALUE opts;
	/* GC build options */
	rb_define_const(rb_mGC, "OPTS", opts = rb_ary_new());
#define OPT(o) if (o) rb_ary_push(opts, rb_fstring_lit(#o))
	OPT(GC_DEBUG);
	OPT(USE_RGENGC);
	OPT(RGENGC_DEBUG);
	OPT(RGENGC_CHECK_MODE);
	OPT(RGENGC_PROFILE);
	OPT(RGENGC_ESTIMATE_OLDMALLOC);
	OPT(GC_PROFILE_MORE_DETAIL);
	OPT(GC_ENABLE_LAZY_SWEEP);
	OPT(CALC_EXACT_MALLOC_SIZE);
	OPT(MALLOC_ALLOCATED_SIZE);
	OPT(MALLOC_ALLOCATED_SIZE_CHECK);
	OPT(GC_PROFILE_DETAIL_MEMORY);
#undef OPT
	OBJ_FREEZE(opts);
    }
}

#ifdef ruby_xmalloc
#undef ruby_xmalloc
#endif
#ifdef ruby_xmalloc2
#undef ruby_xmalloc2
#endif
#ifdef ruby_xcalloc
#undef ruby_xcalloc
#endif
#ifdef ruby_xrealloc
#undef ruby_xrealloc
#endif
#ifdef ruby_xrealloc2
#undef ruby_xrealloc2
#endif

void *
ruby_xmalloc(size_t size)
{
#if USE_GC_MALLOC_OBJ_INFO_DETAILS
    ruby_malloc_info_file = __FILE__;
    ruby_malloc_info_line = __LINE__;
#endif
    return ruby_xmalloc_body(size);
}

void *
ruby_xmalloc2(size_t n, size_t size)
{
#if USE_GC_MALLOC_OBJ_INFO_DETAILS
    ruby_malloc_info_file = __FILE__;
    ruby_malloc_info_line = __LINE__;
#endif
    return ruby_xmalloc2_body(n, size);
}

void *
ruby_xcalloc(size_t n, size_t size)
{
#if USE_GC_MALLOC_OBJ_INFO_DETAILS
    ruby_malloc_info_file = __FILE__;
    ruby_malloc_info_line = __LINE__;
#endif
    return ruby_xcalloc_body(n, size);
}

void *
ruby_xrealloc(void *ptr, size_t new_size)
{
#if USE_GC_MALLOC_OBJ_INFO_DETAILS
    ruby_malloc_info_file = __FILE__;
    ruby_malloc_info_line = __LINE__;
#endif
    return ruby_xrealloc_body(ptr, new_size);
}

void *
ruby_xrealloc2(void *ptr, size_t n, size_t new_size)
{
#if USE_GC_MALLOC_OBJ_INFO_DETAILS
    ruby_malloc_info_file = __FILE__;
    ruby_malloc_info_line = __LINE__;
#endif
    return ruby_xrealloc2_body(ptr, n, new_size);
}<|MERGE_RESOLUTION|>--- conflicted
+++ resolved
@@ -3443,35 +3443,9 @@
     struct each_obj_data *data = (struct each_obj_data *)arg;
     rb_objspace_t *objspace = data->objspace;
 
-<<<<<<< HEAD
-        RVALUE * cursor_end = pstart;
-
-        while (cursor_end < pend) {
-            int payload_len = 0;
-            while(cursor_end < pend && BUILTIN_TYPE((VALUE)cursor_end) != T_PAYLOAD) {
-                cursor_end++;
-            }
-
-            // Make sure the payload slot is yielded
-            if (cursor_end < pend && BUILTIN_TYPE((VALUE)cursor_end) == T_PAYLOAD) {
-                payload_len = RPAYLOAD((VALUE)cursor_end)->len;
-                cursor_end++;
-            }
-
-            if ((*callback)(pstart, cursor_end, sizeof(RVALUE), data)) {
-                break;
-            }
-
-            if (payload_len) {
-                cursor_end += (payload_len - 1);
-                pstart = cursor_end;
-            }
-        }
-=======
     /* Reenable incremental GC */
     if (data->reenable_incremental) {
         objspace->flags.dont_incremental = FALSE;
->>>>>>> b507f65d
     }
 
     /* Free pages buffer */
@@ -3502,9 +3476,30 @@
 
         RVALUE *pstart = page->start;
         RVALUE *pend = pstart + page->total_slots;
-
-        if ((*data->callback)(pstart, pend, sizeof(RVALUE), data->data)) {
-            break;
+        RVALUE *cursor_end = pstart;
+
+        while (cursor_end < pend) {
+            int payload_len = 0;
+
+            while(cursor_end < pend && BUILTIN_TYPE((VALUE)cursor_end) != T_PAYLOAD) {
+                cursor_end++;
+            }
+
+            //Make sure the Payload header slot is yielded
+            if (cursor_end < pend && BUILTIN_TYPE((VALUE)cursor_end) == T_PAYLOAD) {
+                payload_len = RPAYLOAD((VALUE)cursor_end)->len;
+                cursor_end++;
+            }
+
+            if ((*data->callback)(pstart, cursor_end, sizeof(RVALUE), data->data)) {
+                break;
+            }
+
+            // Move the cursor over the rest of the payload body
+            if (payload_len) {
+                cursor_end += (payload_len - 1);
+                pstart = cursor_end;
+            }
         }
 
         page = list_next(&heap_eden->pages, page, page_node);
