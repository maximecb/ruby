--- conflicted
+++ resolved
@@ -1,18 +1,9 @@
-<<<<<<< HEAD
-#define RUBY_VERSION "2.1.5"
-#define RUBY_RELEASE_DATE "2014-11-13"
-#define RUBY_PATCHLEVEL 273
-
-#define RUBY_RELEASE_YEAR 2014
-#define RUBY_RELEASE_MONTH 11
-=======
 #define RUBY_VERSION "2.1.6"
 #define RUBY_RELEASE_DATE "2015-04-13"
 #define RUBY_PATCHLEVEL 336
 
 #define RUBY_RELEASE_YEAR 2015
 #define RUBY_RELEASE_MONTH 4
->>>>>>> 2067e39e
 #define RUBY_RELEASE_DAY 13
 
 #include "ruby/version.h"
