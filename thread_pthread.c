--- conflicted
+++ resolved
@@ -1726,20 +1726,10 @@
 #endif
 }
 
-<<<<<<< HEAD
-static VALUE
-native_thread_native_thread_id(rb_thread_t *target_th)
-{
-#if !defined(RB_THREAD_T_HAS_NATIVE_ID) && !defined(__APPLE__)
-    rb_notimplement();
-#endif
-
-=======
 #if defined(RB_THREAD_T_HAS_NATIVE_ID) || defined(__APPLE__)
 static VALUE
 native_thread_native_thread_id(rb_thread_t *target_th)
 {
->>>>>>> 93be7a4c
 #ifdef RB_THREAD_T_HAS_NATIVE_ID
     int tid = target_th->tid;
     if (tid == 0) return Qnil;
@@ -1751,13 +1741,10 @@
     return ULL2NUM((unsigned long long)tid);
 #endif
 }
-<<<<<<< HEAD
-=======
 # define USE_NATIVE_THREAD_NATIVE_THREAD_ID 1
 #else
 # define USE_NATIVE_THREAD_NATIVE_THREAD_ID 0
 #endif
->>>>>>> 93be7a4c
 
 static void
 ubf_timer_invalidate(void)
